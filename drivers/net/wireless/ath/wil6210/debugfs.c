--- conflicted
+++ resolved
@@ -799,12 +799,9 @@
 	int rc;
 	void *frame;
 
-<<<<<<< HEAD
-=======
 	if (!len)
 		return -EINVAL;
 
->>>>>>> bb176f67
 	frame = memdup_user(buf, len);
 	if (IS_ERR(frame))
 		return PTR_ERR(frame);
@@ -1618,11 +1615,8 @@
 	struct wil6210_priv *wil = file->private_data;
 
 	memset(&wil->suspend_stats, 0, sizeof(wil->suspend_stats));
-<<<<<<< HEAD
-=======
 	wil->suspend_stats.min_suspend_time = ULONG_MAX;
 	wil->suspend_stats.collection_start = ktime_get();
->>>>>>> bb176f67
 
 	return len;
 }
@@ -1634,38 +1628,27 @@
 	struct wil6210_priv *wil = file->private_data;
 	static char text[400];
 	int n;
-<<<<<<< HEAD
-=======
 	unsigned long long stats_collection_time =
 		ktime_to_us(ktime_sub(ktime_get(),
 				      wil->suspend_stats.collection_start));
->>>>>>> bb176f67
 
 	n = snprintf(text, sizeof(text),
 		     "Suspend statistics:\n"
 		     "successful suspends:%ld failed suspends:%ld\n"
 		     "successful resumes:%ld failed resumes:%ld\n"
-<<<<<<< HEAD
-		     "rejected by host:%ld rejected by device:%ld\n",
-=======
 		     "rejected by host:%ld rejected by device:%ld\n"
 		     "total suspend time:%lld min suspend time:%lld\n"
 		     "max suspend time:%lld stats collection time: %lld\n",
->>>>>>> bb176f67
 		     wil->suspend_stats.successful_suspends,
 		     wil->suspend_stats.failed_suspends,
 		     wil->suspend_stats.successful_resumes,
 		     wil->suspend_stats.failed_resumes,
 		     wil->suspend_stats.rejected_by_host,
-<<<<<<< HEAD
-		     wil->suspend_stats.rejected_by_device);
-=======
 		     wil->suspend_stats.rejected_by_device,
 		     wil->suspend_stats.total_suspend_time,
 		     wil->suspend_stats.min_suspend_time,
 		     wil->suspend_stats.max_suspend_time,
 		     stats_collection_time);
->>>>>>> bb176f67
 
 	n = min_t(int, n, sizeof(text));
 
@@ -1778,10 +1761,7 @@
 	WIL_FIELD(chip_revision, 0444,	doff_u8),
 	WIL_FIELD(abft_len, 0644,		doff_u8),
 	WIL_FIELD(wakeup_trigger, 0644,		doff_u8),
-<<<<<<< HEAD
-=======
 	WIL_FIELD(vring_idle_trsh, 0644,	doff_u32),
->>>>>>> bb176f67
 	{},
 };
 
