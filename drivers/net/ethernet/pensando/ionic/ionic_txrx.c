// SPDX-License-Identifier: GPL-2.0
/* Copyright(c) 2017 - 2019 Pensando Systems, Inc */

#include <linux/ip.h>
#include <linux/ipv6.h>
#include <linux/if_vlan.h>
#include <net/ip6_checksum.h>

#include "ionic.h"
#include "ionic_lif.h"
#include "ionic_txrx.h"


static bool ionic_tx_service(struct ionic_cq *cq, struct ionic_cq_info *cq_info);

static inline void ionic_txq_post(struct ionic_queue *q, bool ring_dbell,
				  ionic_desc_cb cb_func, void *cb_arg)
{
	DEBUG_STATS_TXQ_POST(q, ring_dbell);

	ionic_q_post(q, ring_dbell, cb_func, cb_arg);
}

static inline void ionic_rxq_post(struct ionic_queue *q, bool ring_dbell,
				  ionic_desc_cb cb_func, void *cb_arg)
{
	ionic_q_post(q, ring_dbell, cb_func, cb_arg);

	DEBUG_STATS_RX_BUFF_CNT(q);
}

static inline struct netdev_queue *q_to_ndq(struct ionic_queue *q)
{
	return netdev_get_tx_queue(q->lif->netdev, q->index);
}

static void ionic_rx_buf_reset(struct ionic_buf_info *buf_info)
{
	buf_info->page = NULL;
	buf_info->page_offset = 0;
	buf_info->dma_addr = 0;
}

static int ionic_rx_page_alloc(struct ionic_queue *q,
			       struct ionic_buf_info *buf_info)
{
	struct net_device *netdev = q->lif->netdev;
	struct ionic_rx_stats *stats;
	struct device *dev;

	dev = q->dev;
	stats = q_to_rx_stats(q);

	if (unlikely(!buf_info)) {
		net_err_ratelimited("%s: %s invalid buf_info in alloc\n",
				    netdev->name, q->name);
		return -EINVAL;
	}

	buf_info->page = alloc_pages(IONIC_PAGE_GFP_MASK, 0);
	if (unlikely(!buf_info->page)) {
		net_err_ratelimited("%s: %s page alloc failed\n",
				    netdev->name, q->name);
		stats->alloc_err++;
		return -ENOMEM;
	}
	buf_info->page_offset = 0;

	buf_info->dma_addr = dma_map_page(dev, buf_info->page, buf_info->page_offset,
					  IONIC_PAGE_SIZE, DMA_FROM_DEVICE);
	if (unlikely(dma_mapping_error(dev, buf_info->dma_addr))) {
		__free_pages(buf_info->page, 0);
		ionic_rx_buf_reset(buf_info);
		net_err_ratelimited("%s: %s dma map failed\n",
				    netdev->name, q->name);
		stats->dma_map_err++;
		return -EIO;
	}

	return 0;
}

static void ionic_rx_page_free(struct ionic_queue *q,
			       struct ionic_buf_info *buf_info)
{
	struct net_device *netdev = q->lif->netdev;
	struct device *dev = q->dev;

	if (unlikely(!buf_info)) {
		net_err_ratelimited("%s: %s invalid buf_info in free\n",
				    netdev->name, q->name);
		return;
	}

	if (!buf_info->page)
		return;

	dma_unmap_page(dev, buf_info->dma_addr, IONIC_PAGE_SIZE, DMA_FROM_DEVICE);
	__free_pages(buf_info->page, 0);
	ionic_rx_buf_reset(buf_info);
}

static bool ionic_rx_buf_recycle(struct ionic_queue *q,
				 struct ionic_buf_info *buf_info, u32 used)
{
	u32 size;

	/* don't re-use pages allocated in low-mem condition */
	if (page_is_pfmemalloc(buf_info->page))
		return false;

	/* don't re-use buffers from non-local numa nodes */
	if (page_to_nid(buf_info->page) != numa_mem_id())
		return false;

	size = ALIGN(used, IONIC_PAGE_SPLIT_SZ);
	buf_info->page_offset += size;
	if (buf_info->page_offset >= IONIC_PAGE_SIZE)
		return false;

	get_page(buf_info->page);

	return true;
}

static struct sk_buff *ionic_rx_frags(struct ionic_queue *q,
				      struct ionic_desc_info *desc_info,
				      struct ionic_rxq_comp *comp)
{
	struct net_device *netdev = q->lif->netdev;
	struct ionic_buf_info *buf_info;
	struct ionic_rx_stats *stats;
	struct device *dev = q->dev;
	struct sk_buff *skb;
	unsigned int i;
	u16 frag_len;
	u16 len;

	stats = q_to_rx_stats(q);

	buf_info = &desc_info->bufs[0];
	len = le16_to_cpu(comp->len);

	prefetch(buf_info->page);

	skb = napi_get_frags(&q_to_qcq(q)->napi);
	if (unlikely(!skb)) {
		net_warn_ratelimited("%s: SKB alloc failed on %s!\n",
				     netdev->name, q->name);
		stats->alloc_err++;
		return NULL;
	}

	i = comp->num_sg_elems + 1;
	do {
		if (unlikely(!buf_info->page)) {
			dev_kfree_skb(skb);
			return NULL;
		}

		frag_len = min_t(u16, len, IONIC_PAGE_SIZE - buf_info->page_offset);
		len -= frag_len;

		dma_sync_single_for_cpu(dev,
					buf_info->dma_addr + buf_info->page_offset,
					frag_len, DMA_FROM_DEVICE);

		skb_add_rx_frag(skb, skb_shinfo(skb)->nr_frags,
				buf_info->page, buf_info->page_offset, frag_len,
				IONIC_PAGE_SIZE);

		if (!ionic_rx_buf_recycle(q, buf_info, frag_len)) {
			dma_unmap_page(dev, buf_info->dma_addr,
				       IONIC_PAGE_SIZE, DMA_FROM_DEVICE);
			ionic_rx_buf_reset(buf_info);
		}

		buf_info++;

		i--;
	} while (i > 0);

	return skb;
}

static struct sk_buff *ionic_rx_copybreak(struct ionic_queue *q,
					  struct ionic_desc_info *desc_info,
					  struct ionic_rxq_comp *comp)
{
	struct net_device *netdev = q->lif->netdev;
	struct ionic_buf_info *buf_info;
	struct ionic_rx_stats *stats;
	struct device *dev = q->dev;
	struct sk_buff *skb;
	u16 len;

	stats = q_to_rx_stats(q);

	buf_info = &desc_info->bufs[0];
	len = le16_to_cpu(comp->len);

	skb = napi_alloc_skb(&q_to_qcq(q)->napi, len);
	if (unlikely(!skb)) {
		net_warn_ratelimited("%s: SKB alloc failed on %s!\n",
				     netdev->name, q->name);
		stats->alloc_err++;
		return NULL;
	}

	if (unlikely(!buf_info->page)) {
		dev_kfree_skb(skb);
		return NULL;
	}

	dma_sync_single_for_cpu(dev, buf_info->dma_addr + buf_info->page_offset,
				len, DMA_FROM_DEVICE);
	skb_copy_to_linear_data(skb, page_address(buf_info->page) + buf_info->page_offset, len);
	dma_sync_single_for_device(dev, buf_info->dma_addr + buf_info->page_offset,
				   len, DMA_FROM_DEVICE);

	skb_put(skb, len);
	skb->protocol = eth_type_trans(skb, q->lif->netdev);

	return skb;
}

static void ionic_rx_clean(struct ionic_queue *q,
			   struct ionic_desc_info *desc_info,
			   struct ionic_cq_info *cq_info,
			   void *cb_arg)
{
	struct ionic_rxq_comp *comp = cq_info->rxcq;
	struct net_device *netdev = q->lif->netdev;
	struct ionic_qcq *qcq = q_to_qcq(q);
	struct ionic_rx_stats *stats;
	struct sk_buff *skb;

	stats = q_to_rx_stats(q);

	if (comp->status) {
		stats->dropped++;
		return;
	}

	stats->pkts++;
	stats->bytes += le16_to_cpu(comp->len);

	if (le16_to_cpu(comp->len) <= q->lif->rx_copybreak)
		skb = ionic_rx_copybreak(q, desc_info, comp);
	else
		skb = ionic_rx_frags(q, desc_info, comp);

	if (unlikely(!skb)) {
		stats->dropped++;
		return;
	}

	skb_record_rx_queue(skb, q->index);

	if (likely(netdev->features & NETIF_F_RXHASH)) {
		switch (comp->pkt_type_color & IONIC_RXQ_COMP_PKT_TYPE_MASK) {
		case IONIC_PKT_TYPE_IPV4:
		case IONIC_PKT_TYPE_IPV6:
			skb_set_hash(skb, le32_to_cpu(comp->rss_hash),
				     PKT_HASH_TYPE_L3);
			break;
		case IONIC_PKT_TYPE_IPV4_TCP:
		case IONIC_PKT_TYPE_IPV6_TCP:
		case IONIC_PKT_TYPE_IPV4_UDP:
		case IONIC_PKT_TYPE_IPV6_UDP:
			skb_set_hash(skb, le32_to_cpu(comp->rss_hash),
				     PKT_HASH_TYPE_L4);
			break;
		}
	}

	if (likely(netdev->features & NETIF_F_RXCSUM)) {
		if (comp->csum_flags & IONIC_RXQ_COMP_CSUM_F_CALC) {
			skb->ip_summed = CHECKSUM_COMPLETE;
			skb->csum = (__force __wsum)le16_to_cpu(comp->csum);
			stats->csum_complete++;
		}
	} else {
		stats->csum_none++;
	}

	if (unlikely((comp->csum_flags & IONIC_RXQ_COMP_CSUM_F_TCP_BAD) ||
		     (comp->csum_flags & IONIC_RXQ_COMP_CSUM_F_UDP_BAD) ||
		     (comp->csum_flags & IONIC_RXQ_COMP_CSUM_F_IP_BAD)))
		stats->csum_error++;

	if (likely(netdev->features & NETIF_F_HW_VLAN_CTAG_RX) &&
	    (comp->csum_flags & IONIC_RXQ_COMP_CSUM_F_VLAN)) {
		__vlan_hwaccel_put_tag(skb, htons(ETH_P_8021Q),
				       le16_to_cpu(comp->vlan_tci));
		stats->vlan_stripped++;
	}

	if (le16_to_cpu(comp->len) <= q->lif->rx_copybreak)
		napi_gro_receive(&qcq->napi, skb);
	else
		napi_gro_frags(&qcq->napi);
}

static bool ionic_rx_service(struct ionic_cq *cq, struct ionic_cq_info *cq_info)
{
	struct ionic_rxq_comp *comp = cq_info->rxcq;
	struct ionic_queue *q = cq->bound_q;
	struct ionic_desc_info *desc_info;

	if (!color_match(comp->pkt_type_color, cq->done_color))
		return false;

	/* check for empty queue */
	if (q->tail_idx == q->head_idx)
		return false;

	if (q->tail_idx != le16_to_cpu(comp->comp_index))
		return false;

	desc_info = &q->info[q->tail_idx];
	q->tail_idx = (q->tail_idx + 1) & (q->num_descs - 1);

	/* clean the related q entry, only one per qc completion */
	ionic_rx_clean(q, desc_info, cq_info, desc_info->cb_arg);

	desc_info->cb = NULL;
	desc_info->cb_arg = NULL;

	return true;
}

void ionic_rx_fill(struct ionic_queue *q)
{
	struct net_device *netdev = q->lif->netdev;
	struct ionic_desc_info *desc_info;
	struct ionic_rxq_sg_desc *sg_desc;
	struct ionic_rxq_sg_elem *sg_elem;
	struct ionic_buf_info *buf_info;
	struct ionic_rxq_desc *desc;
	unsigned int remain_len;
	unsigned int frag_len;
	unsigned int nfrags;
	unsigned int i, j;
	unsigned int len;

	len = netdev->mtu + ETH_HLEN + VLAN_HLEN;

	for (i = ionic_q_space_avail(q); i; i--) {
		nfrags = 0;
		remain_len = len;
		desc_info = &q->info[q->head_idx];
		desc = desc_info->desc;
		buf_info = &desc_info->bufs[0];

		if (!buf_info->page) { /* alloc a new buffer? */
			if (unlikely(ionic_rx_page_alloc(q, buf_info))) {
				desc->addr = 0;
				desc->len = 0;
				return;
			}
		}

		/* fill main descriptor - buf[0] */
		desc->addr = cpu_to_le64(buf_info->dma_addr + buf_info->page_offset);
		frag_len = min_t(u16, len, IONIC_PAGE_SIZE - buf_info->page_offset);
		desc->len = cpu_to_le16(frag_len);
		remain_len -= frag_len;
		buf_info++;
		nfrags++;

		/* fill sg descriptors - buf[1..n] */
		sg_desc = desc_info->sg_desc;
		for (j = 0; remain_len > 0 && j < q->max_sg_elems; j++) {
			sg_elem = &sg_desc->elems[j];
			if (!buf_info->page) { /* alloc a new sg buffer? */
				if (unlikely(ionic_rx_page_alloc(q, buf_info))) {
					sg_elem->addr = 0;
					sg_elem->len = 0;
					return;
				}
			}

			sg_elem->addr = cpu_to_le64(buf_info->dma_addr + buf_info->page_offset);
			frag_len = min_t(u16, remain_len, IONIC_PAGE_SIZE - buf_info->page_offset);
			sg_elem->len = cpu_to_le16(frag_len);
			remain_len -= frag_len;
			buf_info++;
			nfrags++;
		}

		/* clear end sg element as a sentinel */
		if (j < q->max_sg_elems) {
			sg_elem = &sg_desc->elems[j];
			memset(sg_elem, 0, sizeof(*sg_elem));
		}

		desc->opcode = (nfrags > 1) ? IONIC_RXQ_DESC_OPCODE_SG :
					      IONIC_RXQ_DESC_OPCODE_SIMPLE;
		desc_info->nbufs = nfrags;

		ionic_rxq_post(q, false, ionic_rx_clean, NULL);
	}

	ionic_dbell_ring(q->lif->kern_dbpage, q->hw_type,
			 q->dbval | q->head_idx);
}

void ionic_rx_empty(struct ionic_queue *q)
{
	struct ionic_desc_info *desc_info;
	struct ionic_buf_info *buf_info;
	unsigned int i, j;

	for (i = 0; i < q->num_descs; i++) {
		desc_info = &q->info[i];
		for (j = 0; j < IONIC_RX_MAX_SG_ELEMS + 1; j++) {
			buf_info = &desc_info->bufs[j];
			if (buf_info->page)
				ionic_rx_page_free(q, buf_info);
		}

		desc_info->nbufs = 0;
		desc_info->cb = NULL;
		desc_info->cb_arg = NULL;
	}

	q->head_idx = 0;
	q->tail_idx = 0;
}

static void ionic_dim_update(struct ionic_qcq *qcq)
{
	struct dim_sample dim_sample;
	struct ionic_lif *lif;
	unsigned int qi;

	if (!qcq->intr.dim_coal_hw)
		return;

	lif = qcq->q.lif;
	qi = qcq->cq.bound_q->index;

	ionic_intr_coal_init(lif->ionic->idev.intr_ctrl,
			     lif->rxqcqs[qi]->intr.index,
			     qcq->intr.dim_coal_hw);

	dim_update_sample(qcq->cq.bound_intr->rearm_count,
			  lif->txqstats[qi].pkts,
			  lif->txqstats[qi].bytes,
			  &dim_sample);

	net_dim(&qcq->dim, dim_sample);
}

int ionic_tx_napi(struct napi_struct *napi, int budget)
{
	struct ionic_qcq *qcq = napi_to_qcq(napi);
	struct ionic_cq *cq = napi_to_cq(napi);
	struct ionic_dev *idev;
	struct ionic_lif *lif;
	u32 work_done = 0;
	u32 flags = 0;

	lif = cq->bound_q->lif;
	idev = &lif->ionic->idev;

	work_done = ionic_cq_service(cq, budget,
				     ionic_tx_service, NULL, NULL);

	if (work_done < budget && napi_complete_done(napi, work_done)) {
		ionic_dim_update(qcq);
		flags |= IONIC_INTR_CRED_UNMASK;
		cq->bound_intr->rearm_count++;
	}

	if (work_done || flags) {
		flags |= IONIC_INTR_CRED_RESET_COALESCE;
		ionic_intr_credits(idev->intr_ctrl,
				   cq->bound_intr->index,
				   work_done, flags);
	}

	DEBUG_STATS_NAPI_POLL(qcq, work_done);

	return work_done;
}

int ionic_rx_napi(struct napi_struct *napi, int budget)
{
	struct ionic_qcq *qcq = napi_to_qcq(napi);
	struct ionic_cq *cq = napi_to_cq(napi);
	struct ionic_dev *idev;
	struct ionic_lif *lif;
	u16 rx_fill_threshold;
	u32 work_done = 0;
	u32 flags = 0;

	lif = cq->bound_q->lif;
	idev = &lif->ionic->idev;

	work_done = ionic_cq_service(cq, budget,
				     ionic_rx_service, NULL, NULL);

	rx_fill_threshold = min_t(u16, IONIC_RX_FILL_THRESHOLD,
				  cq->num_descs / IONIC_RX_FILL_DIV);
	if (work_done && ionic_q_space_avail(cq->bound_q) >= rx_fill_threshold)
		ionic_rx_fill(cq->bound_q);

	if (work_done < budget && napi_complete_done(napi, work_done)) {
		ionic_dim_update(qcq);
		flags |= IONIC_INTR_CRED_UNMASK;
		cq->bound_intr->rearm_count++;
	}

	if (work_done || flags) {
		flags |= IONIC_INTR_CRED_RESET_COALESCE;
		ionic_intr_credits(idev->intr_ctrl,
				   cq->bound_intr->index,
				   work_done, flags);
	}

	DEBUG_STATS_NAPI_POLL(qcq, work_done);

	return work_done;
}

int ionic_txrx_napi(struct napi_struct *napi, int budget)
{
	struct ionic_qcq *qcq = napi_to_qcq(napi);
	struct ionic_cq *rxcq = napi_to_cq(napi);
	unsigned int qi = rxcq->bound_q->index;
	struct ionic_dev *idev;
	struct ionic_lif *lif;
	struct ionic_cq *txcq;
	u16 rx_fill_threshold;
	u32 rx_work_done = 0;
	u32 tx_work_done = 0;
	u32 flags = 0;

	lif = rxcq->bound_q->lif;
	idev = &lif->ionic->idev;
	txcq = &lif->txqcqs[qi]->cq;

	tx_work_done = ionic_cq_service(txcq, IONIC_TX_BUDGET_DEFAULT,
					ionic_tx_service, NULL, NULL);

	rx_work_done = ionic_cq_service(rxcq, budget,
					ionic_rx_service, NULL, NULL);

	rx_fill_threshold = min_t(u16, IONIC_RX_FILL_THRESHOLD,
				  rxcq->num_descs / IONIC_RX_FILL_DIV);
	if (rx_work_done && ionic_q_space_avail(rxcq->bound_q) >= rx_fill_threshold)
		ionic_rx_fill(rxcq->bound_q);

	if (rx_work_done < budget && napi_complete_done(napi, rx_work_done)) {
		ionic_dim_update(qcq);
		flags |= IONIC_INTR_CRED_UNMASK;
		rxcq->bound_intr->rearm_count++;
	}

	if (rx_work_done || flags) {
		flags |= IONIC_INTR_CRED_RESET_COALESCE;
		ionic_intr_credits(idev->intr_ctrl, rxcq->bound_intr->index,
				   tx_work_done + rx_work_done, flags);
	}

	DEBUG_STATS_NAPI_POLL(qcq, rx_work_done);
	DEBUG_STATS_NAPI_POLL(qcq, tx_work_done);

	return rx_work_done;
}

static dma_addr_t ionic_tx_map_single(struct ionic_queue *q,
				      void *data, size_t len)
{
	struct ionic_tx_stats *stats = q_to_tx_stats(q);
	struct device *dev = q->dev;
	dma_addr_t dma_addr;

	dma_addr = dma_map_single(dev, data, len, DMA_TO_DEVICE);
	if (dma_mapping_error(dev, dma_addr)) {
		net_warn_ratelimited("%s: DMA single map failed on %s!\n",
				     q->lif->netdev->name, q->name);
		stats->dma_map_err++;
		return 0;
	}
	return dma_addr;
}

static dma_addr_t ionic_tx_map_frag(struct ionic_queue *q,
				    const skb_frag_t *frag,
				    size_t offset, size_t len)
{
	struct ionic_tx_stats *stats = q_to_tx_stats(q);
	struct device *dev = q->dev;
	dma_addr_t dma_addr;

	dma_addr = skb_frag_dma_map(dev, frag, offset, len, DMA_TO_DEVICE);
	if (dma_mapping_error(dev, dma_addr)) {
		net_warn_ratelimited("%s: DMA frag map failed on %s!\n",
				     q->lif->netdev->name, q->name);
		stats->dma_map_err++;
	}
	return dma_addr;
}

static int ionic_tx_map_skb(struct ionic_queue *q, struct sk_buff *skb,
			    struct ionic_desc_info *desc_info)
{
	struct ionic_buf_info *buf_info = desc_info->bufs;
	struct device *dev = q->dev;
	dma_addr_t dma_addr;
	unsigned int nfrags;
	skb_frag_t *frag;
	int frag_idx;

	dma_addr = ionic_tx_map_single(q, skb->data, skb_headlen(skb));
	if (dma_mapping_error(dev, dma_addr))
		return -EIO;
	buf_info->dma_addr = dma_addr;
	buf_info->len = skb_headlen(skb);
	buf_info++;

	frag = skb_shinfo(skb)->frags;
	nfrags = skb_shinfo(skb)->nr_frags;
	for (frag_idx = 0; frag_idx < nfrags; frag_idx++, frag++) {
		dma_addr = ionic_tx_map_frag(q, frag, 0, skb_frag_size(frag));
		if (dma_mapping_error(dev, dma_addr))
			goto dma_fail;
		buf_info->dma_addr = dma_addr;
		buf_info->len = skb_frag_size(frag);
		buf_info++;
	}

	desc_info->nbufs = 1 + nfrags;

	return 0;

dma_fail:
	/* unwind the frag mappings and the head mapping */
	while (frag_idx > 0) {
		frag_idx--;
		buf_info--;
		dma_unmap_page(dev, buf_info->dma_addr,
			       buf_info->len, DMA_TO_DEVICE);
	}
	dma_unmap_single(dev, buf_info->dma_addr, buf_info->len, DMA_TO_DEVICE);
	return -EIO;
}

static void ionic_tx_clean(struct ionic_queue *q,
			   struct ionic_desc_info *desc_info,
			   struct ionic_cq_info *cq_info,
			   void *cb_arg)
{
	struct ionic_buf_info *buf_info = desc_info->bufs;
	struct ionic_tx_stats *stats = q_to_tx_stats(q);
	struct device *dev = q->dev;
	u16 queue_index;
	unsigned int i;

	if (desc_info->nbufs) {
		dma_unmap_single(dev, (dma_addr_t)buf_info->dma_addr,
				 buf_info->len, DMA_TO_DEVICE);
		buf_info++;
		for (i = 1; i < desc_info->nbufs; i++, buf_info++)
			dma_unmap_page(dev, (dma_addr_t)buf_info->dma_addr,
				       buf_info->len, DMA_TO_DEVICE);
	}

	if (cb_arg) {
		struct sk_buff *skb = cb_arg;

		queue_index = skb_get_queue_mapping(skb);
		if (unlikely(__netif_subqueue_stopped(q->lif->netdev,
						      queue_index))) {
			netif_wake_subqueue(q->lif->netdev, queue_index);
			q->wake++;
		}

		desc_info->bytes = skb->len;
		stats->clean++;

		dev_consume_skb_any(skb);
	}
}

static bool ionic_tx_service(struct ionic_cq *cq, struct ionic_cq_info *cq_info)
{
	struct ionic_txq_comp *comp = cq_info->txcq;
	struct ionic_queue *q = cq->bound_q;
	struct ionic_desc_info *desc_info;
	int bytes = 0;
	int pkts = 0;
	u16 index;

	if (!color_match(comp->color, cq->done_color))
		return false;

	/* clean the related q entries, there could be
	 * several q entries completed for each cq completion
	 */
	do {
		desc_info = &q->info[q->tail_idx];
		desc_info->bytes = 0;
		index = q->tail_idx;
		q->tail_idx = (q->tail_idx + 1) & (q->num_descs - 1);
		ionic_tx_clean(q, desc_info, cq_info, desc_info->cb_arg);
		if (desc_info->cb_arg) {
			pkts++;
			bytes += desc_info->bytes;
		}
		desc_info->cb = NULL;
		desc_info->cb_arg = NULL;
	} while (index != le16_to_cpu(comp->comp_index));

	if (pkts && bytes)
		netdev_tx_completed_queue(q_to_ndq(q), pkts, bytes);

	return true;
}

void ionic_tx_flush(struct ionic_cq *cq)
{
	struct ionic_dev *idev = &cq->lif->ionic->idev;
	u32 work_done;

	work_done = ionic_cq_service(cq, cq->num_descs,
				     ionic_tx_service, NULL, NULL);
	if (work_done)
		ionic_intr_credits(idev->intr_ctrl, cq->bound_intr->index,
				   work_done, IONIC_INTR_CRED_RESET_COALESCE);
}

void ionic_tx_empty(struct ionic_queue *q)
{
	struct ionic_desc_info *desc_info;
	int bytes = 0;
	int pkts = 0;

	/* walk the not completed tx entries, if any */
	while (q->head_idx != q->tail_idx) {
		desc_info = &q->info[q->tail_idx];
		desc_info->bytes = 0;
		q->tail_idx = (q->tail_idx + 1) & (q->num_descs - 1);
		ionic_tx_clean(q, desc_info, NULL, desc_info->cb_arg);
		if (desc_info->cb_arg) {
			pkts++;
			bytes += desc_info->bytes;
		}
		desc_info->cb = NULL;
		desc_info->cb_arg = NULL;
	}

	if (pkts && bytes)
		netdev_tx_completed_queue(q_to_ndq(q), pkts, bytes);
}

static int ionic_tx_tcp_inner_pseudo_csum(struct sk_buff *skb)
{
	int err;

	err = skb_cow_head(skb, 0);
	if (err)
		return err;

	if (skb->protocol == cpu_to_be16(ETH_P_IP)) {
		inner_ip_hdr(skb)->check = 0;
		inner_tcp_hdr(skb)->check =
			~csum_tcpudp_magic(inner_ip_hdr(skb)->saddr,
					   inner_ip_hdr(skb)->daddr,
					   0, IPPROTO_TCP, 0);
	} else if (skb->protocol == cpu_to_be16(ETH_P_IPV6)) {
		inner_tcp_hdr(skb)->check =
			~csum_ipv6_magic(&inner_ipv6_hdr(skb)->saddr,
					 &inner_ipv6_hdr(skb)->daddr,
					 0, IPPROTO_TCP, 0);
	}

	return 0;
}

static int ionic_tx_tcp_pseudo_csum(struct sk_buff *skb)
{
	int err;

	err = skb_cow_head(skb, 0);
	if (err)
		return err;

	if (skb->protocol == cpu_to_be16(ETH_P_IP)) {
		ip_hdr(skb)->check = 0;
		tcp_hdr(skb)->check =
			~csum_tcpudp_magic(ip_hdr(skb)->saddr,
					   ip_hdr(skb)->daddr,
					   0, IPPROTO_TCP, 0);
	} else if (skb->protocol == cpu_to_be16(ETH_P_IPV6)) {
		tcp_v6_gso_csum_prep(skb);
	}

	return 0;
}

static void ionic_tx_tso_post(struct ionic_queue *q, struct ionic_txq_desc *desc,
			      struct sk_buff *skb,
			      dma_addr_t addr, u8 nsge, u16 len,
			      unsigned int hdrlen, unsigned int mss,
			      bool outer_csum,
			      u16 vlan_tci, bool has_vlan,
			      bool start, bool done)
{
	u8 flags = 0;
	u64 cmd;

	flags |= has_vlan ? IONIC_TXQ_DESC_FLAG_VLAN : 0;
	flags |= outer_csum ? IONIC_TXQ_DESC_FLAG_ENCAP : 0;
	flags |= start ? IONIC_TXQ_DESC_FLAG_TSO_SOT : 0;
	flags |= done ? IONIC_TXQ_DESC_FLAG_TSO_EOT : 0;

	cmd = encode_txq_desc_cmd(IONIC_TXQ_DESC_OPCODE_TSO, flags, nsge, addr);
	desc->cmd = cpu_to_le64(cmd);
	desc->len = cpu_to_le16(len);
	desc->vlan_tci = cpu_to_le16(vlan_tci);
	desc->hdr_len = cpu_to_le16(hdrlen);
	desc->mss = cpu_to_le16(mss);

	if (start) {
		skb_tx_timestamp(skb);
		netdev_tx_sent_queue(q_to_ndq(q), skb->len);
		ionic_txq_post(q, false, ionic_tx_clean, skb);
	} else {
		ionic_txq_post(q, done, NULL, NULL);
	}
}

static int ionic_tx_tso(struct ionic_queue *q, struct sk_buff *skb)
{
	struct ionic_tx_stats *stats = q_to_tx_stats(q);
	struct ionic_desc_info *desc_info;
	struct ionic_buf_info *buf_info;
	struct ionic_txq_sg_elem *elem;
	struct ionic_txq_desc *desc;
	unsigned int chunk_len;
	unsigned int frag_rem;
	unsigned int tso_rem;
	unsigned int seg_rem;
	dma_addr_t desc_addr;
	dma_addr_t frag_addr;
	unsigned int hdrlen;
	unsigned int len;
	unsigned int mss;
	bool start, done;
	bool outer_csum;
	bool has_vlan;
	u16 desc_len;
	u8 desc_nsge;
	u16 vlan_tci;
	bool encap;
	int err;

	desc_info = &q->info[q->head_idx];
	buf_info = desc_info->bufs;

	if (unlikely(ionic_tx_map_skb(q, skb, desc_info)))
		return -EIO;

	len = skb->len;
	mss = skb_shinfo(skb)->gso_size;
	outer_csum = (skb_shinfo(skb)->gso_type & SKB_GSO_GRE_CSUM) ||
		     (skb_shinfo(skb)->gso_type & SKB_GSO_UDP_TUNNEL_CSUM);
	has_vlan = !!skb_vlan_tag_present(skb);
	vlan_tci = skb_vlan_tag_get(skb);
	encap = skb->encapsulation;

	/* Preload inner-most TCP csum field with IP pseudo hdr
	 * calculated with IP length set to zero.  HW will later
	 * add in length to each TCP segment resulting from the TSO.
	 */

	if (encap)
		err = ionic_tx_tcp_inner_pseudo_csum(skb);
	else
		err = ionic_tx_tcp_pseudo_csum(skb);
	if (err)
		return err;

	if (encap)
		hdrlen = skb_inner_transport_header(skb) - skb->data +
			 inner_tcp_hdrlen(skb);
	else
		hdrlen = skb_transport_offset(skb) + tcp_hdrlen(skb);

	tso_rem = len;
	seg_rem = min(tso_rem, hdrlen + mss);

	frag_addr = 0;
	frag_rem = 0;

	start = true;

	while (tso_rem > 0) {
		desc = NULL;
		elem = NULL;
		desc_addr = 0;
		desc_len = 0;
		desc_nsge = 0;
		/* use fragments until we have enough to post a single descriptor */
		while (seg_rem > 0) {
			/* if the fragment is exhausted then move to the next one */
			if (frag_rem == 0) {
				/* grab the next fragment */
				frag_addr = buf_info->dma_addr;
				frag_rem = buf_info->len;
				buf_info++;
			}
			chunk_len = min(frag_rem, seg_rem);
			if (!desc) {
				/* fill main descriptor */
				desc = desc_info->txq_desc;
				elem = desc_info->txq_sg_desc->elems;
				desc_addr = frag_addr;
				desc_len = chunk_len;
			} else {
				/* fill sg descriptor */
				elem->addr = cpu_to_le64(frag_addr);
				elem->len = cpu_to_le16(chunk_len);
				elem++;
				desc_nsge++;
			}
			frag_addr += chunk_len;
			frag_rem -= chunk_len;
			tso_rem -= chunk_len;
			seg_rem -= chunk_len;
		}
		seg_rem = min(tso_rem, mss);
		done = (tso_rem == 0);
		/* post descriptor */
		ionic_tx_tso_post(q, desc, skb,
				  desc_addr, desc_nsge, desc_len,
				  hdrlen, mss, outer_csum, vlan_tci, has_vlan,
				  start, done);
		start = false;
		/* Buffer information is stored with the first tso descriptor */
		desc_info = &q->info[q->head_idx];
		desc_info->nbufs = 0;
	}

	stats->pkts += DIV_ROUND_UP(len - hdrlen, mss);
	stats->bytes += len;
	stats->tso++;
	stats->tso_bytes = len;

	return 0;
}

static int ionic_tx_calc_csum(struct ionic_queue *q, struct sk_buff *skb,
			      struct ionic_desc_info *desc_info)
{
	struct ionic_txq_desc *desc = desc_info->txq_desc;
	struct ionic_buf_info *buf_info = desc_info->bufs;
	struct ionic_tx_stats *stats = q_to_tx_stats(q);
	bool has_vlan;
	u8 flags = 0;
	bool encap;
	u64 cmd;

	has_vlan = !!skb_vlan_tag_present(skb);
	encap = skb->encapsulation;

	flags |= has_vlan ? IONIC_TXQ_DESC_FLAG_VLAN : 0;
	flags |= encap ? IONIC_TXQ_DESC_FLAG_ENCAP : 0;

	cmd = encode_txq_desc_cmd(IONIC_TXQ_DESC_OPCODE_CSUM_PARTIAL,
				  flags, skb_shinfo(skb)->nr_frags,
				  buf_info->dma_addr);
	desc->cmd = cpu_to_le64(cmd);
	desc->len = cpu_to_le16(buf_info->len);
	if (has_vlan) {
		desc->vlan_tci = cpu_to_le16(skb_vlan_tag_get(skb));
		stats->vlan_inserted++;
	} else {
		desc->vlan_tci = 0;
	}
	desc->csum_start = cpu_to_le16(skb_checksum_start_offset(skb));
	desc->csum_offset = cpu_to_le16(skb->csum_offset);

	if (skb_csum_is_sctp(skb))
		stats->crc32_csum++;
	else
		stats->csum++;

	return 0;
}

static int ionic_tx_calc_no_csum(struct ionic_queue *q, struct sk_buff *skb,
				 struct ionic_desc_info *desc_info)
{
	struct ionic_txq_desc *desc = desc_info->txq_desc;
	struct ionic_buf_info *buf_info = desc_info->bufs;
	struct ionic_tx_stats *stats = q_to_tx_stats(q);
	bool has_vlan;
	u8 flags = 0;
	bool encap;
	u64 cmd;

	has_vlan = !!skb_vlan_tag_present(skb);
	encap = skb->encapsulation;

	flags |= has_vlan ? IONIC_TXQ_DESC_FLAG_VLAN : 0;
	flags |= encap ? IONIC_TXQ_DESC_FLAG_ENCAP : 0;

	cmd = encode_txq_desc_cmd(IONIC_TXQ_DESC_OPCODE_CSUM_NONE,
				  flags, skb_shinfo(skb)->nr_frags,
				  buf_info->dma_addr);
	desc->cmd = cpu_to_le64(cmd);
	desc->len = cpu_to_le16(buf_info->len);
	if (has_vlan) {
		desc->vlan_tci = cpu_to_le16(skb_vlan_tag_get(skb));
		stats->vlan_inserted++;
	} else {
		desc->vlan_tci = 0;
	}
	desc->csum_start = 0;
	desc->csum_offset = 0;

	stats->csum_none++;

	return 0;
}

static int ionic_tx_skb_frags(struct ionic_queue *q, struct sk_buff *skb,
			      struct ionic_desc_info *desc_info)
{
	struct ionic_txq_sg_desc *sg_desc = desc_info->txq_sg_desc;
	struct ionic_buf_info *buf_info = &desc_info->bufs[1];
	struct ionic_txq_sg_elem *elem = sg_desc->elems;
	struct ionic_tx_stats *stats = q_to_tx_stats(q);
	unsigned int i;

	for (i = 0; i < skb_shinfo(skb)->nr_frags; i++, buf_info++, elem++) {
		elem->addr = cpu_to_le64(buf_info->dma_addr);
		elem->len = cpu_to_le16(buf_info->len);
	}

	stats->frags += skb_shinfo(skb)->nr_frags;

	return 0;
}

static int ionic_tx(struct ionic_queue *q, struct sk_buff *skb)
{
	struct ionic_desc_info *desc_info = &q->info[q->head_idx];
	struct ionic_tx_stats *stats = q_to_tx_stats(q);
	int err;

	if (unlikely(ionic_tx_map_skb(q, skb, desc_info)))
		return -EIO;

	/* set up the initial descriptor */
	if (skb->ip_summed == CHECKSUM_PARTIAL)
		err = ionic_tx_calc_csum(q, skb, desc_info);
	else
		err = ionic_tx_calc_no_csum(q, skb, desc_info);
	if (err)
		return err;

	/* add frags */
	err = ionic_tx_skb_frags(q, skb, desc_info);
	if (err)
		return err;

	skb_tx_timestamp(skb);
	stats->pkts++;
	stats->bytes += skb->len;

	netdev_tx_sent_queue(q_to_ndq(q), skb->len);
	ionic_txq_post(q, !netdev_xmit_more(), ionic_tx_clean, skb);

	return 0;
}

static int ionic_tx_descs_needed(struct ionic_queue *q, struct sk_buff *skb)
{
	struct ionic_tx_stats *stats = q_to_tx_stats(q);
	int ndescs;
	int err;

	/* Each desc is mss long max, so a descriptor for each gso_seg */
	if (skb_is_gso(skb))
		ndescs = skb_shinfo(skb)->gso_segs;
	else
		ndescs = 1;

<<<<<<< HEAD
	/* If non-TSO, just need 1 desc and nr_frags sg elems */
	if (skb_shinfo(skb)->nr_frags <= q->max_sg_elems)
		return 1;
=======
	if (skb_shinfo(skb)->nr_frags <= sg_elems)
		return ndescs;
>>>>>>> 00232240

	/* Too many frags, so linearize */
	err = skb_linearize(skb);
	if (err)
		return err;

	stats->linearize++;

	return ndescs;
}

static int ionic_maybe_stop_tx(struct ionic_queue *q, int ndescs)
{
	int stopped = 0;

	if (unlikely(!ionic_q_has_space(q, ndescs))) {
		netif_stop_subqueue(q->lif->netdev, q->index);
		q->stop++;
		stopped = 1;

		/* Might race with ionic_tx_clean, check again */
		smp_rmb();
		if (ionic_q_has_space(q, ndescs)) {
			netif_wake_subqueue(q->lif->netdev, q->index);
			stopped = 0;
		}
	}

	return stopped;
}

netdev_tx_t ionic_start_xmit(struct sk_buff *skb, struct net_device *netdev)
{
	u16 queue_index = skb_get_queue_mapping(skb);
	struct ionic_lif *lif = netdev_priv(netdev);
	struct ionic_queue *q;
	int ndescs;
	int err;

	if (unlikely(!test_bit(IONIC_LIF_F_UP, lif->state))) {
		dev_kfree_skb(skb);
		return NETDEV_TX_OK;
	}

	if (unlikely(queue_index >= lif->nxqs))
		queue_index = 0;
	q = &lif->txqcqs[queue_index]->q;

	ndescs = ionic_tx_descs_needed(q, skb);
	if (ndescs < 0)
		goto err_out_drop;

	if (unlikely(ionic_maybe_stop_tx(q, ndescs)))
		return NETDEV_TX_BUSY;

	if (skb_is_gso(skb))
		err = ionic_tx_tso(q, skb);
	else
		err = ionic_tx(q, skb);

	if (err)
		goto err_out_drop;

	/* Stop the queue if there aren't descriptors for the next packet.
	 * Since our SG lists per descriptor take care of most of the possible
	 * fragmentation, we don't need to have many descriptors available.
	 */
	ionic_maybe_stop_tx(q, 4);

	return NETDEV_TX_OK;

err_out_drop:
	q->stop++;
	q->drop++;
	dev_kfree_skb(skb);
	return NETDEV_TX_OK;
}<|MERGE_RESOLUTION|>--- conflicted
+++ resolved
@@ -1092,14 +1092,9 @@
 	else
 		ndescs = 1;
 
-<<<<<<< HEAD
 	/* If non-TSO, just need 1 desc and nr_frags sg elems */
 	if (skb_shinfo(skb)->nr_frags <= q->max_sg_elems)
-		return 1;
-=======
-	if (skb_shinfo(skb)->nr_frags <= sg_elems)
 		return ndescs;
->>>>>>> 00232240
 
 	/* Too many frags, so linearize */
 	err = skb_linearize(skb);
