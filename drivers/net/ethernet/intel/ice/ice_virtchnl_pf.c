// SPDX-License-Identifier: GPL-2.0
/* Copyright (c) 2018, Intel Corporation. */

#include "ice.h"
#include "ice_lib.h"

/**
 * ice_err_to_virt err - translate errors for VF return code
 * @ice_err: error return code
 */
static enum virtchnl_status_code ice_err_to_virt_err(enum ice_status ice_err)
{
	switch (ice_err) {
	case ICE_SUCCESS:
		return VIRTCHNL_STATUS_SUCCESS;
	case ICE_ERR_BAD_PTR:
	case ICE_ERR_INVAL_SIZE:
	case ICE_ERR_DEVICE_NOT_SUPPORTED:
	case ICE_ERR_PARAM:
	case ICE_ERR_CFG:
		return VIRTCHNL_STATUS_ERR_PARAM;
	case ICE_ERR_NO_MEMORY:
		return VIRTCHNL_STATUS_ERR_NO_MEMORY;
	case ICE_ERR_NOT_READY:
	case ICE_ERR_RESET_FAILED:
	case ICE_ERR_FW_API_VER:
	case ICE_ERR_AQ_ERROR:
	case ICE_ERR_AQ_TIMEOUT:
	case ICE_ERR_AQ_FULL:
	case ICE_ERR_AQ_NO_WORK:
	case ICE_ERR_AQ_EMPTY:
		return VIRTCHNL_STATUS_ERR_ADMIN_QUEUE_ERROR;
	default:
		return VIRTCHNL_STATUS_ERR_NOT_SUPPORTED;
	}
}

/**
 * ice_vc_vf_broadcast - Broadcast a message to all VFs on PF
 * @pf: pointer to the PF structure
 * @v_opcode: operation code
 * @v_retval: return value
 * @msg: pointer to the msg buffer
 * @msglen: msg length
 */
static void
ice_vc_vf_broadcast(struct ice_pf *pf, enum virtchnl_ops v_opcode,
		    enum virtchnl_status_code v_retval, u8 *msg, u16 msglen)
{
	struct ice_hw *hw = &pf->hw;
	struct ice_vf *vf = pf->vf;
	int i;

	for (i = 0; i < pf->num_alloc_vfs; i++, vf++) {
		/* Not all vfs are enabled so skip the ones that are not */
		if (!test_bit(ICE_VF_STATE_INIT, vf->vf_states) &&
		    !test_bit(ICE_VF_STATE_ACTIVE, vf->vf_states))
			continue;

		/* Ignore return value on purpose - a given VF may fail, but
		 * we need to keep going and send to all of them
		 */
		ice_aq_send_msg_to_vf(hw, vf->vf_id, v_opcode, v_retval, msg,
				      msglen, NULL);
	}
}

/**
 * ice_set_pfe_link - Set the link speed/status of the virtchnl_pf_event
 * @vf: pointer to the VF structure
 * @pfe: pointer to the virtchnl_pf_event to set link speed/status for
 * @ice_link_speed: link speed specified by ICE_AQ_LINK_SPEED_*
 * @link_up: whether or not to set the link up/down
 */
static void
ice_set_pfe_link(struct ice_vf *vf, struct virtchnl_pf_event *pfe,
		 int ice_link_speed, bool link_up)
{
	if (vf->driver_caps & VIRTCHNL_VF_CAP_ADV_LINK_SPEED) {
		pfe->event_data.link_event_adv.link_status = link_up;
		/* Speed in Mbps */
		pfe->event_data.link_event_adv.link_speed =
			ice_conv_link_speed_to_virtchnl(true, ice_link_speed);
	} else {
		pfe->event_data.link_event.link_status = link_up;
		/* Legacy method for virtchnl link speeds */
		pfe->event_data.link_event.link_speed =
			(enum virtchnl_link_speed)
			ice_conv_link_speed_to_virtchnl(false, ice_link_speed);
	}
}

/**
 * ice_set_pfe_link_forced - Force the virtchnl_pf_event link speed/status
 * @vf: pointer to the VF structure
 * @pfe: pointer to the virtchnl_pf_event to set link speed/status for
 * @link_up: whether or not to set the link up/down
 */
static void
ice_set_pfe_link_forced(struct ice_vf *vf, struct virtchnl_pf_event *pfe,
			bool link_up)
{
	u16 link_speed;

	if (link_up)
		link_speed = ICE_AQ_LINK_SPEED_40GB;
	else
		link_speed = ICE_AQ_LINK_SPEED_UNKNOWN;

	ice_set_pfe_link(vf, pfe, link_speed, link_up);
}

/**
 * ice_vc_notify_vf_link_state - Inform a VF of link status
 * @vf: pointer to the VF structure
 *
 * send a link status message to a single VF
 */
static void ice_vc_notify_vf_link_state(struct ice_vf *vf)
{
	struct virtchnl_pf_event pfe = { 0 };
	struct ice_link_status *ls;
	struct ice_pf *pf = vf->pf;
	struct ice_hw *hw;

	hw = &pf->hw;
	ls = &hw->port_info->phy.link_info;

	pfe.event = VIRTCHNL_EVENT_LINK_CHANGE;
	pfe.severity = PF_EVENT_SEVERITY_INFO;

	if (vf->link_forced)
		ice_set_pfe_link_forced(vf, &pfe, vf->link_up);
	else
		ice_set_pfe_link(vf, &pfe, ls->link_speed, ls->link_info &
				 ICE_AQ_LINK_UP);

	ice_aq_send_msg_to_vf(hw, vf->vf_id, VIRTCHNL_OP_EVENT,
			      VIRTCHNL_STATUS_SUCCESS, (u8 *)&pfe,
			      sizeof(pfe), NULL);
}

/**
 * ice_get_vf_vector - get VF interrupt vector register offset
 * @vf_msix: number of MSIx vector per VF on a PF
 * @vf_id: VF identifier
 * @i: index of MSIx vector
 */
static u32 ice_get_vf_vector(int vf_msix, int vf_id, int i)
{
	return ((i == 0) ? VFINT_DYN_CTLN(vf_id) :
		 VFINT_DYN_CTLN(((vf_msix - 1) * (vf_id)) + (i - 1)));
}

/**
 * ice_free_vf_res - Free a VF's resources
 * @vf: pointer to the VF info
 */
static void ice_free_vf_res(struct ice_vf *vf)
{
	struct ice_pf *pf = vf->pf;
	int i, pf_vf_msix;

	/* First, disable VF's configuration API to prevent OS from
	 * accessing the VF's VSI after it's freed or invalidated.
	 */
	clear_bit(ICE_VF_STATE_INIT, vf->vf_states);

	/* free vsi & disconnect it from the parent uplink */
	if (vf->lan_vsi_idx) {
		ice_vsi_release(pf->vsi[vf->lan_vsi_idx]);
		vf->lan_vsi_idx = 0;
		vf->lan_vsi_num = 0;
		vf->num_mac = 0;
	}

	pf_vf_msix = pf->num_vf_msix;
	/* Disable interrupts so that VF starts in a known state */
	for (i = 0; i < pf_vf_msix; i++) {
		u32 reg_idx;

		reg_idx = ice_get_vf_vector(pf_vf_msix, vf->vf_id, i);
		wr32(&pf->hw, reg_idx, VFINT_DYN_CTLN_CLEARPBA_M);
		ice_flush(&pf->hw);
	}
	/* reset some of the state variables keeping track of the resources */
	clear_bit(ICE_VF_STATE_MC_PROMISC, vf->vf_states);
	clear_bit(ICE_VF_STATE_UC_PROMISC, vf->vf_states);
}

/**
 * ice_dis_vf_mappings
 * @vf: pointer to the VF structure
 */
static void ice_dis_vf_mappings(struct ice_vf *vf)
{
	struct ice_pf *pf = vf->pf;
	struct ice_vsi *vsi;
	int first, last, v;
	struct ice_hw *hw;

	hw = &pf->hw;
	vsi = pf->vsi[vf->lan_vsi_idx];

	wr32(hw, VPINT_ALLOC(vf->vf_id), 0);
	wr32(hw, VPINT_ALLOC_PCI(vf->vf_id), 0);

	first = vf->first_vector_idx +
		hw->func_caps.common_cap.msix_vector_first_id;
	last = first + pf->num_vf_msix - 1;
	for (v = first; v <= last; v++) {
		u32 reg;

		reg = (((1 << GLINT_VECT2FUNC_IS_PF_S) &
			GLINT_VECT2FUNC_IS_PF_M) |
		       ((hw->pf_id << GLINT_VECT2FUNC_PF_NUM_S) &
			GLINT_VECT2FUNC_PF_NUM_M));
		wr32(hw, GLINT_VECT2FUNC(v), reg);
	}

	if (vsi->tx_mapping_mode == ICE_VSI_MAP_CONTIG)
		wr32(hw, VPLAN_TX_QBASE(vf->vf_id), 0);
	else
		dev_err(&pf->pdev->dev,
			"Scattered mode for VF Tx queues is not yet implemented\n");

	if (vsi->rx_mapping_mode == ICE_VSI_MAP_CONTIG)
		wr32(hw, VPLAN_RX_QBASE(vf->vf_id), 0);
	else
		dev_err(&pf->pdev->dev,
			"Scattered mode for VF Rx queues is not yet implemented\n");
}

/**
 * ice_free_vfs - Free all VFs
 * @pf: pointer to the PF structure
 */
void ice_free_vfs(struct ice_pf *pf)
{
	struct ice_hw *hw = &pf->hw;
	int tmp, i;

	if (!pf->vf)
		return;

	while (test_and_set_bit(__ICE_VF_DIS, pf->state))
		usleep_range(1000, 2000);

	/* Disable IOV before freeing resources. This lets any VF drivers
	 * running in the host get themselves cleaned up before we yank
	 * the carpet out from underneath their feet.
	 */
	if (!pci_vfs_assigned(pf->pdev))
		pci_disable_sriov(pf->pdev);
	else
		dev_warn(&pf->pdev->dev, "VFs are assigned - not disabling SR-IOV\n");

	/* Avoid wait time by stopping all VFs at the same time */
	for (i = 0; i < pf->num_alloc_vfs; i++) {
		struct ice_vsi *vsi;

		if (!test_bit(ICE_VF_STATE_ENA, pf->vf[i].vf_states))
			continue;

		vsi = pf->vsi[pf->vf[i].lan_vsi_idx];
		/* stop rings without wait time */
		ice_vsi_stop_lan_tx_rings(vsi, ICE_NO_RESET, i);
		ice_vsi_stop_rx_rings(vsi);

		clear_bit(ICE_VF_STATE_ENA, pf->vf[i].vf_states);
	}

	tmp = pf->num_alloc_vfs;
	pf->num_vf_qps = 0;
	pf->num_alloc_vfs = 0;
	for (i = 0; i < tmp; i++) {
		if (test_bit(ICE_VF_STATE_INIT, pf->vf[i].vf_states)) {
			/* disable VF qp mappings */
			ice_dis_vf_mappings(&pf->vf[i]);

			/* Set this state so that assigned VF vectors can be
			 * reclaimed by PF for reuse in ice_vsi_release(). No
			 * need to clear this bit since pf->vf array is being
			 * freed anyways after this for loop
			 */
			set_bit(ICE_VF_STATE_CFG_INTR, pf->vf[i].vf_states);
			ice_free_vf_res(&pf->vf[i]);
		}
	}

	devm_kfree(&pf->pdev->dev, pf->vf);
	pf->vf = NULL;

	/* This check is for when the driver is unloaded while VFs are
	 * assigned. Setting the number of VFs to 0 through sysfs is caught
	 * before this function ever gets called.
	 */
	if (!pci_vfs_assigned(pf->pdev)) {
		int vf_id;

		/* Acknowledge VFLR for all VFs. Without this, VFs will fail to
		 * work correctly when SR-IOV gets re-enabled.
		 */
		for (vf_id = 0; vf_id < tmp; vf_id++) {
			u32 reg_idx, bit_idx;

			reg_idx = (hw->func_caps.vf_base_id + vf_id) / 32;
			bit_idx = (hw->func_caps.vf_base_id + vf_id) % 32;
			wr32(hw, GLGEN_VFLRSTAT(reg_idx), BIT(bit_idx));
		}
	}
	clear_bit(__ICE_VF_DIS, pf->state);
	clear_bit(ICE_FLAG_SRIOV_ENA, pf->flags);
}

/**
 * ice_trigger_vf_reset - Reset a VF on HW
 * @vf: pointer to the VF structure
 * @is_vflr: true if VFLR was issued, false if not
 *
 * Trigger hardware to start a reset for a particular VF. Expects the caller
 * to wait the proper amount of time to allow hardware to reset the VF before
 * it cleans up and restores VF functionality.
 */
static void ice_trigger_vf_reset(struct ice_vf *vf, bool is_vflr)
{
	struct ice_pf *pf = vf->pf;
	u32 reg, reg_idx, bit_idx;
	struct ice_hw *hw;
	int vf_abs_id, i;

	hw = &pf->hw;
	vf_abs_id = vf->vf_id + hw->func_caps.vf_base_id;

	/* Inform VF that it is no longer active, as a warning */
	clear_bit(ICE_VF_STATE_ACTIVE, vf->vf_states);

	/* Disable VF's configuration API during reset. The flag is re-enabled
	 * in ice_alloc_vf_res(), when it's safe again to access VF's VSI.
	 * It's normally disabled in ice_free_vf_res(), but it's safer
	 * to do it earlier to give some time to finish to any VF config
	 * functions that may still be running at this point.
	 */
	clear_bit(ICE_VF_STATE_INIT, vf->vf_states);

	/* Clear the VF's ARQLEN register. This is how the VF detects reset,
	 * since the VFGEN_RSTAT register doesn't stick at 0 after reset.
	 */
	wr32(hw, VF_MBX_ARQLEN(vf_abs_id), 0);

	/* In the case of a VFLR, the HW has already reset the VF and we
	 * just need to clean up, so don't hit the VFRTRIG register.
	 */
	if (!is_vflr) {
		/* reset VF using VPGEN_VFRTRIG reg */
		reg = rd32(hw, VPGEN_VFRTRIG(vf->vf_id));
		reg |= VPGEN_VFRTRIG_VFSWR_M;
		wr32(hw, VPGEN_VFRTRIG(vf->vf_id), reg);
	}
	/* clear the VFLR bit in GLGEN_VFLRSTAT */
	reg_idx = (vf_abs_id) / 32;
	bit_idx = (vf_abs_id) % 32;
	wr32(hw, GLGEN_VFLRSTAT(reg_idx), BIT(bit_idx));
	ice_flush(hw);

	wr32(hw, PF_PCI_CIAA,
	     VF_DEVICE_STATUS | (vf_abs_id << PF_PCI_CIAA_VF_NUM_S));
	for (i = 0; i < 100; i++) {
		reg = rd32(hw, PF_PCI_CIAD);
		if ((reg & VF_TRANS_PENDING_M) != 0)
			dev_err(&pf->pdev->dev,
				"VF %d PCI transactions stuck\n", vf->vf_id);
		udelay(1);
	}
}

/**
 * ice_vsi_set_pvid_fill_ctxt - Set VSI ctxt for add PVID
 * @ctxt: the VSI ctxt to fill
 * @vid: the VLAN ID to set as a PVID
 */
static void ice_vsi_set_pvid_fill_ctxt(struct ice_vsi_ctx *ctxt, u16 vid)
{
<<<<<<< HEAD
	struct device *dev = &vsi->back->pdev->dev;
	struct ice_hw *hw = &vsi->back->hw;
	struct ice_vsi_ctx *ctxt;
	enum ice_status status;
	int ret = 0;

	ctxt = devm_kzalloc(dev, sizeof(*ctxt), GFP_KERNEL);
	if (!ctxt)
		return -ENOMEM;

=======
>>>>>>> 0ecfebd2
	ctxt->info.vlan_flags = (ICE_AQ_VSI_VLAN_MODE_UNTAGGED |
				 ICE_AQ_VSI_PVLAN_INSERT_PVID |
				 ICE_AQ_VSI_VLAN_EMOD_STR);
	ctxt->info.pvid = cpu_to_le16(vid);
<<<<<<< HEAD
	ctxt->info.valid_sections = cpu_to_le16(ICE_AQ_VSI_PROP_VLAN_VALID);

	status = ice_update_vsi(hw, vsi->idx, ctxt, NULL);
	if (status) {
		dev_info(dev, "update VSI for VLAN insert failed, err %d aq_err %d\n",
			 status, hw->adminq.sq_last_status);
		ret = -EIO;
		goto out;
	}

	vsi->info.pvid = ctxt->info.pvid;
	vsi->info.vlan_flags = ctxt->info.vlan_flags;
out:
	devm_kfree(dev, ctxt);
	return ret;
=======
	ctxt->info.sw_flags2 |= ICE_AQ_VSI_SW_FLAG_RX_VLAN_PRUNE_ENA;
	ctxt->info.valid_sections = cpu_to_le16(ICE_AQ_VSI_PROP_VLAN_VALID |
						ICE_AQ_VSI_PROP_SW_VALID);
}

/**
 * ice_vsi_kill_pvid_fill_ctxt - Set VSI ctx for remove PVID
 * @ctxt: the VSI ctxt to fill
 */
static void ice_vsi_kill_pvid_fill_ctxt(struct ice_vsi_ctx *ctxt)
{
	ctxt->info.vlan_flags = ICE_AQ_VSI_VLAN_EMOD_NOTHING;
	ctxt->info.vlan_flags |= ICE_AQ_VSI_VLAN_MODE_ALL;
	ctxt->info.sw_flags2 &= ~ICE_AQ_VSI_SW_FLAG_RX_VLAN_PRUNE_ENA;
	ctxt->info.valid_sections = cpu_to_le16(ICE_AQ_VSI_PROP_VLAN_VALID |
						ICE_AQ_VSI_PROP_SW_VALID);
>>>>>>> 0ecfebd2
}

/**
 * ice_vsi_manage_pvid - Enable or disable port VLAN for VSI
 * @vsi: the VSI to update
 * @vid: the VLAN ID to set as a PVID
 * @enable: true for enable PVID false for disable
 */
static int ice_vsi_manage_pvid(struct ice_vsi *vsi, u16 vid, bool enable)
{
	struct device *dev = &vsi->back->pdev->dev;
	struct ice_hw *hw = &vsi->back->hw;
	struct ice_vsi_ctx *ctxt;
	enum ice_status status;
	int ret = 0;

	ctxt = devm_kzalloc(dev, sizeof(*ctxt), GFP_KERNEL);
	if (!ctxt)
		return -ENOMEM;

	ctxt->info = vsi->info;
	if (enable)
		ice_vsi_set_pvid_fill_ctxt(ctxt, vid);
	else
		ice_vsi_kill_pvid_fill_ctxt(ctxt);

	status = ice_update_vsi(hw, vsi->idx, ctxt, NULL);
	if (status) {
		dev_info(dev, "update VSI for port VLAN failed, err %d aq_err %d\n",
			 status, hw->adminq.sq_last_status);
		ret = -EIO;
		goto out;
	}

	vsi->info = ctxt->info;
out:
	devm_kfree(dev, ctxt);
	return ret;
}

/**
 * ice_vf_vsi_setup - Set up a VF VSI
 * @pf: board private structure
 * @pi: pointer to the port_info instance
 * @vf_id: defines VF ID to which this VSI connects.
 *
 * Returns pointer to the successfully allocated VSI struct on success,
 * otherwise returns NULL on failure.
 */
static struct ice_vsi *
ice_vf_vsi_setup(struct ice_pf *pf, struct ice_port_info *pi, u16 vf_id)
{
	return ice_vsi_setup(pf, pi, ICE_VSI_VF, vf_id);
}

/**
 * ice_alloc_vsi_res - Setup VF VSI and its resources
 * @vf: pointer to the VF structure
 *
 * Returns 0 on success, negative value on failure
 */
static int ice_alloc_vsi_res(struct ice_vf *vf)
{
	struct ice_pf *pf = vf->pf;
	LIST_HEAD(tmp_add_list);
	u8 broadcast[ETH_ALEN];
	struct ice_vsi *vsi;
	int status = 0;

	vsi = ice_vf_vsi_setup(pf, pf->hw.port_info, vf->vf_id);

	if (!vsi) {
		dev_err(&pf->pdev->dev, "Failed to create VF VSI\n");
		return -ENOMEM;
	}

	vf->lan_vsi_idx = vsi->idx;
	vf->lan_vsi_num = vsi->vsi_num;

	/* first vector index is the VFs OICR index */
	vf->first_vector_idx = vsi->hw_base_vector;
	/* Since hw_base_vector holds the vector where data queue interrupts
	 * starts, increment by 1 since VFs allocated vectors include OICR intr
	 * as well.
	 */
	vsi->hw_base_vector += 1;

	/* Check if port VLAN exist before, and restore it accordingly */
	if (vf->port_vlan_id) {
		ice_vsi_manage_pvid(vsi, vf->port_vlan_id, true);
		ice_vsi_add_vlan(vsi, vf->port_vlan_id & ICE_VLAN_M);
	}

	eth_broadcast_addr(broadcast);

	status = ice_add_mac_to_list(vsi, &tmp_add_list, broadcast);
	if (status)
		goto ice_alloc_vsi_res_exit;

	if (is_valid_ether_addr(vf->dflt_lan_addr.addr)) {
		status = ice_add_mac_to_list(vsi, &tmp_add_list,
					     vf->dflt_lan_addr.addr);
		if (status)
			goto ice_alloc_vsi_res_exit;
	}

	status = ice_add_mac(&pf->hw, &tmp_add_list);
	if (status)
		dev_err(&pf->pdev->dev, "could not add mac filters\n");

	/* Clear this bit after VF initialization since we shouldn't reclaim
	 * and reassign interrupts for synchronous or asynchronous VFR events.
	 * We dont want to reconfigure interrupts since AVF driver doesn't
	 * expect vector assignment to be changed unless there is a request for
	 * more vectors.
	 */
	clear_bit(ICE_VF_STATE_CFG_INTR, vf->vf_states);
ice_alloc_vsi_res_exit:
	ice_free_fltr_list(&pf->pdev->dev, &tmp_add_list);
	return status;
}

/**
 * ice_alloc_vf_res - Allocate VF resources
 * @vf: pointer to the VF structure
 */
static int ice_alloc_vf_res(struct ice_vf *vf)
{
	struct ice_pf *pf = vf->pf;
	int tx_rx_queue_left;
	int status;

	/* setup VF VSI and necessary resources */
	status = ice_alloc_vsi_res(vf);
	if (status)
		goto ice_alloc_vf_res_exit;

	/* Update number of VF queues, in case VF had requested for queue
	 * changes
	 */
	tx_rx_queue_left = min_t(int, pf->q_left_tx, pf->q_left_rx);
	tx_rx_queue_left += ICE_DFLT_QS_PER_VF;
	if (vf->num_req_qs && vf->num_req_qs <= tx_rx_queue_left &&
	    vf->num_req_qs != vf->num_vf_qs)
		vf->num_vf_qs = vf->num_req_qs;

	if (vf->trusted)
		set_bit(ICE_VIRTCHNL_VF_CAP_PRIVILEGE, &vf->vf_caps);
	else
		clear_bit(ICE_VIRTCHNL_VF_CAP_PRIVILEGE, &vf->vf_caps);

	/* VF is now completely initialized */
	set_bit(ICE_VF_STATE_INIT, vf->vf_states);

	return status;

ice_alloc_vf_res_exit:
	ice_free_vf_res(vf);
	return status;
}

/**
 * ice_ena_vf_mappings
 * @vf: pointer to the VF structure
 *
 * Enable VF vectors and queues allocation by writing the details into
 * respective registers.
 */
static void ice_ena_vf_mappings(struct ice_vf *vf)
{
	struct ice_pf *pf = vf->pf;
	struct ice_vsi *vsi;
	int first, last, v;
	struct ice_hw *hw;
	int abs_vf_id;
	u32 reg;

	hw = &pf->hw;
	vsi = pf->vsi[vf->lan_vsi_idx];
	first = vf->first_vector_idx +
		hw->func_caps.common_cap.msix_vector_first_id;
	last = (first + pf->num_vf_msix) - 1;
	abs_vf_id = vf->vf_id + hw->func_caps.vf_base_id;

	/* VF Vector allocation */
	reg = (((first << VPINT_ALLOC_FIRST_S) & VPINT_ALLOC_FIRST_M) |
	       ((last << VPINT_ALLOC_LAST_S) & VPINT_ALLOC_LAST_M) |
	       VPINT_ALLOC_VALID_M);
	wr32(hw, VPINT_ALLOC(vf->vf_id), reg);

	reg = (((first << VPINT_ALLOC_PCI_FIRST_S) & VPINT_ALLOC_PCI_FIRST_M) |
	       ((last << VPINT_ALLOC_PCI_LAST_S) & VPINT_ALLOC_PCI_LAST_M) |
	       VPINT_ALLOC_PCI_VALID_M);
	wr32(hw, VPINT_ALLOC_PCI(vf->vf_id), reg);
	/* map the interrupts to its functions */
	for (v = first; v <= last; v++) {
		reg = (((abs_vf_id << GLINT_VECT2FUNC_VF_NUM_S) &
			GLINT_VECT2FUNC_VF_NUM_M) |
		       ((hw->pf_id << GLINT_VECT2FUNC_PF_NUM_S) &
			GLINT_VECT2FUNC_PF_NUM_M));
		wr32(hw, GLINT_VECT2FUNC(v), reg);
	}

	/* Map mailbox interrupt. We put an explicit 0 here to remind us that
	 * VF admin queue interrupts will go to VF MSI-X vector 0.
	 */
	wr32(hw, VPINT_MBX_CTL(abs_vf_id), VPINT_MBX_CTL_CAUSE_ENA_M | 0);
	/* set regardless of mapping mode */
	wr32(hw, VPLAN_TXQ_MAPENA(vf->vf_id), VPLAN_TXQ_MAPENA_TX_ENA_M);

	/* VF Tx queues allocation */
	if (vsi->tx_mapping_mode == ICE_VSI_MAP_CONTIG) {
		/* set the VF PF Tx queue range
		 * VFNUMQ value should be set to (number of queues - 1). A value
		 * of 0 means 1 queue and a value of 255 means 256 queues
		 */
		reg = (((vsi->txq_map[0] << VPLAN_TX_QBASE_VFFIRSTQ_S) &
			VPLAN_TX_QBASE_VFFIRSTQ_M) |
		       (((vsi->alloc_txq - 1) << VPLAN_TX_QBASE_VFNUMQ_S) &
			VPLAN_TX_QBASE_VFNUMQ_M));
		wr32(hw, VPLAN_TX_QBASE(vf->vf_id), reg);
	} else {
		dev_err(&pf->pdev->dev,
			"Scattered mode for VF Tx queues is not yet implemented\n");
	}

	/* set regardless of mapping mode */
	wr32(hw, VPLAN_RXQ_MAPENA(vf->vf_id), VPLAN_RXQ_MAPENA_RX_ENA_M);

	/* VF Rx queues allocation */
	if (vsi->rx_mapping_mode == ICE_VSI_MAP_CONTIG) {
		/* set the VF PF Rx queue range
		 * VFNUMQ value should be set to (number of queues - 1). A value
		 * of 0 means 1 queue and a value of 255 means 256 queues
		 */
		reg = (((vsi->rxq_map[0] << VPLAN_RX_QBASE_VFFIRSTQ_S) &
			VPLAN_RX_QBASE_VFFIRSTQ_M) |
		       (((vsi->alloc_txq - 1) << VPLAN_RX_QBASE_VFNUMQ_S) &
			VPLAN_RX_QBASE_VFNUMQ_M));
		wr32(hw, VPLAN_RX_QBASE(vf->vf_id), reg);
	} else {
		dev_err(&pf->pdev->dev,
			"Scattered mode for VF Rx queues is not yet implemented\n");
	}
}

/**
 * ice_determine_res
 * @pf: pointer to the PF structure
 * @avail_res: available resources in the PF structure
 * @max_res: maximum resources that can be given per VF
 * @min_res: minimum resources that can be given per VF
 *
 * Returns non-zero value if resources (queues/vectors) are available or
 * returns zero if PF cannot accommodate for all num_alloc_vfs.
 */
static int
ice_determine_res(struct ice_pf *pf, u16 avail_res, u16 max_res, u16 min_res)
{
	bool checked_min_res = false;
	int res;

	/* start by checking if PF can assign max number of resources for
	 * all num_alloc_vfs.
	 * if yes, return number per VF
	 * If no, divide by 2 and roundup, check again
	 * repeat the loop till we reach a point where even minimum resources
	 * are not available, in that case return 0
	 */
	res = max_res;
	while ((res >= min_res) && !checked_min_res) {
		int num_all_res;

		num_all_res = pf->num_alloc_vfs * res;
		if (num_all_res <= avail_res)
			return res;

		if (res == min_res)
			checked_min_res = true;

		res = DIV_ROUND_UP(res, 2);
	}
	return 0;
}

/**
 * ice_check_avail_res - check if vectors and queues are available
 * @pf: pointer to the PF structure
 *
 * This function is where we calculate actual number of resources for VF VSIs,
 * we don't reserve ahead of time during probe. Returns success if vectors and
 * queues resources are available, otherwise returns error code
 */
static int ice_check_avail_res(struct ice_pf *pf)
{
	u16 num_msix, num_txq, num_rxq;

	if (!pf->num_alloc_vfs)
		return -EINVAL;

	/* Grab from HW interrupts common pool
	 * Note: By the time the user decides it needs more vectors in a VF
	 * its already too late since one must decide this prior to creating the
	 * VF interface. So the best we can do is take a guess as to what the
	 * user might want.
	 *
	 * We have two policies for vector allocation:
	 * 1. if num_alloc_vfs is from 1 to 16, then we consider this as small
	 * number of NFV VFs used for NFV appliances, since this is a special
	 * case, we try to assign maximum vectors per VF (65) as much as
	 * possible, based on determine_resources algorithm.
	 * 2. if num_alloc_vfs is from 17 to 256, then its large number of
	 * regular VFs which are not used for any special purpose. Hence try to
	 * grab default interrupt vectors (5 as supported by AVF driver).
	 */
	if (pf->num_alloc_vfs <= 16) {
		num_msix = ice_determine_res(pf, pf->num_avail_hw_msix,
					     ICE_MAX_INTR_PER_VF,
					     ICE_MIN_INTR_PER_VF);
	} else if (pf->num_alloc_vfs <= ICE_MAX_VF_COUNT) {
		num_msix = ice_determine_res(pf, pf->num_avail_hw_msix,
					     ICE_DFLT_INTR_PER_VF,
					     ICE_MIN_INTR_PER_VF);
	} else {
		dev_err(&pf->pdev->dev,
			"Number of VFs %d exceeds max VF count %d\n",
			pf->num_alloc_vfs, ICE_MAX_VF_COUNT);
		return -EIO;
	}

	if (!num_msix)
		return -EIO;

	/* Grab from the common pool
	 * start by requesting Default queues (4 as supported by AVF driver),
	 * Note that, the main difference between queues and vectors is, latter
	 * can only be reserved at init time but queues can be requested by VF
	 * at runtime through Virtchnl, that is the reason we start by reserving
	 * few queues.
	 */
	num_txq = ice_determine_res(pf, pf->q_left_tx, ICE_DFLT_QS_PER_VF,
				    ICE_MIN_QS_PER_VF);

	num_rxq = ice_determine_res(pf, pf->q_left_rx, ICE_DFLT_QS_PER_VF,
				    ICE_MIN_QS_PER_VF);

	if (!num_txq || !num_rxq)
		return -EIO;

	/* since AVF driver works with only queue pairs which means, it expects
	 * to have equal number of Rx and Tx queues, so take the minimum of
	 * available Tx or Rx queues
	 */
	pf->num_vf_qps = min_t(int, num_txq, num_rxq);
	pf->num_vf_msix = num_msix;

	return 0;
}

/**
 * ice_cleanup_and_realloc_vf - Clean up VF and reallocate resources after reset
 * @vf: pointer to the VF structure
 *
 * Cleanup a VF after the hardware reset is finished. Expects the caller to
 * have verified whether the reset is finished properly, and ensure the
 * minimum amount of wait time has passed. Reallocate VF resources back to make
 * VF state active
 */
static void ice_cleanup_and_realloc_vf(struct ice_vf *vf)
{
	struct ice_pf *pf = vf->pf;
	struct ice_hw *hw;
	u32 reg;

	hw = &pf->hw;

	/* PF software completes the flow by notifying VF that reset flow is
	 * completed. This is done by enabling hardware by clearing the reset
	 * bit in the VPGEN_VFRTRIG reg and setting VFR_STATE in the VFGEN_RSTAT
	 * register to VFR completed (done at the end of this function)
	 * By doing this we allow HW to access VF memory at any point. If we
	 * did it any sooner, HW could access memory while it was being freed
	 * in ice_free_vf_res(), causing an IOMMU fault.
	 *
	 * On the other hand, this needs to be done ASAP, because the VF driver
	 * is waiting for this to happen and may report a timeout. It's
	 * harmless, but it gets logged into Guest OS kernel log, so best avoid
	 * it.
	 */
	reg = rd32(hw, VPGEN_VFRTRIG(vf->vf_id));
	reg &= ~VPGEN_VFRTRIG_VFSWR_M;
	wr32(hw, VPGEN_VFRTRIG(vf->vf_id), reg);

	/* reallocate VF resources to finish resetting the VSI state */
	if (!ice_alloc_vf_res(vf)) {
		ice_ena_vf_mappings(vf);
		set_bit(ICE_VF_STATE_ACTIVE, vf->vf_states);
		clear_bit(ICE_VF_STATE_DIS, vf->vf_states);
		vf->num_vlan = 0;
	}

	/* Tell the VF driver the reset is done. This needs to be done only
	 * after VF has been fully initialized, because the VF driver may
	 * request resources immediately after setting this flag.
	 */
	wr32(hw, VFGEN_RSTAT(vf->vf_id), VIRTCHNL_VFR_VFACTIVE);
}

/**
 * ice_vf_set_vsi_promisc - set given VF VSI to given promiscuous mode(s)
 * @vf: pointer to the VF info
 * @vsi: the VSI being configured
 * @promisc_m: mask of promiscuous config bits
 * @rm_promisc: promisc flag request from the VF to remove or add filter
 *
 * This function configures VF VSI promiscuous mode, based on the VF requests,
 * for Unicast, Multicast and VLAN
 */
static enum ice_status
ice_vf_set_vsi_promisc(struct ice_vf *vf, struct ice_vsi *vsi, u8 promisc_m,
		       bool rm_promisc)
{
	struct ice_pf *pf = vf->pf;
	enum ice_status status = 0;
	struct ice_hw *hw;

	hw = &pf->hw;
	if (vf->num_vlan) {
		status = ice_set_vlan_vsi_promisc(hw, vsi->idx, promisc_m,
						  rm_promisc);
	} else if (vf->port_vlan_id) {
		if (rm_promisc)
			status = ice_clear_vsi_promisc(hw, vsi->idx, promisc_m,
						       vf->port_vlan_id);
		else
			status = ice_set_vsi_promisc(hw, vsi->idx, promisc_m,
						     vf->port_vlan_id);
	} else {
		if (rm_promisc)
			status = ice_clear_vsi_promisc(hw, vsi->idx, promisc_m,
						       0);
		else
			status = ice_set_vsi_promisc(hw, vsi->idx, promisc_m,
						     0);
	}

	return status;
}

/**
 * ice_reset_all_vfs - reset all allocated VFs in one go
 * @pf: pointer to the PF structure
 * @is_vflr: true if VFLR was issued, false if not
 *
 * First, tell the hardware to reset each VF, then do all the waiting in one
 * chunk, and finally finish restoring each VF after the wait. This is useful
 * during PF routines which need to reset all VFs, as otherwise it must perform
 * these resets in a serialized fashion.
 *
 * Returns true if any VFs were reset, and false otherwise.
 */
bool ice_reset_all_vfs(struct ice_pf *pf, bool is_vflr)
{
	struct ice_hw *hw = &pf->hw;
	struct ice_vf *vf;
	int v, i;

	/* If we don't have any VFs, then there is nothing to reset */
	if (!pf->num_alloc_vfs)
		return false;

	/* If VFs have been disabled, there is no need to reset */
	if (test_and_set_bit(__ICE_VF_DIS, pf->state))
		return false;

	/* Begin reset on all VFs at once */
	for (v = 0; v < pf->num_alloc_vfs; v++)
		ice_trigger_vf_reset(&pf->vf[v], is_vflr);

	for (v = 0; v < pf->num_alloc_vfs; v++) {
		struct ice_vsi *vsi;

		vf = &pf->vf[v];
		vsi = pf->vsi[vf->lan_vsi_idx];
		if (test_bit(ICE_VF_STATE_ENA, vf->vf_states)) {
			ice_vsi_stop_lan_tx_rings(vsi, ICE_VF_RESET, vf->vf_id);
			ice_vsi_stop_rx_rings(vsi);
			clear_bit(ICE_VF_STATE_ENA, vf->vf_states);
		}
	}

	/* HW requires some time to make sure it can flush the FIFO for a VF
	 * when it resets it. Poll the VPGEN_VFRSTAT register for each VF in
	 * sequence to make sure that it has completed. We'll keep track of
	 * the VFs using a simple iterator that increments once that VF has
	 * finished resetting.
	 */
	for (i = 0, v = 0; i < 10 && v < pf->num_alloc_vfs; i++) {
		usleep_range(10000, 20000);

		/* Check each VF in sequence */
		while (v < pf->num_alloc_vfs) {
			u32 reg;

			vf = &pf->vf[v];
			reg = rd32(hw, VPGEN_VFRSTAT(vf->vf_id));
			if (!(reg & VPGEN_VFRSTAT_VFRD_M))
				break;

			/* If the current VF has finished resetting, move on
			 * to the next VF in sequence.
			 */
			v++;
		}
	}

	/* Display a warning if at least one VF didn't manage to reset in
	 * time, but continue on with the operation.
	 */
	if (v < pf->num_alloc_vfs)
		dev_warn(&pf->pdev->dev, "VF reset check timeout\n");
	usleep_range(10000, 20000);

	/* free VF resources to begin resetting the VSI state */
	for (v = 0; v < pf->num_alloc_vfs; v++) {
		vf = &pf->vf[v];

		ice_free_vf_res(vf);

		/* Free VF queues as well, and reallocate later.
		 * If a given VF has different number of queues
		 * configured, the request for update will come
		 * via mailbox communication.
		 */
		vf->num_vf_qs = 0;
	}

	if (ice_check_avail_res(pf)) {
		dev_err(&pf->pdev->dev,
			"Cannot allocate VF resources, try with fewer number of VFs\n");
		return false;
	}

	/* Finish the reset on each VF */
	for (v = 0; v < pf->num_alloc_vfs; v++) {
		vf = &pf->vf[v];

		vf->num_vf_qs = pf->num_vf_qps;
		dev_dbg(&pf->pdev->dev,
			"VF-id %d has %d queues configured\n",
			vf->vf_id, vf->num_vf_qs);
		ice_cleanup_and_realloc_vf(vf);
	}

	ice_flush(hw);
	clear_bit(__ICE_VF_DIS, pf->state);

	return true;
}

/**
 * ice_reset_vf - Reset a particular VF
 * @vf: pointer to the VF structure
 * @is_vflr: true if VFLR was issued, false if not
 *
 * Returns true if the VF is reset, false otherwise.
 */
static bool ice_reset_vf(struct ice_vf *vf, bool is_vflr)
{
	struct ice_pf *pf = vf->pf;
<<<<<<< HEAD
	struct ice_hw *hw = &pf->hw;
	struct ice_vsi *vsi;
=======
	struct ice_vsi *vsi;
	struct ice_hw *hw;
>>>>>>> 0ecfebd2
	bool rsd = false;
	u8 promisc_m;
	u32 reg;
	int i;

	/* If the VFs have been disabled, this means something else is
	 * resetting the VF, so we shouldn't continue.
	 */
	if (test_and_set_bit(__ICE_VF_DIS, pf->state))
		return false;

	ice_trigger_vf_reset(vf, is_vflr);

	vsi = pf->vsi[vf->lan_vsi_idx];

	if (test_bit(ICE_VF_STATE_ENA, vf->vf_states)) {
		ice_vsi_stop_lan_tx_rings(vsi, ICE_VF_RESET, vf->vf_id);
		ice_vsi_stop_rx_rings(vsi);
		clear_bit(ICE_VF_STATE_ENA, vf->vf_states);
	} else {
		/* Call Disable LAN Tx queue AQ call even when queues are not
		 * enabled. This is needed for successful completiom of VFR
		 */
<<<<<<< HEAD
		ice_dis_vsi_txq(vsi->port_info, 0, NULL, NULL, ICE_VF_RESET,
				vf->vf_id, NULL);
=======
		ice_dis_vsi_txq(vsi->port_info, vsi->idx, 0, 0, NULL, NULL,
				NULL, ICE_VF_RESET, vf->vf_id, NULL);
>>>>>>> 0ecfebd2
	}

	hw = &pf->hw;
	/* poll VPGEN_VFRSTAT reg to make sure
	 * that reset is complete
	 */
	for (i = 0; i < 10; i++) {
		/* VF reset requires driver to first reset the VF and then
		 * poll the status register to make sure that the reset
		 * completed successfully.
		 */
		usleep_range(10000, 20000);
		reg = rd32(hw, VPGEN_VFRSTAT(vf->vf_id));
		if (reg & VPGEN_VFRSTAT_VFRD_M) {
			rsd = true;
			break;
		}
	}

	/* Display a warning if VF didn't manage to reset in time, but need to
	 * continue on with the operation.
	 */
	if (!rsd)
		dev_warn(&pf->pdev->dev, "VF reset check timeout on VF %d\n",
			 vf->vf_id);

	usleep_range(10000, 20000);

	/* disable promiscuous modes in case they were enabled
	 * ignore any error if disabling process failed
	 */
	if (test_bit(ICE_VF_STATE_UC_PROMISC, vf->vf_states) ||
	    test_bit(ICE_VF_STATE_MC_PROMISC, vf->vf_states)) {
		if (vf->port_vlan_id ||  vf->num_vlan)
			promisc_m = ICE_UCAST_VLAN_PROMISC_BITS;
		else
			promisc_m = ICE_UCAST_PROMISC_BITS;

		vsi = pf->vsi[vf->lan_vsi_idx];
		if (ice_vf_set_vsi_promisc(vf, vsi, promisc_m, true))
			dev_err(&pf->pdev->dev, "disabling promiscuous mode failed\n");
	}

	/* free VF resources to begin resetting the VSI state */
	ice_free_vf_res(vf);

	ice_cleanup_and_realloc_vf(vf);

	ice_flush(hw);
	clear_bit(__ICE_VF_DIS, pf->state);

	return true;
}

/**
 * ice_vc_notify_link_state - Inform all VFs on a PF of link status
 * @pf: pointer to the PF structure
 */
void ice_vc_notify_link_state(struct ice_pf *pf)
{
	int i;

	for (i = 0; i < pf->num_alloc_vfs; i++)
		ice_vc_notify_vf_link_state(&pf->vf[i]);
}

/**
 * ice_vc_notify_reset - Send pending reset message to all VFs
 * @pf: pointer to the PF structure
 *
 * indicate a pending reset to all VFs on a given PF
 */
void ice_vc_notify_reset(struct ice_pf *pf)
{
	struct virtchnl_pf_event pfe;

	if (!pf->num_alloc_vfs)
		return;

	pfe.event = VIRTCHNL_EVENT_RESET_IMPENDING;
	pfe.severity = PF_EVENT_SEVERITY_CERTAIN_DOOM;
	ice_vc_vf_broadcast(pf, VIRTCHNL_OP_EVENT, VIRTCHNL_STATUS_SUCCESS,
			    (u8 *)&pfe, sizeof(struct virtchnl_pf_event));
}

/**
 * ice_vc_notify_vf_reset - Notify VF of a reset event
 * @vf: pointer to the VF structure
 */
static void ice_vc_notify_vf_reset(struct ice_vf *vf)
{
	struct virtchnl_pf_event pfe;

	/* validate the request */
	if (!vf || vf->vf_id >= vf->pf->num_alloc_vfs)
		return;

	/* verify if the VF is in either init or active before proceeding */
	if (!test_bit(ICE_VF_STATE_INIT, vf->vf_states) &&
	    !test_bit(ICE_VF_STATE_ACTIVE, vf->vf_states))
		return;

	pfe.event = VIRTCHNL_EVENT_RESET_IMPENDING;
	pfe.severity = PF_EVENT_SEVERITY_CERTAIN_DOOM;
	ice_aq_send_msg_to_vf(&vf->pf->hw, vf->vf_id, VIRTCHNL_OP_EVENT,
			      VIRTCHNL_STATUS_SUCCESS, (u8 *)&pfe, sizeof(pfe),
			      NULL);
}

/**
 * ice_alloc_vfs - Allocate and set up VFs resources
 * @pf: pointer to the PF structure
 * @num_alloc_vfs: number of VFs to allocate
 */
static int ice_alloc_vfs(struct ice_pf *pf, u16 num_alloc_vfs)
{
	struct ice_hw *hw = &pf->hw;
	struct ice_vf *vfs;
	int i, ret;

	/* Disable global interrupt 0 so we don't try to handle the VFLR. */
	wr32(hw, GLINT_DYN_CTL(pf->hw_oicr_idx),
	     ICE_ITR_NONE << GLINT_DYN_CTL_ITR_INDX_S);

	ice_flush(hw);

	ret = pci_enable_sriov(pf->pdev, num_alloc_vfs);
	if (ret) {
		pf->num_alloc_vfs = 0;
		goto err_unroll_intr;
	}
	/* allocate memory */
	vfs = devm_kcalloc(&pf->pdev->dev, num_alloc_vfs, sizeof(*vfs),
			   GFP_KERNEL);
	if (!vfs) {
		ret = -ENOMEM;
		goto err_unroll_sriov;
	}
	pf->vf = vfs;

	/* apply default profile */
	for (i = 0; i < num_alloc_vfs; i++) {
		vfs[i].pf = pf;
		vfs[i].vf_sw_id = pf->first_sw;
		vfs[i].vf_id = i;

		/* assign default capabilities */
		set_bit(ICE_VIRTCHNL_VF_CAP_L2, &vfs[i].vf_caps);
		vfs[i].spoofchk = true;

		/* Set this state so that PF driver does VF vector assignment */
		set_bit(ICE_VF_STATE_CFG_INTR, vfs[i].vf_states);
	}
	pf->num_alloc_vfs = num_alloc_vfs;

	/* VF resources get allocated during reset */
	if (!ice_reset_all_vfs(pf, true))
		goto err_unroll_sriov;

	goto err_unroll_intr;

err_unroll_sriov:
	pci_disable_sriov(pf->pdev);
err_unroll_intr:
	/* rearm interrupts here */
	ice_irq_dynamic_ena(hw, NULL, NULL);
	return ret;
}

/**
 * ice_pf_state_is_nominal - checks the pf for nominal state
 * @pf: pointer to pf to check
 *
 * Check the PF's state for a collection of bits that would indicate
 * the PF is in a state that would inhibit normal operation for
 * driver functionality.
 *
 * Returns true if PF is in a nominal state.
 * Returns false otherwise
 */
static bool ice_pf_state_is_nominal(struct ice_pf *pf)
{
	DECLARE_BITMAP(check_bits, __ICE_STATE_NBITS) = { 0 };

	if (!pf)
		return false;

	bitmap_set(check_bits, 0, __ICE_STATE_NOMINAL_CHECK_BITS);
	if (bitmap_intersects(pf->state, check_bits, __ICE_STATE_NBITS))
		return false;

	return true;
}

/**
 * ice_pci_sriov_ena - Enable or change number of VFs
 * @pf: pointer to the PF structure
 * @num_vfs: number of VFs to allocate
 */
static int ice_pci_sriov_ena(struct ice_pf *pf, int num_vfs)
{
	int pre_existing_vfs = pci_num_vf(pf->pdev);
	struct device *dev = &pf->pdev->dev;
	int err;

	if (!ice_pf_state_is_nominal(pf)) {
		dev_err(dev, "Cannot enable SR-IOV, device not ready\n");
		return -EBUSY;
	}

	if (!test_bit(ICE_FLAG_SRIOV_CAPABLE, pf->flags)) {
		dev_err(dev, "This device is not capable of SR-IOV\n");
		return -ENODEV;
	}

	if (pre_existing_vfs && pre_existing_vfs != num_vfs)
		ice_free_vfs(pf);
	else if (pre_existing_vfs && pre_existing_vfs == num_vfs)
		return num_vfs;

	if (num_vfs > pf->num_vfs_supported) {
		dev_err(dev, "Can't enable %d VFs, max VFs supported is %d\n",
			num_vfs, pf->num_vfs_supported);
		return -ENOTSUPP;
	}

	dev_info(dev, "Allocating %d VFs\n", num_vfs);
	err = ice_alloc_vfs(pf, num_vfs);
	if (err) {
		dev_err(dev, "Failed to enable SR-IOV: %d\n", err);
		return err;
	}

	set_bit(ICE_FLAG_SRIOV_ENA, pf->flags);
	return num_vfs;
}

/**
 * ice_sriov_configure - Enable or change number of VFs via sysfs
 * @pdev: pointer to a pci_dev structure
 * @num_vfs: number of VFs to allocate
 *
 * This function is called when the user updates the number of VFs in sysfs.
 */
int ice_sriov_configure(struct pci_dev *pdev, int num_vfs)
{
	struct ice_pf *pf = pci_get_drvdata(pdev);

	if (num_vfs)
		return ice_pci_sriov_ena(pf, num_vfs);

	if (!pci_vfs_assigned(pdev)) {
		ice_free_vfs(pf);
	} else {
		dev_err(&pf->pdev->dev,
			"can't free VFs because some are assigned to VMs.\n");
		return -EBUSY;
	}

	return 0;
}

/**
 * ice_process_vflr_event - Free VF resources via IRQ calls
 * @pf: pointer to the PF structure
 *
 * called from the VFLR IRQ handler to
 * free up VF resources and state variables
 */
void ice_process_vflr_event(struct ice_pf *pf)
{
	struct ice_hw *hw = &pf->hw;
	int vf_id;
	u32 reg;

	if (!test_and_clear_bit(__ICE_VFLR_EVENT_PENDING, pf->state) ||
	    !pf->num_alloc_vfs)
		return;

	for (vf_id = 0; vf_id < pf->num_alloc_vfs; vf_id++) {
		struct ice_vf *vf = &pf->vf[vf_id];
		u32 reg_idx, bit_idx;

		reg_idx = (hw->func_caps.vf_base_id + vf_id) / 32;
		bit_idx = (hw->func_caps.vf_base_id + vf_id) % 32;
		/* read GLGEN_VFLRSTAT register to find out the flr VFs */
		reg = rd32(hw, GLGEN_VFLRSTAT(reg_idx));
		if (reg & BIT(bit_idx))
			/* GLGEN_VFLRSTAT bit will be cleared in ice_reset_vf */
			ice_reset_vf(vf, true);
	}
}

/**
 * ice_vc_dis_vf - Disable a given VF via SW reset
 * @vf: pointer to the VF info
 *
 * Disable the VF through a SW reset
 */
static void ice_vc_dis_vf(struct ice_vf *vf)
{
	ice_vc_notify_vf_reset(vf);
	ice_reset_vf(vf, false);
}

/**
 * ice_vc_send_msg_to_vf - Send message to VF
 * @vf: pointer to the VF info
 * @v_opcode: virtual channel opcode
 * @v_retval: virtual channel return value
 * @msg: pointer to the msg buffer
 * @msglen: msg length
 *
 * send msg to VF
 */
static int
ice_vc_send_msg_to_vf(struct ice_vf *vf, u32 v_opcode,
		      enum virtchnl_status_code v_retval, u8 *msg, u16 msglen)
{
	enum ice_status aq_ret;
	struct ice_pf *pf;

	/* validate the request */
	if (!vf || vf->vf_id >= vf->pf->num_alloc_vfs)
		return -EINVAL;

	pf = vf->pf;

	/* single place to detect unsuccessful return values */
	if (v_retval) {
		vf->num_inval_msgs++;
		dev_info(&pf->pdev->dev, "VF %d failed opcode %d, retval: %d\n",
			 vf->vf_id, v_opcode, v_retval);
		if (vf->num_inval_msgs > ICE_DFLT_NUM_INVAL_MSGS_ALLOWED) {
			dev_err(&pf->pdev->dev,
				"Number of invalid messages exceeded for VF %d\n",
				vf->vf_id);
			dev_err(&pf->pdev->dev, "Use PF Control I/F to enable the VF\n");
			set_bit(ICE_VF_STATE_DIS, vf->vf_states);
			return -EIO;
		}
	} else {
		vf->num_valid_msgs++;
		/* reset the invalid counter, if a valid message is received. */
		vf->num_inval_msgs = 0;
	}

	aq_ret = ice_aq_send_msg_to_vf(&pf->hw, vf->vf_id, v_opcode, v_retval,
				       msg, msglen, NULL);
	if (aq_ret) {
		dev_info(&pf->pdev->dev,
			 "Unable to send the message to VF %d aq_err %d\n",
			 vf->vf_id, pf->hw.mailboxq.sq_last_status);
		return -EIO;
	}

	return 0;
}

/**
 * ice_vc_get_ver_msg
 * @vf: pointer to the VF info
 * @msg: pointer to the msg buffer
 *
 * called from the VF to request the API version used by the PF
 */
static int ice_vc_get_ver_msg(struct ice_vf *vf, u8 *msg)
{
	struct virtchnl_version_info info = {
		VIRTCHNL_VERSION_MAJOR, VIRTCHNL_VERSION_MINOR
	};

	vf->vf_ver = *(struct virtchnl_version_info *)msg;
	/* VFs running the 1.0 API expect to get 1.0 back or they will cry. */
	if (VF_IS_V10(&vf->vf_ver))
		info.minor = VIRTCHNL_VERSION_MINOR_NO_VF_CAPS;

	return ice_vc_send_msg_to_vf(vf, VIRTCHNL_OP_VERSION,
				     VIRTCHNL_STATUS_SUCCESS, (u8 *)&info,
				     sizeof(struct virtchnl_version_info));
}

/**
 * ice_vc_get_vf_res_msg
 * @vf: pointer to the VF info
 * @msg: pointer to the msg buffer
 *
 * called from the VF to request its resources
 */
static int ice_vc_get_vf_res_msg(struct ice_vf *vf, u8 *msg)
{
	enum virtchnl_status_code v_ret = VIRTCHNL_STATUS_SUCCESS;
	struct virtchnl_vf_resource *vfres = NULL;
	struct ice_pf *pf = vf->pf;
	struct ice_vsi *vsi;
	int len = 0;
	int ret;

	if (!test_bit(ICE_VF_STATE_INIT, vf->vf_states)) {
		v_ret = VIRTCHNL_STATUS_ERR_PARAM;
		goto err;
	}

	len = sizeof(struct virtchnl_vf_resource);

	vfres = devm_kzalloc(&pf->pdev->dev, len, GFP_KERNEL);
	if (!vfres) {
		v_ret = VIRTCHNL_STATUS_ERR_NO_MEMORY;
		len = 0;
		goto err;
	}
	if (VF_IS_V11(&vf->vf_ver))
		vf->driver_caps = *(u32 *)msg;
	else
		vf->driver_caps = VIRTCHNL_VF_OFFLOAD_L2 |
				  VIRTCHNL_VF_OFFLOAD_RSS_REG |
				  VIRTCHNL_VF_OFFLOAD_VLAN;

	vfres->vf_cap_flags = VIRTCHNL_VF_OFFLOAD_L2;
	vsi = pf->vsi[vf->lan_vsi_idx];
	if (!vsi) {
		v_ret = VIRTCHNL_STATUS_ERR_PARAM;
		goto err;
	}

	if (!vsi->info.pvid)
		vfres->vf_cap_flags |= VIRTCHNL_VF_OFFLOAD_VLAN;

	if (vf->driver_caps & VIRTCHNL_VF_OFFLOAD_RSS_PF) {
		vfres->vf_cap_flags |= VIRTCHNL_VF_OFFLOAD_RSS_PF;
	} else {
		if (vf->driver_caps & VIRTCHNL_VF_OFFLOAD_RSS_AQ)
			vfres->vf_cap_flags |= VIRTCHNL_VF_OFFLOAD_RSS_AQ;
		else
			vfres->vf_cap_flags |= VIRTCHNL_VF_OFFLOAD_RSS_REG;
	}

	if (vf->driver_caps & VIRTCHNL_VF_OFFLOAD_RSS_PCTYPE_V2)
		vfres->vf_cap_flags |= VIRTCHNL_VF_OFFLOAD_RSS_PCTYPE_V2;

	if (vf->driver_caps & VIRTCHNL_VF_OFFLOAD_ENCAP)
		vfres->vf_cap_flags |= VIRTCHNL_VF_OFFLOAD_ENCAP;

	if (vf->driver_caps & VIRTCHNL_VF_OFFLOAD_ENCAP_CSUM)
		vfres->vf_cap_flags |= VIRTCHNL_VF_OFFLOAD_ENCAP_CSUM;

	if (vf->driver_caps & VIRTCHNL_VF_OFFLOAD_RX_POLLING)
		vfres->vf_cap_flags |= VIRTCHNL_VF_OFFLOAD_RX_POLLING;

	if (vf->driver_caps & VIRTCHNL_VF_OFFLOAD_WB_ON_ITR)
		vfres->vf_cap_flags |= VIRTCHNL_VF_OFFLOAD_WB_ON_ITR;

	if (vf->driver_caps & VIRTCHNL_VF_OFFLOAD_REQ_QUEUES)
		vfres->vf_cap_flags |= VIRTCHNL_VF_OFFLOAD_REQ_QUEUES;

	if (vf->driver_caps & VIRTCHNL_VF_CAP_ADV_LINK_SPEED)
		vfres->vf_cap_flags |= VIRTCHNL_VF_CAP_ADV_LINK_SPEED;

	vfres->num_vsis = 1;
	/* Tx and Rx queue are equal for VF */
	vfres->num_queue_pairs = vsi->num_txq;
	vfres->max_vectors = pf->num_vf_msix;
	vfres->rss_key_size = ICE_VSIQF_HKEY_ARRAY_SIZE;
	vfres->rss_lut_size = ICE_VSIQF_HLUT_ARRAY_SIZE;

	vfres->vsi_res[0].vsi_id = vf->lan_vsi_num;
	vfres->vsi_res[0].vsi_type = VIRTCHNL_VSI_SRIOV;
	vfres->vsi_res[0].num_queue_pairs = vsi->num_txq;
	ether_addr_copy(vfres->vsi_res[0].default_mac_addr,
			vf->dflt_lan_addr.addr);

	set_bit(ICE_VF_STATE_ACTIVE, vf->vf_states);

err:
	/* send the response back to the VF */
	ret = ice_vc_send_msg_to_vf(vf, VIRTCHNL_OP_GET_VF_RESOURCES, v_ret,
				    (u8 *)vfres, len);

	devm_kfree(&pf->pdev->dev, vfres);
	return ret;
}

/**
 * ice_vc_reset_vf_msg
 * @vf: pointer to the VF info
 *
 * called from the VF to reset itself,
 * unlike other virtchnl messages, PF driver
 * doesn't send the response back to the VF
 */
static void ice_vc_reset_vf_msg(struct ice_vf *vf)
{
	if (test_bit(ICE_VF_STATE_ACTIVE, vf->vf_states))
		ice_reset_vf(vf, false);
}

/**
 * ice_find_vsi_from_id
 * @pf: the pf structure to search for the VSI
 * @id: ID of the VSI it is searching for
 *
 * searches for the VSI with the given ID
 */
static struct ice_vsi *ice_find_vsi_from_id(struct ice_pf *pf, u16 id)
{
	int i;

	ice_for_each_vsi(pf, i)
		if (pf->vsi[i] && pf->vsi[i]->vsi_num == id)
			return pf->vsi[i];

	return NULL;
}

/**
 * ice_vc_isvalid_vsi_id
 * @vf: pointer to the VF info
 * @vsi_id: VF relative VSI ID
 *
 * check for the valid VSI ID
 */
static bool ice_vc_isvalid_vsi_id(struct ice_vf *vf, u16 vsi_id)
{
	struct ice_pf *pf = vf->pf;
	struct ice_vsi *vsi;

	vsi = ice_find_vsi_from_id(pf, vsi_id);

	return (vsi && (vsi->vf_id == vf->vf_id));
}

/**
 * ice_vc_isvalid_q_id
 * @vf: pointer to the VF info
 * @vsi_id: VSI ID
 * @qid: VSI relative queue ID
 *
 * check for the valid queue ID
 */
static bool ice_vc_isvalid_q_id(struct ice_vf *vf, u16 vsi_id, u8 qid)
{
	struct ice_vsi *vsi = ice_find_vsi_from_id(vf->pf, vsi_id);
	/* allocated Tx and Rx queues should be always equal for VF VSI */
	return (vsi && (qid < vsi->alloc_txq));
}

/**
 * ice_vc_config_rss_key
 * @vf: pointer to the VF info
 * @msg: pointer to the msg buffer
 *
 * Configure the VF's RSS key
 */
static int ice_vc_config_rss_key(struct ice_vf *vf, u8 *msg)
{
	enum virtchnl_status_code v_ret = VIRTCHNL_STATUS_SUCCESS;
	struct virtchnl_rss_key *vrk =
		(struct virtchnl_rss_key *)msg;
	struct ice_pf *pf = vf->pf;
	struct ice_vsi *vsi = NULL;

	if (!test_bit(ICE_VF_STATE_ACTIVE, vf->vf_states)) {
		v_ret = VIRTCHNL_STATUS_ERR_PARAM;
		goto error_param;
	}

	if (!ice_vc_isvalid_vsi_id(vf, vrk->vsi_id)) {
		v_ret = VIRTCHNL_STATUS_ERR_PARAM;
		goto error_param;
	}

	vsi = pf->vsi[vf->lan_vsi_idx];
	if (!vsi) {
		v_ret = VIRTCHNL_STATUS_ERR_PARAM;
		goto error_param;
	}

	if (vrk->key_len != ICE_VSIQF_HKEY_ARRAY_SIZE) {
		v_ret = VIRTCHNL_STATUS_ERR_PARAM;
		goto error_param;
	}

	if (!test_bit(ICE_FLAG_RSS_ENA, vf->pf->flags)) {
		v_ret = VIRTCHNL_STATUS_ERR_PARAM;
		goto error_param;
	}

	if (ice_set_rss(vsi, vrk->key, NULL, 0))
		v_ret = VIRTCHNL_STATUS_ERR_ADMIN_QUEUE_ERROR;
error_param:
	return ice_vc_send_msg_to_vf(vf, VIRTCHNL_OP_CONFIG_RSS_KEY, v_ret,
				     NULL, 0);
}

/**
 * ice_vc_config_rss_lut
 * @vf: pointer to the VF info
 * @msg: pointer to the msg buffer
 *
 * Configure the VF's RSS LUT
 */
static int ice_vc_config_rss_lut(struct ice_vf *vf, u8 *msg)
{
	struct virtchnl_rss_lut *vrl = (struct virtchnl_rss_lut *)msg;
	enum virtchnl_status_code v_ret = VIRTCHNL_STATUS_SUCCESS;
	struct ice_pf *pf = vf->pf;
	struct ice_vsi *vsi = NULL;

	if (!test_bit(ICE_VF_STATE_ACTIVE, vf->vf_states)) {
		v_ret = VIRTCHNL_STATUS_ERR_PARAM;
		goto error_param;
	}

	if (!ice_vc_isvalid_vsi_id(vf, vrl->vsi_id)) {
		v_ret = VIRTCHNL_STATUS_ERR_PARAM;
		goto error_param;
	}

	vsi = pf->vsi[vf->lan_vsi_idx];
	if (!vsi) {
		v_ret = VIRTCHNL_STATUS_ERR_PARAM;
		goto error_param;
	}

	if (vrl->lut_entries != ICE_VSIQF_HLUT_ARRAY_SIZE) {
		v_ret = VIRTCHNL_STATUS_ERR_PARAM;
		goto error_param;
	}

	if (!test_bit(ICE_FLAG_RSS_ENA, vf->pf->flags)) {
		v_ret = VIRTCHNL_STATUS_ERR_PARAM;
		goto error_param;
	}

	if (ice_set_rss(vsi, NULL, vrl->lut, ICE_VSIQF_HLUT_ARRAY_SIZE))
		v_ret = VIRTCHNL_STATUS_ERR_ADMIN_QUEUE_ERROR;
error_param:
	return ice_vc_send_msg_to_vf(vf, VIRTCHNL_OP_CONFIG_RSS_LUT, v_ret,
				     NULL, 0);
}

/**
 * ice_vc_get_stats_msg
 * @vf: pointer to the VF info
 * @msg: pointer to the msg buffer
 *
 * called from the VF to get VSI stats
 */
static int ice_vc_get_stats_msg(struct ice_vf *vf, u8 *msg)
{
	enum virtchnl_status_code v_ret = VIRTCHNL_STATUS_SUCCESS;
	struct virtchnl_queue_select *vqs =
		(struct virtchnl_queue_select *)msg;
	struct ice_pf *pf = vf->pf;
	struct ice_eth_stats stats;
	struct ice_vsi *vsi;

	if (!test_bit(ICE_VF_STATE_ACTIVE, vf->vf_states)) {
		v_ret = VIRTCHNL_STATUS_ERR_PARAM;
		goto error_param;
	}

	if (!ice_vc_isvalid_vsi_id(vf, vqs->vsi_id)) {
		v_ret = VIRTCHNL_STATUS_ERR_PARAM;
		goto error_param;
	}

	vsi = pf->vsi[vf->lan_vsi_idx];
	if (!vsi) {
		v_ret = VIRTCHNL_STATUS_ERR_PARAM;
		goto error_param;
	}

	memset(&stats, 0, sizeof(struct ice_eth_stats));
	ice_update_eth_stats(vsi);

	stats = vsi->eth_stats;

error_param:
	/* send the response to the VF */
	return ice_vc_send_msg_to_vf(vf, VIRTCHNL_OP_GET_STATS, v_ret,
				     (u8 *)&stats, sizeof(stats));
}

/**
 * ice_vc_ena_qs_msg
 * @vf: pointer to the VF info
 * @msg: pointer to the msg buffer
 *
 * called from the VF to enable all or specific queue(s)
 */
static int ice_vc_ena_qs_msg(struct ice_vf *vf, u8 *msg)
{
	enum virtchnl_status_code v_ret = VIRTCHNL_STATUS_SUCCESS;
	struct virtchnl_queue_select *vqs =
	    (struct virtchnl_queue_select *)msg;
	struct ice_pf *pf = vf->pf;
	struct ice_vsi *vsi;

	if (!test_bit(ICE_VF_STATE_ACTIVE, vf->vf_states)) {
		v_ret = VIRTCHNL_STATUS_ERR_PARAM;
		goto error_param;
	}

	if (!ice_vc_isvalid_vsi_id(vf, vqs->vsi_id)) {
		v_ret = VIRTCHNL_STATUS_ERR_PARAM;
		goto error_param;
	}

	if (!vqs->rx_queues && !vqs->tx_queues) {
		v_ret = VIRTCHNL_STATUS_ERR_PARAM;
		goto error_param;
	}

	vsi = pf->vsi[vf->lan_vsi_idx];
	if (!vsi) {
		v_ret = VIRTCHNL_STATUS_ERR_PARAM;
		goto error_param;
	}

	/* Enable only Rx rings, Tx rings were enabled by the FW when the
	 * Tx queue group list was configured and the context bits were
	 * programmed using ice_vsi_cfg_txqs
	 */
	if (ice_vsi_start_rx_rings(vsi))
		v_ret = VIRTCHNL_STATUS_ERR_PARAM;

	/* Set flag to indicate that queues are enabled */
	if (v_ret == VIRTCHNL_STATUS_SUCCESS)
		set_bit(ICE_VF_STATE_ENA, vf->vf_states);

error_param:
	/* send the response to the VF */
	return ice_vc_send_msg_to_vf(vf, VIRTCHNL_OP_ENABLE_QUEUES, v_ret,
				     NULL, 0);
}

/**
 * ice_vc_dis_qs_msg
 * @vf: pointer to the VF info
 * @msg: pointer to the msg buffer
 *
 * called from the VF to disable all or specific
 * queue(s)
 */
static int ice_vc_dis_qs_msg(struct ice_vf *vf, u8 *msg)
{
	enum virtchnl_status_code v_ret = VIRTCHNL_STATUS_SUCCESS;
	struct virtchnl_queue_select *vqs =
	    (struct virtchnl_queue_select *)msg;
	struct ice_pf *pf = vf->pf;
	struct ice_vsi *vsi;

	if (!test_bit(ICE_VF_STATE_ACTIVE, vf->vf_states) &&
	    !test_bit(ICE_VF_STATE_ENA, vf->vf_states)) {
		v_ret = VIRTCHNL_STATUS_ERR_PARAM;
		goto error_param;
	}

	if (!ice_vc_isvalid_vsi_id(vf, vqs->vsi_id)) {
		v_ret = VIRTCHNL_STATUS_ERR_PARAM;
		goto error_param;
	}

	if (!vqs->rx_queues && !vqs->tx_queues) {
		v_ret = VIRTCHNL_STATUS_ERR_PARAM;
		goto error_param;
	}

	vsi = pf->vsi[vf->lan_vsi_idx];
	if (!vsi) {
		v_ret = VIRTCHNL_STATUS_ERR_PARAM;
		goto error_param;
	}

	if (ice_vsi_stop_lan_tx_rings(vsi, ICE_NO_RESET, vf->vf_id)) {
		dev_err(&vsi->back->pdev->dev,
			"Failed to stop tx rings on VSI %d\n",
			vsi->vsi_num);
		v_ret = VIRTCHNL_STATUS_ERR_PARAM;
	}

	if (ice_vsi_stop_rx_rings(vsi)) {
		dev_err(&vsi->back->pdev->dev,
			"Failed to stop rx rings on VSI %d\n",
			vsi->vsi_num);
		v_ret = VIRTCHNL_STATUS_ERR_PARAM;
	}

	/* Clear enabled queues flag */
	if (v_ret == VIRTCHNL_STATUS_SUCCESS)
		clear_bit(ICE_VF_STATE_ENA, vf->vf_states);

error_param:
	/* send the response to the VF */
	return ice_vc_send_msg_to_vf(vf, VIRTCHNL_OP_DISABLE_QUEUES, v_ret,
				     NULL, 0);
}

/**
 * ice_vc_cfg_irq_map_msg
 * @vf: pointer to the VF info
 * @msg: pointer to the msg buffer
 *
 * called from the VF to configure the IRQ to queue map
 */
static int ice_vc_cfg_irq_map_msg(struct ice_vf *vf, u8 *msg)
{
	enum virtchnl_status_code v_ret = VIRTCHNL_STATUS_SUCCESS;
	struct virtchnl_irq_map_info *irqmap_info =
	    (struct virtchnl_irq_map_info *)msg;
	u16 vsi_id, vsi_q_id, vector_id;
	struct virtchnl_vector_map *map;
	struct ice_vsi *vsi = NULL;
	struct ice_pf *pf = vf->pf;
	unsigned long qmap;
	u16 num_q_vectors;
	int i;

	num_q_vectors = irqmap_info->num_vectors - ICE_NONQ_VECS_VF;
	vsi = pf->vsi[vf->lan_vsi_idx];

	if (!test_bit(ICE_VF_STATE_ACTIVE, vf->vf_states) ||
	    !vsi || vsi->num_q_vectors < num_q_vectors ||
	    irqmap_info->num_vectors == 0) {
		v_ret = VIRTCHNL_STATUS_ERR_PARAM;
		goto error_param;
	}

	for (i = 0; i < num_q_vectors; i++) {
		struct ice_q_vector *q_vector = vsi->q_vectors[i];

		map = &irqmap_info->vecmap[i];

		vector_id = map->vector_id;
		vsi_id = map->vsi_id;
		/* validate msg params */
		if (!(vector_id < pf->hw.func_caps.common_cap
		    .num_msix_vectors) || !ice_vc_isvalid_vsi_id(vf, vsi_id)) {
			v_ret = VIRTCHNL_STATUS_ERR_PARAM;
			goto error_param;
		}

		/* lookout for the invalid queue index */
		qmap = map->rxq_map;
		q_vector->num_ring_rx = 0;
		for_each_set_bit(vsi_q_id, &qmap, ICE_MAX_BASE_QS_PER_VF) {
			if (!ice_vc_isvalid_q_id(vf, vsi_id, vsi_q_id)) {
				v_ret = VIRTCHNL_STATUS_ERR_PARAM;
				goto error_param;
			}
			q_vector->num_ring_rx++;
			q_vector->rx.itr_idx = map->rxitr_idx;
			vsi->rx_rings[vsi_q_id]->q_vector = q_vector;
		}

		qmap = map->txq_map;
		q_vector->num_ring_tx = 0;
		for_each_set_bit(vsi_q_id, &qmap, ICE_MAX_BASE_QS_PER_VF) {
			if (!ice_vc_isvalid_q_id(vf, vsi_id, vsi_q_id)) {
				v_ret = VIRTCHNL_STATUS_ERR_PARAM;
				goto error_param;
			}
			q_vector->num_ring_tx++;
			q_vector->tx.itr_idx = map->txitr_idx;
			vsi->tx_rings[vsi_q_id]->q_vector = q_vector;
		}
	}

	if (vsi)
		ice_vsi_cfg_msix(vsi);
error_param:
	/* send the response to the VF */
	return ice_vc_send_msg_to_vf(vf, VIRTCHNL_OP_CONFIG_IRQ_MAP, v_ret,
				     NULL, 0);
}

/**
 * ice_vc_cfg_qs_msg
 * @vf: pointer to the VF info
 * @msg: pointer to the msg buffer
 *
 * called from the VF to configure the Rx/Tx queues
 */
static int ice_vc_cfg_qs_msg(struct ice_vf *vf, u8 *msg)
{
	enum virtchnl_status_code v_ret = VIRTCHNL_STATUS_SUCCESS;
	struct virtchnl_vsi_queue_config_info *qci =
	    (struct virtchnl_vsi_queue_config_info *)msg;
	struct virtchnl_queue_pair_info *qpi;
	struct ice_pf *pf = vf->pf;
	struct ice_vsi *vsi;
	int i;

	if (!test_bit(ICE_VF_STATE_ACTIVE, vf->vf_states)) {
		v_ret = VIRTCHNL_STATUS_ERR_PARAM;
		goto error_param;
	}

	if (!ice_vc_isvalid_vsi_id(vf, qci->vsi_id)) {
		v_ret = VIRTCHNL_STATUS_ERR_PARAM;
		goto error_param;
	}

	vsi = pf->vsi[vf->lan_vsi_idx];
	if (!vsi) {
		goto error_param;
	}

	if (qci->num_queue_pairs > ICE_MAX_BASE_QS_PER_VF) {
		dev_err(&pf->pdev->dev,
			"VF-%d requesting more than supported number of queues: %d\n",
			vf->vf_id, qci->num_queue_pairs);
		v_ret = VIRTCHNL_STATUS_ERR_PARAM;
		goto error_param;
	}

	for (i = 0; i < qci->num_queue_pairs; i++) {
		qpi = &qci->qpair[i];
		if (qpi->txq.vsi_id != qci->vsi_id ||
		    qpi->rxq.vsi_id != qci->vsi_id ||
		    qpi->rxq.queue_id != qpi->txq.queue_id ||
		    !ice_vc_isvalid_q_id(vf, qci->vsi_id, qpi->txq.queue_id)) {
			v_ret = VIRTCHNL_STATUS_ERR_PARAM;
			goto error_param;
		}
		/* copy Tx queue info from VF into VSI */
		vsi->tx_rings[i]->dma = qpi->txq.dma_ring_addr;
		vsi->tx_rings[i]->count = qpi->txq.ring_len;
		/* copy Rx queue info from VF into VSI */
		vsi->rx_rings[i]->dma = qpi->rxq.dma_ring_addr;
		vsi->rx_rings[i]->count = qpi->rxq.ring_len;
		if (qpi->rxq.databuffer_size > ((16 * 1024) - 128)) {
			v_ret = VIRTCHNL_STATUS_ERR_PARAM;
			goto error_param;
		}
		vsi->rx_buf_len = qpi->rxq.databuffer_size;
		if (qpi->rxq.max_pkt_size >= (16 * 1024) ||
		    qpi->rxq.max_pkt_size < 64) {
			v_ret = VIRTCHNL_STATUS_ERR_PARAM;
			goto error_param;
		}
		vsi->max_frame = qpi->rxq.max_pkt_size;
	}

	/* VF can request to configure less than allocated queues
	 * or default allocated queues. So update the VSI with new number
	 */
	vsi->num_txq = qci->num_queue_pairs;
	vsi->num_rxq = qci->num_queue_pairs;
	/* All queues of VF VSI are in TC 0 */
	vsi->tc_cfg.tc_info[0].qcount_tx = qci->num_queue_pairs;
	vsi->tc_cfg.tc_info[0].qcount_rx = qci->num_queue_pairs;

<<<<<<< HEAD
	if (!ice_vsi_cfg_lan_txqs(vsi) && !ice_vsi_cfg_rxqs(vsi))
		aq_ret = 0;
	else
		aq_ret = ICE_ERR_PARAM;
=======
	if (ice_vsi_cfg_lan_txqs(vsi) || ice_vsi_cfg_rxqs(vsi))
		v_ret = VIRTCHNL_STATUS_ERR_ADMIN_QUEUE_ERROR;
>>>>>>> 0ecfebd2

error_param:
	/* send the response to the VF */
	return ice_vc_send_msg_to_vf(vf, VIRTCHNL_OP_CONFIG_VSI_QUEUES, v_ret,
				     NULL, 0);
}

/**
 * ice_is_vf_trusted
 * @vf: pointer to the VF info
 */
static bool ice_is_vf_trusted(struct ice_vf *vf)
{
	return test_bit(ICE_VIRTCHNL_VF_CAP_PRIVILEGE, &vf->vf_caps);
}

/**
 * ice_can_vf_change_mac
 * @vf: pointer to the VF info
 *
 * Return true if the VF is allowed to change its MAC filters, false otherwise
 */
static bool ice_can_vf_change_mac(struct ice_vf *vf)
{
	/* If the VF MAC address has been set administratively (via the
	 * ndo_set_vf_mac command), then deny permission to the VF to
	 * add/delete unicast MAC addresses, unless the VF is trusted
	 */
	if (vf->pf_set_mac && !ice_is_vf_trusted(vf))
		return false;

	return true;
}

/**
 * ice_vc_handle_mac_addr_msg
 * @vf: pointer to the VF info
 * @msg: pointer to the msg buffer
 * @set: true if MAC filters are being set, false otherwise
 *
 * add guest MAC address filter
 */
static int
ice_vc_handle_mac_addr_msg(struct ice_vf *vf, u8 *msg, bool set)
{
	enum virtchnl_status_code v_ret = VIRTCHNL_STATUS_SUCCESS;
	struct virtchnl_ether_addr_list *al =
	    (struct virtchnl_ether_addr_list *)msg;
	struct ice_pf *pf = vf->pf;
	enum virtchnl_ops vc_op;
	LIST_HEAD(mac_list);
	struct ice_vsi *vsi;
	int mac_count = 0;
	int i;

	if (set)
		vc_op = VIRTCHNL_OP_ADD_ETH_ADDR;
	else
		vc_op = VIRTCHNL_OP_DEL_ETH_ADDR;

	if (!test_bit(ICE_VF_STATE_ACTIVE, vf->vf_states) ||
	    !ice_vc_isvalid_vsi_id(vf, al->vsi_id)) {
		v_ret = VIRTCHNL_STATUS_ERR_PARAM;
		goto handle_mac_exit;
	}

	if (set && !ice_is_vf_trusted(vf) &&
	    (vf->num_mac + al->num_elements) > ICE_MAX_MACADDR_PER_VF) {
		dev_err(&pf->pdev->dev,
			"Can't add more MAC addresses, because VF-%d is not trusted, switch the VF to trusted mode in order to add more functionalities\n",
			vf->vf_id);
		/* There is no need to let VF know about not being trusted
		 * to add more MAC addr, so we can just return success message.
		 */
		v_ret = VIRTCHNL_STATUS_ERR_PARAM;
		goto handle_mac_exit;
	}

	vsi = pf->vsi[vf->lan_vsi_idx];
	if (!vsi) {
		v_ret = VIRTCHNL_STATUS_ERR_PARAM;
		goto handle_mac_exit;
	}

	for (i = 0; i < al->num_elements; i++) {
		u8 *maddr = al->list[i].addr;

		if (ether_addr_equal(maddr, vf->dflt_lan_addr.addr) ||
		    is_broadcast_ether_addr(maddr)) {
			if (set) {
				/* VF is trying to add filters that the PF
				 * already added. Just continue.
				 */
				dev_info(&pf->pdev->dev,
					 "MAC %pM already set for VF %d\n",
					 maddr, vf->vf_id);
				continue;
			} else {
				/* VF can't remove dflt_lan_addr/bcast MAC */
				dev_err(&pf->pdev->dev,
					"VF can't remove default MAC address or MAC %pM programmed by PF for VF %d\n",
					maddr, vf->vf_id);
				continue;
			}
		}

		/* check for the invalid cases and bail if necessary */
		if (is_zero_ether_addr(maddr)) {
			dev_err(&pf->pdev->dev,
				"invalid MAC %pM provided for VF %d\n",
				maddr, vf->vf_id);
			v_ret = VIRTCHNL_STATUS_ERR_PARAM;
			goto handle_mac_exit;
		}

		if (is_unicast_ether_addr(maddr) &&
		    !ice_can_vf_change_mac(vf)) {
			dev_err(&pf->pdev->dev,
				"can't change unicast MAC for untrusted VF %d\n",
				vf->vf_id);
			v_ret = VIRTCHNL_STATUS_ERR_PARAM;
			goto handle_mac_exit;
		}

		/* get here if maddr is multicast or if VF can change MAC */
		if (ice_add_mac_to_list(vsi, &mac_list, al->list[i].addr)) {
			v_ret = VIRTCHNL_STATUS_ERR_NO_MEMORY;
			goto handle_mac_exit;
		}
		mac_count++;
	}

	/* program the updated filter list */
	if (set)
		v_ret = ice_err_to_virt_err(ice_add_mac(&pf->hw, &mac_list));
	else
		v_ret = ice_err_to_virt_err(ice_remove_mac(&pf->hw, &mac_list));

	if (v_ret) {
		dev_err(&pf->pdev->dev,
			"can't update MAC filters for VF %d, error %d\n",
			vf->vf_id, v_ret);
	} else {
		if (set)
			vf->num_mac += mac_count;
		else
			vf->num_mac -= mac_count;
	}

handle_mac_exit:
	ice_free_fltr_list(&pf->pdev->dev, &mac_list);
	/* send the response to the VF */
	return ice_vc_send_msg_to_vf(vf, vc_op, v_ret, NULL, 0);
}

/**
 * ice_vc_add_mac_addr_msg
 * @vf: pointer to the VF info
 * @msg: pointer to the msg buffer
 *
 * add guest MAC address filter
 */
static int ice_vc_add_mac_addr_msg(struct ice_vf *vf, u8 *msg)
{
	return ice_vc_handle_mac_addr_msg(vf, msg, true);
}

/**
 * ice_vc_del_mac_addr_msg
 * @vf: pointer to the VF info
 * @msg: pointer to the msg buffer
 *
 * remove guest MAC address filter
 */
static int ice_vc_del_mac_addr_msg(struct ice_vf *vf, u8 *msg)
{
	return ice_vc_handle_mac_addr_msg(vf, msg, false);
}

/**
 * ice_vc_request_qs_msg
 * @vf: pointer to the VF info
 * @msg: pointer to the msg buffer
 *
 * VFs get a default number of queues but can use this message to request a
 * different number. If the request is successful, PF will reset the VF and
 * return 0. If unsuccessful, PF will send message informing VF of number of
 * available queue pairs via virtchnl message response to vf.
 */
static int ice_vc_request_qs_msg(struct ice_vf *vf, u8 *msg)
{
	enum virtchnl_status_code v_ret = VIRTCHNL_STATUS_SUCCESS;
	struct virtchnl_vf_res_request *vfres =
		(struct virtchnl_vf_res_request *)msg;
	int req_queues = vfres->num_queue_pairs;
	struct ice_pf *pf = vf->pf;
	int max_allowed_vf_queues;
	int tx_rx_queue_left;
	int cur_queues;

	if (!test_bit(ICE_VF_STATE_ACTIVE, vf->vf_states)) {
		v_ret = VIRTCHNL_STATUS_ERR_PARAM;
		goto error_param;
	}

	cur_queues = vf->num_vf_qs;
	tx_rx_queue_left = min_t(int, pf->q_left_tx, pf->q_left_rx);
	max_allowed_vf_queues = tx_rx_queue_left + cur_queues;
	if (req_queues <= 0) {
		dev_err(&pf->pdev->dev,
			"VF %d tried to request %d queues. Ignoring.\n",
			vf->vf_id, req_queues);
	} else if (req_queues > ICE_MAX_BASE_QS_PER_VF) {
		dev_err(&pf->pdev->dev,
			"VF %d tried to request more than %d queues.\n",
			vf->vf_id, ICE_MAX_BASE_QS_PER_VF);
		vfres->num_queue_pairs = ICE_MAX_BASE_QS_PER_VF;
	} else if (req_queues - cur_queues > tx_rx_queue_left) {
		dev_warn(&pf->pdev->dev,
			 "VF %d requested %d more queues, but only %d left.\n",
			 vf->vf_id, req_queues - cur_queues, tx_rx_queue_left);
		vfres->num_queue_pairs = min_t(int, max_allowed_vf_queues,
					       ICE_MAX_BASE_QS_PER_VF);
	} else {
		/* request is successful, then reset VF */
		vf->num_req_qs = req_queues;
		ice_vc_dis_vf(vf);
		dev_info(&pf->pdev->dev,
			 "VF %d granted request of %d queues.\n",
			 vf->vf_id, req_queues);
		return 0;
	}

error_param:
	/* send the response to the VF */
	return ice_vc_send_msg_to_vf(vf, VIRTCHNL_OP_REQUEST_QUEUES,
				     v_ret, (u8 *)vfres, sizeof(*vfres));
}

/**
 * ice_set_vf_port_vlan
 * @netdev: network interface device structure
 * @vf_id: VF identifier
 * @vlan_id: VLAN ID being set
 * @qos: priority setting
 * @vlan_proto: VLAN protocol
 *
 * program VF Port VLAN ID and/or QoS
 */
int
ice_set_vf_port_vlan(struct net_device *netdev, int vf_id, u16 vlan_id, u8 qos,
		     __be16 vlan_proto)
{
	u16 vlanprio = vlan_id | (qos << ICE_VLAN_PRIORITY_S);
	struct ice_netdev_priv *np = netdev_priv(netdev);
	struct ice_pf *pf = np->vsi->back;
	struct ice_vsi *vsi;
	struct ice_vf *vf;
	int ret = 0;

	/* validate the request */
	if (vf_id >= pf->num_alloc_vfs) {
		dev_err(&pf->pdev->dev, "invalid VF id: %d\n", vf_id);
		return -EINVAL;
	}

	if (vlan_id > ICE_MAX_VLANID || qos > 7) {
		dev_err(&pf->pdev->dev, "Invalid VF Parameters\n");
		return -EINVAL;
	}

	if (vlan_proto != htons(ETH_P_8021Q)) {
		dev_err(&pf->pdev->dev, "VF VLAN protocol is not supported\n");
		return -EPROTONOSUPPORT;
	}

	vf = &pf->vf[vf_id];
	vsi = pf->vsi[vf->lan_vsi_idx];
	if (!test_bit(ICE_VF_STATE_INIT, vf->vf_states)) {
		dev_err(&pf->pdev->dev, "VF %d in reset. Try again.\n", vf_id);
		return -EBUSY;
	}

	if (le16_to_cpu(vsi->info.pvid) == vlanprio) {
		/* duplicate request, so just return success */
		dev_info(&pf->pdev->dev,
			 "Duplicate pvid %d request\n", vlanprio);
		return ret;
	}

	/* If PVID, then remove all filters on the old VLAN */
	if (vsi->info.pvid)
		ice_vsi_kill_vlan(vsi, (le16_to_cpu(vsi->info.pvid) &
				  VLAN_VID_MASK));

	if (vlan_id || qos) {
		ret = ice_vsi_manage_pvid(vsi, vlanprio, true);
		if (ret)
			goto error_set_pvid;
	} else {
		ice_vsi_manage_pvid(vsi, 0, false);
		vsi->info.pvid = 0;
	}

	if (vlan_id) {
		dev_info(&pf->pdev->dev, "Setting VLAN %d, QOS 0x%x on VF %d\n",
			 vlan_id, qos, vf_id);

		/* add new VLAN filter for each MAC */
		ret = ice_vsi_add_vlan(vsi, vlan_id);
		if (ret)
			goto error_set_pvid;
	}

	/* The Port VLAN needs to be saved across resets the same as the
	 * default LAN MAC address.
	 */
	vf->port_vlan_id = le16_to_cpu(vsi->info.pvid);

error_set_pvid:
	return ret;
}

/**
 * ice_vc_process_vlan_msg
 * @vf: pointer to the VF info
 * @msg: pointer to the msg buffer
 * @add_v: Add VLAN if true, otherwise delete VLAN
 *
 * Process virtchnl op to add or remove programmed guest VLAN ID
 */
static int ice_vc_process_vlan_msg(struct ice_vf *vf, u8 *msg, bool add_v)
{
	enum virtchnl_status_code v_ret = VIRTCHNL_STATUS_SUCCESS;
	struct virtchnl_vlan_filter_list *vfl =
	    (struct virtchnl_vlan_filter_list *)msg;
	struct ice_pf *pf = vf->pf;
	bool vlan_promisc = false;
	struct ice_vsi *vsi;
	struct ice_hw *hw;
	int status = 0;
	u8 promisc_m;
	int i;

	if (!test_bit(ICE_VF_STATE_ACTIVE, vf->vf_states)) {
		v_ret = VIRTCHNL_STATUS_ERR_PARAM;
		goto error_param;
	}

	if (!ice_vc_isvalid_vsi_id(vf, vfl->vsi_id)) {
		v_ret = VIRTCHNL_STATUS_ERR_PARAM;
		goto error_param;
	}

	if (add_v && !ice_is_vf_trusted(vf) &&
	    vf->num_vlan >= ICE_MAX_VLAN_PER_VF) {
		dev_info(&pf->pdev->dev,
			 "VF-%d is not trusted, switch the VF to trusted mode, in order to add more VLAN addresses\n",
			 vf->vf_id);
		/* There is no need to let VF know about being not trusted,
		 * so we can just return success message here
		 */
		goto error_param;
	}

	for (i = 0; i < vfl->num_elements; i++) {
		if (vfl->vlan_id[i] > ICE_MAX_VLANID) {
			v_ret = VIRTCHNL_STATUS_ERR_PARAM;
			dev_err(&pf->pdev->dev,
				"invalid VF VLAN id %d\n", vfl->vlan_id[i]);
			goto error_param;
		}
	}

	hw = &pf->hw;
	vsi = pf->vsi[vf->lan_vsi_idx];
	if (!vsi) {
		v_ret = VIRTCHNL_STATUS_ERR_PARAM;
		goto error_param;
	}

	if (vsi->info.pvid) {
		v_ret = VIRTCHNL_STATUS_ERR_PARAM;
		goto error_param;
	}

	if (ice_vsi_manage_vlan_stripping(vsi, add_v)) {
		dev_err(&pf->pdev->dev,
			"%sable VLAN stripping failed for VSI %i\n",
			 add_v ? "en" : "dis", vsi->vsi_num);
		v_ret = VIRTCHNL_STATUS_ERR_PARAM;
		goto error_param;
	}

	if (test_bit(ICE_VF_STATE_UC_PROMISC, vf->vf_states) ||
	    test_bit(ICE_VF_STATE_MC_PROMISC, vf->vf_states))
		vlan_promisc = true;

	if (add_v) {
		for (i = 0; i < vfl->num_elements; i++) {
			u16 vid = vfl->vlan_id[i];

			if (!ice_is_vf_trusted(vf) &&
			    vf->num_vlan >= ICE_MAX_VLAN_PER_VF) {
				dev_info(&pf->pdev->dev,
					 "VF-%d is not trusted, switch the VF to trusted mode, in order to add more VLAN addresses\n",
					 vf->vf_id);
				/* There is no need to let VF know about being
				 * not trusted, so we can just return success
				 * message here as well.
				 */
				goto error_param;
			}

			if (ice_vsi_add_vlan(vsi, vid)) {
				v_ret = VIRTCHNL_STATUS_ERR_PARAM;
				goto error_param;
			}

			vf->num_vlan++;
			/* Enable VLAN pruning when VLAN is added */
			if (!vlan_promisc) {
				status = ice_cfg_vlan_pruning(vsi, true, false);
				if (status) {
					v_ret = VIRTCHNL_STATUS_ERR_PARAM;
					dev_err(&pf->pdev->dev,
						"Enable VLAN pruning on VLAN ID: %d failed error-%d\n",
						vid, status);
					goto error_param;
				}
			} else {
				/* Enable Ucast/Mcast VLAN promiscuous mode */
				promisc_m = ICE_PROMISC_VLAN_TX |
					    ICE_PROMISC_VLAN_RX;

				status = ice_set_vsi_promisc(hw, vsi->idx,
							     promisc_m, vid);
				if (status) {
					v_ret = VIRTCHNL_STATUS_ERR_PARAM;
					dev_err(&pf->pdev->dev,
						"Enable Unicast/multicast promiscuous mode on VLAN ID:%d failed error-%d\n",
						vid, status);
				}
			}
		}
	} else {
		/* In case of non_trusted VF, number of VLAN elements passed
		 * to PF for removal might be greater than number of VLANs
		 * filter programmed for that VF - So, use actual number of
		 * VLANS added earlier with add VLAN opcode. In order to avoid
		 * removing VLAN that doesn't exist, which result to sending
		 * erroneous failed message back to the VF
		 */
		int num_vf_vlan;

		num_vf_vlan = vf->num_vlan;
		for (i = 0; i < vfl->num_elements && i < num_vf_vlan; i++) {
			u16 vid = vfl->vlan_id[i];

			/* Make sure ice_vsi_kill_vlan is successful before
			 * updating VLAN information
			 */
			if (ice_vsi_kill_vlan(vsi, vid)) {
				v_ret = VIRTCHNL_STATUS_ERR_PARAM;
				goto error_param;
			}

			vf->num_vlan--;
			/* Disable VLAN pruning when removing VLAN */
			ice_cfg_vlan_pruning(vsi, false, false);

			/* Disable Unicast/Multicast VLAN promiscuous mode */
			if (vlan_promisc) {
				promisc_m = ICE_PROMISC_VLAN_TX |
					    ICE_PROMISC_VLAN_RX;

				ice_clear_vsi_promisc(hw, vsi->idx,
						      promisc_m, vid);
			}
		}
	}

error_param:
	/* send the response to the VF */
	if (add_v)
		return ice_vc_send_msg_to_vf(vf, VIRTCHNL_OP_ADD_VLAN, v_ret,
					     NULL, 0);
	else
		return ice_vc_send_msg_to_vf(vf, VIRTCHNL_OP_DEL_VLAN, v_ret,
					     NULL, 0);
}

/**
 * ice_vc_add_vlan_msg
 * @vf: pointer to the VF info
 * @msg: pointer to the msg buffer
 *
 * Add and program guest VLAN ID
 */
static int ice_vc_add_vlan_msg(struct ice_vf *vf, u8 *msg)
{
	return ice_vc_process_vlan_msg(vf, msg, true);
}

/**
 * ice_vc_remove_vlan_msg
 * @vf: pointer to the VF info
 * @msg: pointer to the msg buffer
 *
 * remove programmed guest VLAN ID
 */
static int ice_vc_remove_vlan_msg(struct ice_vf *vf, u8 *msg)
{
	return ice_vc_process_vlan_msg(vf, msg, false);
}

/**
 * ice_vc_ena_vlan_stripping
 * @vf: pointer to the VF info
 *
 * Enable VLAN header stripping for a given VF
 */
static int ice_vc_ena_vlan_stripping(struct ice_vf *vf)
{
	enum virtchnl_status_code v_ret = VIRTCHNL_STATUS_SUCCESS;
	struct ice_pf *pf = vf->pf;
	struct ice_vsi *vsi;

	if (!test_bit(ICE_VF_STATE_ACTIVE, vf->vf_states)) {
		v_ret = VIRTCHNL_STATUS_ERR_PARAM;
		goto error_param;
	}

	vsi = pf->vsi[vf->lan_vsi_idx];
	if (ice_vsi_manage_vlan_stripping(vsi, true))
		v_ret = VIRTCHNL_STATUS_ERR_PARAM;

error_param:
	return ice_vc_send_msg_to_vf(vf, VIRTCHNL_OP_ENABLE_VLAN_STRIPPING,
				     v_ret, NULL, 0);
}

/**
 * ice_vc_dis_vlan_stripping
 * @vf: pointer to the VF info
 *
 * Disable VLAN header stripping for a given VF
 */
static int ice_vc_dis_vlan_stripping(struct ice_vf *vf)
{
	enum virtchnl_status_code v_ret = VIRTCHNL_STATUS_SUCCESS;
	struct ice_pf *pf = vf->pf;
	struct ice_vsi *vsi;

	if (!test_bit(ICE_VF_STATE_ACTIVE, vf->vf_states)) {
		v_ret = VIRTCHNL_STATUS_ERR_PARAM;
		goto error_param;
	}

	vsi = pf->vsi[vf->lan_vsi_idx];
	if (!vsi) {
		v_ret = VIRTCHNL_STATUS_ERR_PARAM;
		goto error_param;
	}

	if (ice_vsi_manage_vlan_stripping(vsi, false))
		v_ret = VIRTCHNL_STATUS_ERR_PARAM;

error_param:
	return ice_vc_send_msg_to_vf(vf, VIRTCHNL_OP_DISABLE_VLAN_STRIPPING,
				     v_ret, NULL, 0);
}

/**
 * ice_vc_process_vf_msg - Process request from VF
 * @pf: pointer to the PF structure
 * @event: pointer to the AQ event
 *
 * called from the common asq/arq handler to
 * process request from VF
 */
void ice_vc_process_vf_msg(struct ice_pf *pf, struct ice_rq_event_info *event)
{
	u32 v_opcode = le32_to_cpu(event->desc.cookie_high);
	s16 vf_id = le16_to_cpu(event->desc.retval);
	u16 msglen = event->msg_len;
	u8 *msg = event->msg_buf;
	struct ice_vf *vf = NULL;
	int err = 0;

	if (vf_id >= pf->num_alloc_vfs) {
		err = -EINVAL;
		goto error_handler;
	}

	vf = &pf->vf[vf_id];

	/* Check if VF is disabled. */
	if (test_bit(ICE_VF_STATE_DIS, vf->vf_states)) {
		err = -EPERM;
		goto error_handler;
	}

	/* Perform basic checks on the msg */
	err = virtchnl_vc_validate_vf_msg(&vf->vf_ver, v_opcode, msg, msglen);
	if (err) {
		if (err == VIRTCHNL_STATUS_ERR_PARAM)
			err = -EPERM;
		else
			err = -EINVAL;
		goto error_handler;
	}

	/* Perform additional checks specific to RSS and Virtchnl */
	if (v_opcode == VIRTCHNL_OP_CONFIG_RSS_KEY) {
		struct virtchnl_rss_key *vrk = (struct virtchnl_rss_key *)msg;

		if (vrk->key_len != ICE_VSIQF_HKEY_ARRAY_SIZE)
			err = -EINVAL;
	} else if (v_opcode == VIRTCHNL_OP_CONFIG_RSS_LUT) {
		struct virtchnl_rss_lut *vrl = (struct virtchnl_rss_lut *)msg;

		if (vrl->lut_entries != ICE_VSIQF_HLUT_ARRAY_SIZE)
			err = -EINVAL;
	}

error_handler:
	if (err) {
		ice_vc_send_msg_to_vf(vf, v_opcode, VIRTCHNL_STATUS_ERR_PARAM,
				      NULL, 0);
		dev_err(&pf->pdev->dev, "Invalid message from VF %d, opcode %d, len %d, error %d\n",
			vf_id, v_opcode, msglen, err);
		return;
	}

	switch (v_opcode) {
	case VIRTCHNL_OP_VERSION:
		err = ice_vc_get_ver_msg(vf, msg);
		break;
	case VIRTCHNL_OP_GET_VF_RESOURCES:
		err = ice_vc_get_vf_res_msg(vf, msg);
		break;
	case VIRTCHNL_OP_RESET_VF:
		ice_vc_reset_vf_msg(vf);
		break;
	case VIRTCHNL_OP_ADD_ETH_ADDR:
		err = ice_vc_add_mac_addr_msg(vf, msg);
		break;
	case VIRTCHNL_OP_DEL_ETH_ADDR:
		err = ice_vc_del_mac_addr_msg(vf, msg);
		break;
	case VIRTCHNL_OP_CONFIG_VSI_QUEUES:
		err = ice_vc_cfg_qs_msg(vf, msg);
		break;
	case VIRTCHNL_OP_ENABLE_QUEUES:
		err = ice_vc_ena_qs_msg(vf, msg);
		ice_vc_notify_vf_link_state(vf);
		break;
	case VIRTCHNL_OP_DISABLE_QUEUES:
		err = ice_vc_dis_qs_msg(vf, msg);
		break;
	case VIRTCHNL_OP_REQUEST_QUEUES:
		err = ice_vc_request_qs_msg(vf, msg);
		break;
	case VIRTCHNL_OP_CONFIG_IRQ_MAP:
		err = ice_vc_cfg_irq_map_msg(vf, msg);
		break;
	case VIRTCHNL_OP_CONFIG_RSS_KEY:
		err = ice_vc_config_rss_key(vf, msg);
		break;
	case VIRTCHNL_OP_CONFIG_RSS_LUT:
		err = ice_vc_config_rss_lut(vf, msg);
		break;
	case VIRTCHNL_OP_GET_STATS:
		err = ice_vc_get_stats_msg(vf, msg);
		break;
	case VIRTCHNL_OP_ADD_VLAN:
		err = ice_vc_add_vlan_msg(vf, msg);
		break;
	case VIRTCHNL_OP_DEL_VLAN:
		err = ice_vc_remove_vlan_msg(vf, msg);
		break;
	case VIRTCHNL_OP_ENABLE_VLAN_STRIPPING:
		err = ice_vc_ena_vlan_stripping(vf);
		break;
	case VIRTCHNL_OP_DISABLE_VLAN_STRIPPING:
		err = ice_vc_dis_vlan_stripping(vf);
		break;
	case VIRTCHNL_OP_UNKNOWN:
	default:
		dev_err(&pf->pdev->dev, "Unsupported opcode %d from VF %d\n",
			v_opcode, vf_id);
		err = ice_vc_send_msg_to_vf(vf, v_opcode,
					    VIRTCHNL_STATUS_ERR_NOT_SUPPORTED,
					    NULL, 0);
		break;
	}
	if (err) {
		/* Helper function cares less about error return values here
		 * as it is busy with pending work.
		 */
		dev_info(&pf->pdev->dev,
			 "PF failed to honor VF %d, opcode %d, error %d\n",
			 vf_id, v_opcode, err);
	}
}

/**
 * ice_get_vf_cfg
 * @netdev: network interface device structure
 * @vf_id: VF identifier
 * @ivi: VF configuration structure
 *
 * return VF configuration
 */
int
ice_get_vf_cfg(struct net_device *netdev, int vf_id, struct ifla_vf_info *ivi)
{
	struct ice_netdev_priv *np = netdev_priv(netdev);
	struct ice_vsi *vsi = np->vsi;
	struct ice_pf *pf = vsi->back;
	struct ice_vf *vf;

	/* validate the request */
	if (vf_id >= pf->num_alloc_vfs) {
		netdev_err(netdev, "invalid VF id: %d\n", vf_id);
		return -EINVAL;
	}

	vf = &pf->vf[vf_id];
	vsi = pf->vsi[vf->lan_vsi_idx];

	if (!test_bit(ICE_VF_STATE_INIT, vf->vf_states)) {
		netdev_err(netdev, "VF %d in reset. Try again.\n", vf_id);
		return -EBUSY;
	}

	ivi->vf = vf_id;
	ether_addr_copy(ivi->mac, vf->dflt_lan_addr.addr);

	/* VF configuration for VLAN and applicable QoS */
	ivi->vlan = le16_to_cpu(vsi->info.pvid) & ICE_VLAN_M;
	ivi->qos = (le16_to_cpu(vsi->info.pvid) & ICE_PRIORITY_M) >>
		    ICE_VLAN_PRIORITY_S;

	ivi->trusted = vf->trusted;
	ivi->spoofchk = vf->spoofchk;
	if (!vf->link_forced)
		ivi->linkstate = IFLA_VF_LINK_STATE_AUTO;
	else if (vf->link_up)
		ivi->linkstate = IFLA_VF_LINK_STATE_ENABLE;
	else
		ivi->linkstate = IFLA_VF_LINK_STATE_DISABLE;
	ivi->max_tx_rate = vf->tx_rate;
	ivi->min_tx_rate = 0;
	return 0;
}

/**
 * ice_set_vf_spoofchk
 * @netdev: network interface device structure
 * @vf_id: VF identifier
 * @ena: flag to enable or disable feature
 *
 * Enable or disable VF spoof checking
 */
int ice_set_vf_spoofchk(struct net_device *netdev, int vf_id, bool ena)
{
	struct ice_netdev_priv *np = netdev_priv(netdev);
	struct ice_vsi *vsi = np->vsi;
	struct ice_pf *pf = vsi->back;
	struct ice_vsi_ctx *ctx;
	enum ice_status status;
	struct ice_vf *vf;
	int ret = 0;

	/* validate the request */
	if (vf_id >= pf->num_alloc_vfs) {
		netdev_err(netdev, "invalid VF id: %d\n", vf_id);
		return -EINVAL;
	}

	vf = &pf->vf[vf_id];
	if (!test_bit(ICE_VF_STATE_INIT, vf->vf_states)) {
		netdev_err(netdev, "VF %d in reset. Try again.\n", vf_id);
		return -EBUSY;
	}

	if (ena == vf->spoofchk) {
		dev_dbg(&pf->pdev->dev, "VF spoofchk already %s\n",
			ena ? "ON" : "OFF");
		return 0;
	}

	ctx = devm_kzalloc(&pf->pdev->dev, sizeof(*ctx), GFP_KERNEL);
	if (!ctx)
		return -ENOMEM;

	ctx->info.valid_sections = cpu_to_le16(ICE_AQ_VSI_PROP_SECURITY_VALID);

	if (ena) {
		ctx->info.sec_flags |= ICE_AQ_VSI_SEC_FLAG_ENA_MAC_ANTI_SPOOF;
		ctx->info.sw_flags2 |= ICE_AQ_VSI_SW_FLAG_RX_PRUNE_EN_M;
	}

	status = ice_update_vsi(&pf->hw, vsi->idx, ctx, NULL);
	if (status) {
		dev_dbg(&pf->pdev->dev,
			"Error %d, failed to update VSI* parameters\n", status);
		ret = -EIO;
		goto out;
	}

	vf->spoofchk = ena;
	vsi->info.sec_flags = ctx->info.sec_flags;
	vsi->info.sw_flags2 = ctx->info.sw_flags2;
out:
	devm_kfree(&pf->pdev->dev, ctx);
	return ret;
}

/**
 * ice_set_vf_mac
 * @netdev: network interface device structure
 * @vf_id: VF identifier
 * @mac: MAC address
 *
 * program VF MAC address
 */
int ice_set_vf_mac(struct net_device *netdev, int vf_id, u8 *mac)
{
	struct ice_netdev_priv *np = netdev_priv(netdev);
	struct ice_vsi *vsi = np->vsi;
	struct ice_pf *pf = vsi->back;
	struct ice_vf *vf;
	int ret = 0;

	/* validate the request */
	if (vf_id >= pf->num_alloc_vfs) {
		netdev_err(netdev, "invalid VF id: %d\n", vf_id);
		return -EINVAL;
	}

	vf = &pf->vf[vf_id];
	if (!test_bit(ICE_VF_STATE_INIT, vf->vf_states)) {
		netdev_err(netdev, "VF %d in reset. Try again.\n", vf_id);
		return -EBUSY;
	}

	if (is_zero_ether_addr(mac) || is_multicast_ether_addr(mac)) {
		netdev_err(netdev, "%pM not a valid unicast address\n", mac);
		return -EINVAL;
	}

	/* copy MAC into dflt_lan_addr and trigger a VF reset. The reset
	 * flow will use the updated dflt_lan_addr and add a MAC filter
	 * using ice_add_mac. Also set pf_set_mac to indicate that the PF has
	 * set the MAC address for this VF.
	 */
	ether_addr_copy(vf->dflt_lan_addr.addr, mac);
	vf->pf_set_mac = true;
	netdev_info(netdev,
		    "MAC on VF %d set to %pM. VF driver will be reinitialized\n",
		    vf_id, mac);

	ice_vc_dis_vf(vf);
	return ret;
}

/**
 * ice_set_vf_trust
 * @netdev: network interface device structure
 * @vf_id: VF identifier
 * @trusted: Boolean value to enable/disable trusted VF
 *
 * Enable or disable a given VF as trusted
 */
int ice_set_vf_trust(struct net_device *netdev, int vf_id, bool trusted)
{
	struct ice_netdev_priv *np = netdev_priv(netdev);
	struct ice_vsi *vsi = np->vsi;
	struct ice_pf *pf = vsi->back;
	struct ice_vf *vf;

	/* validate the request */
	if (vf_id >= pf->num_alloc_vfs) {
		dev_err(&pf->pdev->dev, "invalid VF id: %d\n", vf_id);
		return -EINVAL;
	}

	vf = &pf->vf[vf_id];
	if (!test_bit(ICE_VF_STATE_INIT, vf->vf_states)) {
		dev_err(&pf->pdev->dev, "VF %d in reset. Try again.\n", vf_id);
		return -EBUSY;
	}

	/* Check if already trusted */
	if (trusted == vf->trusted)
		return 0;

	vf->trusted = trusted;
	ice_vc_dis_vf(vf);
	dev_info(&pf->pdev->dev, "VF %u is now %strusted\n",
		 vf_id, trusted ? "" : "un");

	return 0;
}

/**
 * ice_set_vf_link_state
 * @netdev: network interface device structure
 * @vf_id: VF identifier
 * @link_state: required link state
 *
 * Set VF's link state, irrespective of physical link state status
 */
int ice_set_vf_link_state(struct net_device *netdev, int vf_id, int link_state)
{
	struct ice_netdev_priv *np = netdev_priv(netdev);
	struct ice_pf *pf = np->vsi->back;
	struct virtchnl_pf_event pfe = { 0 };
	struct ice_link_status *ls;
	struct ice_vf *vf;
	struct ice_hw *hw;

	if (vf_id >= pf->num_alloc_vfs) {
		dev_err(&pf->pdev->dev, "Invalid VF Identifier %d\n", vf_id);
		return -EINVAL;
	}

	vf = &pf->vf[vf_id];
	hw = &pf->hw;
	ls = &pf->hw.port_info->phy.link_info;

	if (!test_bit(ICE_VF_STATE_INIT, vf->vf_states)) {
		dev_err(&pf->pdev->dev, "vf %d in reset. Try again.\n", vf_id);
		return -EBUSY;
	}

	pfe.event = VIRTCHNL_EVENT_LINK_CHANGE;
	pfe.severity = PF_EVENT_SEVERITY_INFO;

	switch (link_state) {
	case IFLA_VF_LINK_STATE_AUTO:
		vf->link_forced = false;
		vf->link_up = ls->link_info & ICE_AQ_LINK_UP;
		break;
	case IFLA_VF_LINK_STATE_ENABLE:
		vf->link_forced = true;
		vf->link_up = true;
		break;
	case IFLA_VF_LINK_STATE_DISABLE:
		vf->link_forced = true;
		vf->link_up = false;
		break;
	default:
		return -EINVAL;
	}

	if (vf->link_forced)
		ice_set_pfe_link_forced(vf, &pfe, vf->link_up);
	else
		ice_set_pfe_link(vf, &pfe, ls->link_speed, vf->link_up);

	/* Notify the VF of its new link state */
	ice_aq_send_msg_to_vf(hw, vf->vf_id, VIRTCHNL_OP_EVENT,
			      VIRTCHNL_STATUS_SUCCESS, (u8 *)&pfe,
			      sizeof(pfe), NULL);

	return 0;
}<|MERGE_RESOLUTION|>--- conflicted
+++ resolved
@@ -381,40 +381,10 @@
  */
 static void ice_vsi_set_pvid_fill_ctxt(struct ice_vsi_ctx *ctxt, u16 vid)
 {
-<<<<<<< HEAD
-	struct device *dev = &vsi->back->pdev->dev;
-	struct ice_hw *hw = &vsi->back->hw;
-	struct ice_vsi_ctx *ctxt;
-	enum ice_status status;
-	int ret = 0;
-
-	ctxt = devm_kzalloc(dev, sizeof(*ctxt), GFP_KERNEL);
-	if (!ctxt)
-		return -ENOMEM;
-
-=======
->>>>>>> 0ecfebd2
 	ctxt->info.vlan_flags = (ICE_AQ_VSI_VLAN_MODE_UNTAGGED |
 				 ICE_AQ_VSI_PVLAN_INSERT_PVID |
 				 ICE_AQ_VSI_VLAN_EMOD_STR);
 	ctxt->info.pvid = cpu_to_le16(vid);
-<<<<<<< HEAD
-	ctxt->info.valid_sections = cpu_to_le16(ICE_AQ_VSI_PROP_VLAN_VALID);
-
-	status = ice_update_vsi(hw, vsi->idx, ctxt, NULL);
-	if (status) {
-		dev_info(dev, "update VSI for VLAN insert failed, err %d aq_err %d\n",
-			 status, hw->adminq.sq_last_status);
-		ret = -EIO;
-		goto out;
-	}
-
-	vsi->info.pvid = ctxt->info.pvid;
-	vsi->info.vlan_flags = ctxt->info.vlan_flags;
-out:
-	devm_kfree(dev, ctxt);
-	return ret;
-=======
 	ctxt->info.sw_flags2 |= ICE_AQ_VSI_SW_FLAG_RX_VLAN_PRUNE_ENA;
 	ctxt->info.valid_sections = cpu_to_le16(ICE_AQ_VSI_PROP_VLAN_VALID |
 						ICE_AQ_VSI_PROP_SW_VALID);
@@ -431,7 +401,6 @@
 	ctxt->info.sw_flags2 &= ~ICE_AQ_VSI_SW_FLAG_RX_VLAN_PRUNE_ENA;
 	ctxt->info.valid_sections = cpu_to_le16(ICE_AQ_VSI_PROP_VLAN_VALID |
 						ICE_AQ_VSI_PROP_SW_VALID);
->>>>>>> 0ecfebd2
 }
 
 /**
@@ -544,7 +513,7 @@
 
 	/* Clear this bit after VF initialization since we shouldn't reclaim
 	 * and reassign interrupts for synchronous or asynchronous VFR events.
-	 * We dont want to reconfigure interrupts since AVF driver doesn't
+	 * We don't want to reconfigure interrupts since AVF driver doesn't
 	 * expect vector assignment to be changed unless there is a request for
 	 * more vectors.
 	 */
@@ -1002,13 +971,8 @@
 static bool ice_reset_vf(struct ice_vf *vf, bool is_vflr)
 {
 	struct ice_pf *pf = vf->pf;
-<<<<<<< HEAD
-	struct ice_hw *hw = &pf->hw;
-	struct ice_vsi *vsi;
-=======
 	struct ice_vsi *vsi;
 	struct ice_hw *hw;
->>>>>>> 0ecfebd2
 	bool rsd = false;
 	u8 promisc_m;
 	u32 reg;
@@ -1032,13 +996,8 @@
 		/* Call Disable LAN Tx queue AQ call even when queues are not
 		 * enabled. This is needed for successful completiom of VFR
 		 */
-<<<<<<< HEAD
-		ice_dis_vsi_txq(vsi->port_info, 0, NULL, NULL, ICE_VF_RESET,
-				vf->vf_id, NULL);
-=======
 		ice_dis_vsi_txq(vsi->port_info, vsi->idx, 0, 0, NULL, NULL,
 				NULL, ICE_VF_RESET, vf->vf_id, NULL);
->>>>>>> 0ecfebd2
 	}
 
 	hw = &pf->hw;
@@ -1993,15 +1952,8 @@
 	vsi->tc_cfg.tc_info[0].qcount_tx = qci->num_queue_pairs;
 	vsi->tc_cfg.tc_info[0].qcount_rx = qci->num_queue_pairs;
 
-<<<<<<< HEAD
-	if (!ice_vsi_cfg_lan_txqs(vsi) && !ice_vsi_cfg_rxqs(vsi))
-		aq_ret = 0;
-	else
-		aq_ret = ICE_ERR_PARAM;
-=======
 	if (ice_vsi_cfg_lan_txqs(vsi) || ice_vsi_cfg_rxqs(vsi))
 		v_ret = VIRTCHNL_STATUS_ERR_ADMIN_QUEUE_ERROR;
->>>>>>> 0ecfebd2
 
 error_param:
 	/* send the response to the VF */
@@ -2189,7 +2141,7 @@
  * VFs get a default number of queues but can use this message to request a
  * different number. If the request is successful, PF will reset the VF and
  * return 0. If unsuccessful, PF will send message informing VF of number of
- * available queue pairs via virtchnl message response to vf.
+ * available queue pairs via virtchnl message response to VF.
  */
 static int ice_vc_request_qs_msg(struct ice_vf *vf, u8 *msg)
 {
