/*
 * Copyright 2016 Advanced Micro Devices, Inc.
 *
 * Permission is hereby granted, free of charge, to any person obtaining a
 * copy of this software and associated documentation files (the "Software"),
 * to deal in the Software without restriction, including without limitation
 * the rights to use, copy, modify, merge, publish, distribute, sublicense,
 * and/or sell copies of the Software, and to permit persons to whom the
 * Software is furnished to do so, subject to the following conditions:
 *
 * The above copyright notice and this permission notice shall be included in
 * all copies or substantial portions of the Software.
 *
 * THE SOFTWARE IS PROVIDED "AS IS", WITHOUT WARRANTY OF ANY KIND, EXPRESS OR
 * IMPLIED, INCLUDING BUT NOT LIMITED TO THE WARRANTIES OF MERCHANTABILITY,
 * FITNESS FOR A PARTICULAR PURPOSE AND NONINFRINGEMENT.  IN NO EVENT SHALL
 * THE COPYRIGHT HOLDER(S) OR AUTHOR(S) BE LIABLE FOR ANY CLAIM, DAMAGES OR
 * OTHER LIABILITY, WHETHER IN AN ACTION OF CONTRACT, TORT OR OTHERWISE,
 * ARISING FROM, OUT OF OR IN CONNECTION WITH THE SOFTWARE OR THE USE OR
 * OTHER DEALINGS IN THE SOFTWARE.
 *
 * Authors: AMD
 *
 */
#include <linux/delay.h>

#include "dm_services.h"
#include "basics/dc_common.h"
#include "dm_helpers.h"
#include "core_types.h"
#include "resource.h"
#include "dcn20_resource.h"
#include "dcn20_hwseq.h"
#include "dce/dce_hwseq.h"
#include "dcn20_dsc.h"
#include "dcn20_optc.h"
#include "abm.h"
#include "clk_mgr.h"
#include "dmcu.h"
#include "hubp.h"
#include "timing_generator.h"
#include "opp.h"
#include "ipp.h"
#include "mpc.h"
#include "mcif_wb.h"
#include "dchubbub.h"
#include "reg_helper.h"
#include "dcn10/dcn10_cm_common.h"
#include "dc_link_dp.h"
#include "vm_helper.h"
#include "dccg.h"
#include "dc_dmub_srv.h"
#include "dce/dmub_hw_lock_mgr.h"
#include "hw_sequencer.h"
#include "inc/link_dpcd.h"
#include "dpcd_defs.h"
#include "inc/link_enc_cfg.h"
#include "link_hwss.h"

#define DC_LOGGER_INIT(logger)

#define CTX \
	hws->ctx
#define REG(reg)\
	hws->regs->reg

#undef FN
#define FN(reg_name, field_name) \
	hws->shifts->field_name, hws->masks->field_name

static int find_free_gsl_group(const struct dc *dc)
{
	if (dc->res_pool->gsl_groups.gsl_0 == 0)
		return 1;
	if (dc->res_pool->gsl_groups.gsl_1 == 0)
		return 2;
	if (dc->res_pool->gsl_groups.gsl_2 == 0)
		return 3;

	return 0;
}

/* NOTE: This is not a generic setup_gsl function (hence the suffix as_lock)
 * This is only used to lock pipes in pipe splitting case with immediate flip
 * Ordinary MPC/OTG locks suppress VUPDATE which doesn't help with immediate,
 * so we get tearing with freesync since we cannot flip multiple pipes
 * atomically.
 * We use GSL for this:
 * - immediate flip: find first available GSL group if not already assigned
 *                   program gsl with that group, set current OTG as master
 *                   and always us 0x4 = AND of flip_ready from all pipes
 * - vsync flip: disable GSL if used
 *
 * Groups in stream_res are stored as +1 from HW registers, i.e.
 * gsl_0 <=> pipe_ctx->stream_res.gsl_group == 1
 * Using a magic value like -1 would require tracking all inits/resets
 */
static void dcn20_setup_gsl_group_as_lock(
		const struct dc *dc,
		struct pipe_ctx *pipe_ctx,
		bool enable)
{
	struct gsl_params gsl;
	int group_idx;

	memset(&gsl, 0, sizeof(struct gsl_params));

	if (enable) {
		/* return if group already assigned since GSL was set up
		 * for vsync flip, we would unassign so it can't be "left over"
		 */
		if (pipe_ctx->stream_res.gsl_group > 0)
			return;

		group_idx = find_free_gsl_group(dc);
		ASSERT(group_idx != 0);
		pipe_ctx->stream_res.gsl_group = group_idx;

		/* set gsl group reg field and mark resource used */
		switch (group_idx) {
		case 1:
			gsl.gsl0_en = 1;
			dc->res_pool->gsl_groups.gsl_0 = 1;
			break;
		case 2:
			gsl.gsl1_en = 1;
			dc->res_pool->gsl_groups.gsl_1 = 1;
			break;
		case 3:
			gsl.gsl2_en = 1;
			dc->res_pool->gsl_groups.gsl_2 = 1;
			break;
		default:
			BREAK_TO_DEBUGGER();
			return; // invalid case
		}
		gsl.gsl_master_en = 1;
	} else {
		group_idx = pipe_ctx->stream_res.gsl_group;
		if (group_idx == 0)
			return; // if not in use, just return

		pipe_ctx->stream_res.gsl_group = 0;

		/* unset gsl group reg field and mark resource free */
		switch (group_idx) {
		case 1:
			gsl.gsl0_en = 0;
			dc->res_pool->gsl_groups.gsl_0 = 0;
			break;
		case 2:
			gsl.gsl1_en = 0;
			dc->res_pool->gsl_groups.gsl_1 = 0;
			break;
		case 3:
			gsl.gsl2_en = 0;
			dc->res_pool->gsl_groups.gsl_2 = 0;
			break;
		default:
			BREAK_TO_DEBUGGER();
			return;
		}
		gsl.gsl_master_en = 0;
	}

	/* at this point we want to program whether it's to enable or disable */
	if (pipe_ctx->stream_res.tg->funcs->set_gsl != NULL &&
		pipe_ctx->stream_res.tg->funcs->set_gsl_source_select != NULL) {
		pipe_ctx->stream_res.tg->funcs->set_gsl(
			pipe_ctx->stream_res.tg,
			&gsl);

		pipe_ctx->stream_res.tg->funcs->set_gsl_source_select(
			pipe_ctx->stream_res.tg, group_idx,	enable ? 4 : 0);
	} else
		BREAK_TO_DEBUGGER();
}

void dcn20_set_flip_control_gsl(
		struct pipe_ctx *pipe_ctx,
		bool flip_immediate)
{
	if (pipe_ctx && pipe_ctx->plane_res.hubp->funcs->hubp_set_flip_control_surface_gsl)
		pipe_ctx->plane_res.hubp->funcs->hubp_set_flip_control_surface_gsl(
				pipe_ctx->plane_res.hubp, flip_immediate);

}

void dcn20_enable_power_gating_plane(
	struct dce_hwseq *hws,
	bool enable)
{
	bool force_on = true; /* disable power gating */

	if (enable)
		force_on = false;

	/* DCHUBP0/1/2/3/4/5 */
	REG_UPDATE(DOMAIN0_PG_CONFIG, DOMAIN0_POWER_FORCEON, force_on);
	REG_UPDATE(DOMAIN2_PG_CONFIG, DOMAIN2_POWER_FORCEON, force_on);
	REG_UPDATE(DOMAIN4_PG_CONFIG, DOMAIN4_POWER_FORCEON, force_on);
	REG_UPDATE(DOMAIN6_PG_CONFIG, DOMAIN6_POWER_FORCEON, force_on);
	if (REG(DOMAIN8_PG_CONFIG))
		REG_UPDATE(DOMAIN8_PG_CONFIG, DOMAIN8_POWER_FORCEON, force_on);
	if (REG(DOMAIN10_PG_CONFIG))
		REG_UPDATE(DOMAIN10_PG_CONFIG, DOMAIN8_POWER_FORCEON, force_on);

	/* DPP0/1/2/3/4/5 */
	REG_UPDATE(DOMAIN1_PG_CONFIG, DOMAIN1_POWER_FORCEON, force_on);
	REG_UPDATE(DOMAIN3_PG_CONFIG, DOMAIN3_POWER_FORCEON, force_on);
	REG_UPDATE(DOMAIN5_PG_CONFIG, DOMAIN5_POWER_FORCEON, force_on);
	REG_UPDATE(DOMAIN7_PG_CONFIG, DOMAIN7_POWER_FORCEON, force_on);
	if (REG(DOMAIN9_PG_CONFIG))
		REG_UPDATE(DOMAIN9_PG_CONFIG, DOMAIN9_POWER_FORCEON, force_on);
	if (REG(DOMAIN11_PG_CONFIG))
		REG_UPDATE(DOMAIN11_PG_CONFIG, DOMAIN9_POWER_FORCEON, force_on);

	/* DCS0/1/2/3/4/5 */
	REG_UPDATE(DOMAIN16_PG_CONFIG, DOMAIN16_POWER_FORCEON, force_on);
	REG_UPDATE(DOMAIN17_PG_CONFIG, DOMAIN17_POWER_FORCEON, force_on);
	REG_UPDATE(DOMAIN18_PG_CONFIG, DOMAIN18_POWER_FORCEON, force_on);
	if (REG(DOMAIN19_PG_CONFIG))
		REG_UPDATE(DOMAIN19_PG_CONFIG, DOMAIN19_POWER_FORCEON, force_on);
	if (REG(DOMAIN20_PG_CONFIG))
		REG_UPDATE(DOMAIN20_PG_CONFIG, DOMAIN20_POWER_FORCEON, force_on);
	if (REG(DOMAIN21_PG_CONFIG))
		REG_UPDATE(DOMAIN21_PG_CONFIG, DOMAIN21_POWER_FORCEON, force_on);
}

void dcn20_dccg_init(struct dce_hwseq *hws)
{
	/*
	 * set MICROSECOND_TIME_BASE_DIV
	 * 100Mhz refclk -> 0x120264
	 * 27Mhz refclk -> 0x12021b
	 * 48Mhz refclk -> 0x120230
	 *
	 */
	REG_WRITE(MICROSECOND_TIME_BASE_DIV, 0x120264);

	/*
	 * set MILLISECOND_TIME_BASE_DIV
	 * 100Mhz refclk -> 0x1186a0
	 * 27Mhz refclk -> 0x106978
	 * 48Mhz refclk -> 0x10bb80
	 *
	 */
	REG_WRITE(MILLISECOND_TIME_BASE_DIV, 0x1186a0);

	/* This value is dependent on the hardware pipeline delay so set once per SOC */
	REG_WRITE(DISPCLK_FREQ_CHANGE_CNTL, 0xe01003c);
}

void dcn20_disable_vga(
	struct dce_hwseq *hws)
{
	REG_WRITE(D1VGA_CONTROL, 0);
	REG_WRITE(D2VGA_CONTROL, 0);
	REG_WRITE(D3VGA_CONTROL, 0);
	REG_WRITE(D4VGA_CONTROL, 0);
	REG_WRITE(D5VGA_CONTROL, 0);
	REG_WRITE(D6VGA_CONTROL, 0);
}

void dcn20_program_triple_buffer(
	const struct dc *dc,
	struct pipe_ctx *pipe_ctx,
	bool enable_triple_buffer)
{
	if (pipe_ctx->plane_res.hubp && pipe_ctx->plane_res.hubp->funcs) {
		pipe_ctx->plane_res.hubp->funcs->hubp_enable_tripleBuffer(
			pipe_ctx->plane_res.hubp,
			enable_triple_buffer);
	}
}

/* Blank pixel data during initialization */
void dcn20_init_blank(
		struct dc *dc,
		struct timing_generator *tg)
{
	struct dce_hwseq *hws = dc->hwseq;
	enum dc_color_space color_space;
	struct tg_color black_color = {0};
	struct output_pixel_processor *opp = NULL;
	struct output_pixel_processor *bottom_opp = NULL;
	uint32_t num_opps, opp_id_src0, opp_id_src1;
	uint32_t otg_active_width, otg_active_height;

	/* program opp dpg blank color */
	color_space = COLOR_SPACE_SRGB;
	color_space_to_black_color(dc, color_space, &black_color);

	/* get the OTG active size */
	tg->funcs->get_otg_active_size(tg,
			&otg_active_width,
			&otg_active_height);

	/* get the OPTC source */
	tg->funcs->get_optc_source(tg, &num_opps, &opp_id_src0, &opp_id_src1);

	if (opp_id_src0 >= dc->res_pool->res_cap->num_opp) {
		ASSERT(false);
		return;
	}
	opp = dc->res_pool->opps[opp_id_src0];

	if (num_opps == 2) {
		otg_active_width = otg_active_width / 2;

		if (opp_id_src1 >= dc->res_pool->res_cap->num_opp) {
			ASSERT(false);
			return;
		}
		bottom_opp = dc->res_pool->opps[opp_id_src1];
	}

	opp->funcs->opp_set_disp_pattern_generator(
			opp,
			CONTROLLER_DP_TEST_PATTERN_SOLID_COLOR,
			CONTROLLER_DP_COLOR_SPACE_UDEFINED,
			COLOR_DEPTH_UNDEFINED,
			&black_color,
			otg_active_width,
			otg_active_height,
			0);

	if (num_opps == 2) {
		bottom_opp->funcs->opp_set_disp_pattern_generator(
				bottom_opp,
				CONTROLLER_DP_TEST_PATTERN_SOLID_COLOR,
				CONTROLLER_DP_COLOR_SPACE_UDEFINED,
				COLOR_DEPTH_UNDEFINED,
				&black_color,
				otg_active_width,
				otg_active_height,
				0);
	}

	hws->funcs.wait_for_blank_complete(opp);
}

void dcn20_dsc_pg_control(
		struct dce_hwseq *hws,
		unsigned int dsc_inst,
		bool power_on)
{
	uint32_t power_gate = power_on ? 0 : 1;
	uint32_t pwr_status = power_on ? 0 : 2;
	uint32_t org_ip_request_cntl = 0;

	if (hws->ctx->dc->debug.disable_dsc_power_gate)
		return;

	if (REG(DOMAIN16_PG_CONFIG) == 0)
		return;

	REG_GET(DC_IP_REQUEST_CNTL, IP_REQUEST_EN, &org_ip_request_cntl);
	if (org_ip_request_cntl == 0)
		REG_SET(DC_IP_REQUEST_CNTL, 0, IP_REQUEST_EN, 1);

	switch (dsc_inst) {
	case 0: /* DSC0 */
		REG_UPDATE(DOMAIN16_PG_CONFIG,
				DOMAIN16_POWER_GATE, power_gate);

		REG_WAIT(DOMAIN16_PG_STATUS,
				DOMAIN16_PGFSM_PWR_STATUS, pwr_status,
				1, 1000);
		break;
	case 1: /* DSC1 */
		REG_UPDATE(DOMAIN17_PG_CONFIG,
				DOMAIN17_POWER_GATE, power_gate);

		REG_WAIT(DOMAIN17_PG_STATUS,
				DOMAIN17_PGFSM_PWR_STATUS, pwr_status,
				1, 1000);
		break;
	case 2: /* DSC2 */
		REG_UPDATE(DOMAIN18_PG_CONFIG,
				DOMAIN18_POWER_GATE, power_gate);

		REG_WAIT(DOMAIN18_PG_STATUS,
				DOMAIN18_PGFSM_PWR_STATUS, pwr_status,
				1, 1000);
		break;
	case 3: /* DSC3 */
		REG_UPDATE(DOMAIN19_PG_CONFIG,
				DOMAIN19_POWER_GATE, power_gate);

		REG_WAIT(DOMAIN19_PG_STATUS,
				DOMAIN19_PGFSM_PWR_STATUS, pwr_status,
				1, 1000);
		break;
	case 4: /* DSC4 */
		REG_UPDATE(DOMAIN20_PG_CONFIG,
				DOMAIN20_POWER_GATE, power_gate);

		REG_WAIT(DOMAIN20_PG_STATUS,
				DOMAIN20_PGFSM_PWR_STATUS, pwr_status,
				1, 1000);
		break;
	case 5: /* DSC5 */
		REG_UPDATE(DOMAIN21_PG_CONFIG,
				DOMAIN21_POWER_GATE, power_gate);

		REG_WAIT(DOMAIN21_PG_STATUS,
				DOMAIN21_PGFSM_PWR_STATUS, pwr_status,
				1, 1000);
		break;
	default:
		BREAK_TO_DEBUGGER();
		break;
	}

	if (org_ip_request_cntl == 0)
		REG_SET(DC_IP_REQUEST_CNTL, 0, IP_REQUEST_EN, 0);
}

void dcn20_dpp_pg_control(
		struct dce_hwseq *hws,
		unsigned int dpp_inst,
		bool power_on)
{
	uint32_t power_gate = power_on ? 0 : 1;
	uint32_t pwr_status = power_on ? 0 : 2;

	if (hws->ctx->dc->debug.disable_dpp_power_gate)
		return;
	if (REG(DOMAIN1_PG_CONFIG) == 0)
		return;

	switch (dpp_inst) {
	case 0: /* DPP0 */
		REG_UPDATE(DOMAIN1_PG_CONFIG,
				DOMAIN1_POWER_GATE, power_gate);

		REG_WAIT(DOMAIN1_PG_STATUS,
				DOMAIN1_PGFSM_PWR_STATUS, pwr_status,
				1, 1000);
		break;
	case 1: /* DPP1 */
		REG_UPDATE(DOMAIN3_PG_CONFIG,
				DOMAIN3_POWER_GATE, power_gate);

		REG_WAIT(DOMAIN3_PG_STATUS,
				DOMAIN3_PGFSM_PWR_STATUS, pwr_status,
				1, 1000);
		break;
	case 2: /* DPP2 */
		REG_UPDATE(DOMAIN5_PG_CONFIG,
				DOMAIN5_POWER_GATE, power_gate);

		REG_WAIT(DOMAIN5_PG_STATUS,
				DOMAIN5_PGFSM_PWR_STATUS, pwr_status,
				1, 1000);
		break;
	case 3: /* DPP3 */
		REG_UPDATE(DOMAIN7_PG_CONFIG,
				DOMAIN7_POWER_GATE, power_gate);

		REG_WAIT(DOMAIN7_PG_STATUS,
				DOMAIN7_PGFSM_PWR_STATUS, pwr_status,
				1, 1000);
		break;
	case 4: /* DPP4 */
		REG_UPDATE(DOMAIN9_PG_CONFIG,
				DOMAIN9_POWER_GATE, power_gate);

		REG_WAIT(DOMAIN9_PG_STATUS,
				DOMAIN9_PGFSM_PWR_STATUS, pwr_status,
				1, 1000);
		break;
	case 5: /* DPP5 */
		/*
		 * Do not power gate DPP5, should be left at HW default, power on permanently.
		 * PG on Pipe5 is De-featured, attempting to put it to PG state may result in hard
		 * reset.
		 * REG_UPDATE(DOMAIN11_PG_CONFIG,
		 *		DOMAIN11_POWER_GATE, power_gate);
		 *
		 * REG_WAIT(DOMAIN11_PG_STATUS,
		 *		DOMAIN11_PGFSM_PWR_STATUS, pwr_status,
		 * 		1, 1000);
		 */
		break;
	default:
		BREAK_TO_DEBUGGER();
		break;
	}
}


void dcn20_hubp_pg_control(
		struct dce_hwseq *hws,
		unsigned int hubp_inst,
		bool power_on)
{
	uint32_t power_gate = power_on ? 0 : 1;
	uint32_t pwr_status = power_on ? 0 : 2;

	if (hws->ctx->dc->debug.disable_hubp_power_gate)
		return;
	if (REG(DOMAIN0_PG_CONFIG) == 0)
		return;

	switch (hubp_inst) {
	case 0: /* DCHUBP0 */
		REG_UPDATE(DOMAIN0_PG_CONFIG,
				DOMAIN0_POWER_GATE, power_gate);

		REG_WAIT(DOMAIN0_PG_STATUS,
				DOMAIN0_PGFSM_PWR_STATUS, pwr_status,
				1, 1000);
		break;
	case 1: /* DCHUBP1 */
		REG_UPDATE(DOMAIN2_PG_CONFIG,
				DOMAIN2_POWER_GATE, power_gate);

		REG_WAIT(DOMAIN2_PG_STATUS,
				DOMAIN2_PGFSM_PWR_STATUS, pwr_status,
				1, 1000);
		break;
	case 2: /* DCHUBP2 */
		REG_UPDATE(DOMAIN4_PG_CONFIG,
				DOMAIN4_POWER_GATE, power_gate);

		REG_WAIT(DOMAIN4_PG_STATUS,
				DOMAIN4_PGFSM_PWR_STATUS, pwr_status,
				1, 1000);
		break;
	case 3: /* DCHUBP3 */
		REG_UPDATE(DOMAIN6_PG_CONFIG,
				DOMAIN6_POWER_GATE, power_gate);

		REG_WAIT(DOMAIN6_PG_STATUS,
				DOMAIN6_PGFSM_PWR_STATUS, pwr_status,
				1, 1000);
		break;
	case 4: /* DCHUBP4 */
		REG_UPDATE(DOMAIN8_PG_CONFIG,
				DOMAIN8_POWER_GATE, power_gate);

		REG_WAIT(DOMAIN8_PG_STATUS,
				DOMAIN8_PGFSM_PWR_STATUS, pwr_status,
				1, 1000);
		break;
	case 5: /* DCHUBP5 */
		/*
		 * Do not power gate DCHUB5, should be left at HW default, power on permanently.
		 * PG on Pipe5 is De-featured, attempting to put it to PG state may result in hard
		 * reset.
		 * REG_UPDATE(DOMAIN10_PG_CONFIG,
		 *		DOMAIN10_POWER_GATE, power_gate);
		 *
		 * REG_WAIT(DOMAIN10_PG_STATUS,
		 *		DOMAIN10_PGFSM_PWR_STATUS, pwr_status,
		 *		1, 1000);
		 */
		break;
	default:
		BREAK_TO_DEBUGGER();
		break;
	}
}


/* disable HW used by plane.
 * note:  cannot disable until disconnect is complete
 */
void dcn20_plane_atomic_disable(struct dc *dc, struct pipe_ctx *pipe_ctx)
{
	struct dce_hwseq *hws = dc->hwseq;
	struct hubp *hubp = pipe_ctx->plane_res.hubp;
	struct dpp *dpp = pipe_ctx->plane_res.dpp;

	dc->hwss.wait_for_mpcc_disconnect(dc, dc->res_pool, pipe_ctx);

	/* In flip immediate with pipe splitting case GSL is used for
	 * synchronization so we must disable it when the plane is disabled.
	 */
	if (pipe_ctx->stream_res.gsl_group != 0)
		dcn20_setup_gsl_group_as_lock(dc, pipe_ctx, false);

	dc->hwss.set_flip_control_gsl(pipe_ctx, false);

	hubp->funcs->hubp_clk_cntl(hubp, false);

	dpp->funcs->dpp_dppclk_control(dpp, false, false);

	hubp->power_gated = true;

	hws->funcs.plane_atomic_power_down(dc,
			pipe_ctx->plane_res.dpp,
			pipe_ctx->plane_res.hubp);

	pipe_ctx->stream = NULL;
	memset(&pipe_ctx->stream_res, 0, sizeof(pipe_ctx->stream_res));
	memset(&pipe_ctx->plane_res, 0, sizeof(pipe_ctx->plane_res));
	pipe_ctx->top_pipe = NULL;
	pipe_ctx->bottom_pipe = NULL;
	pipe_ctx->plane_state = NULL;
}


void dcn20_disable_plane(struct dc *dc, struct pipe_ctx *pipe_ctx)
{
	DC_LOGGER_INIT(dc->ctx->logger);

	if (!pipe_ctx->plane_res.hubp || pipe_ctx->plane_res.hubp->power_gated)
		return;

	dcn20_plane_atomic_disable(dc, pipe_ctx);

	DC_LOG_DC("Power down front end %d\n",
					pipe_ctx->pipe_idx);
}

void dcn20_disable_pixel_data(struct dc *dc, struct pipe_ctx *pipe_ctx, bool blank)
{
	dcn20_blank_pixel_data(dc, pipe_ctx, blank);
}

static int calc_mpc_flow_ctrl_cnt(const struct dc_stream_state *stream,
		int opp_cnt)
{
	bool hblank_halved = optc2_is_two_pixels_per_containter(&stream->timing);
	int flow_ctrl_cnt;

	if (opp_cnt >= 2)
		hblank_halved = true;

	flow_ctrl_cnt = stream->timing.h_total - stream->timing.h_addressable -
			stream->timing.h_border_left -
			stream->timing.h_border_right;

	if (hblank_halved)
		flow_ctrl_cnt /= 2;

	/* ODM combine 4:1 case */
	if (opp_cnt == 4)
		flow_ctrl_cnt /= 2;

	return flow_ctrl_cnt;
}

enum dc_status dcn20_enable_stream_timing(
		struct pipe_ctx *pipe_ctx,
		struct dc_state *context,
		struct dc *dc)
{
	struct dce_hwseq *hws = dc->hwseq;
	struct dc_stream_state *stream = pipe_ctx->stream;
	struct drr_params params = {0};
	unsigned int event_triggers = 0;
	struct pipe_ctx *odm_pipe;
	int opp_cnt = 1;
	int opp_inst[MAX_PIPES] = { pipe_ctx->stream_res.opp->inst };
	bool interlace = stream->timing.flags.INTERLACE;
	int i;
	struct mpc_dwb_flow_control flow_control;
	struct mpc *mpc = dc->res_pool->mpc;
	bool rate_control_2x_pclk = (interlace || optc2_is_two_pixels_per_containter(&stream->timing));

	/* by upper caller loop, pipe0 is parent pipe and be called first.
	 * back end is set up by for pipe0. Other children pipe share back end
	 * with pipe 0. No program is needed.
	 */
	if (pipe_ctx->top_pipe != NULL)
		return DC_OK;

	/* TODO check if timing_changed, disable stream if timing changed */

	for (odm_pipe = pipe_ctx->next_odm_pipe; odm_pipe; odm_pipe = odm_pipe->next_odm_pipe) {
		opp_inst[opp_cnt] = odm_pipe->stream_res.opp->inst;
		opp_cnt++;
	}

	if (opp_cnt > 1)
		pipe_ctx->stream_res.tg->funcs->set_odm_combine(
				pipe_ctx->stream_res.tg,
				opp_inst, opp_cnt,
				&pipe_ctx->stream->timing);

	/* HW program guide assume display already disable
	 * by unplug sequence. OTG assume stop.
	 */
	pipe_ctx->stream_res.tg->funcs->enable_optc_clock(pipe_ctx->stream_res.tg, true);

	if (false == pipe_ctx->clock_source->funcs->program_pix_clk(
			pipe_ctx->clock_source,
			&pipe_ctx->stream_res.pix_clk_params,
			&pipe_ctx->pll_settings)) {
		BREAK_TO_DEBUGGER();
		return DC_ERROR_UNEXPECTED;
	}

	if (dc->hwseq->funcs.PLAT_58856_wa && (!dc_is_dp_signal(stream->signal)))
		dc->hwseq->funcs.PLAT_58856_wa(context, pipe_ctx);

	pipe_ctx->stream_res.tg->funcs->program_timing(
			pipe_ctx->stream_res.tg,
			&stream->timing,
			pipe_ctx->pipe_dlg_param.vready_offset,
			pipe_ctx->pipe_dlg_param.vstartup_start,
			pipe_ctx->pipe_dlg_param.vupdate_offset,
			pipe_ctx->pipe_dlg_param.vupdate_width,
			pipe_ctx->stream->signal,
			true);

	rate_control_2x_pclk = rate_control_2x_pclk || opp_cnt > 1;
	flow_control.flow_ctrl_mode = 0;
	flow_control.flow_ctrl_cnt0 = 0x80;
	flow_control.flow_ctrl_cnt1 = calc_mpc_flow_ctrl_cnt(stream, opp_cnt);
	if (mpc->funcs->set_out_rate_control) {
		for (i = 0; i < opp_cnt; ++i) {
			mpc->funcs->set_out_rate_control(
					mpc, opp_inst[i],
					true,
					rate_control_2x_pclk,
					&flow_control);
		}
	}

	for (odm_pipe = pipe_ctx->next_odm_pipe; odm_pipe; odm_pipe = odm_pipe->next_odm_pipe)
		odm_pipe->stream_res.opp->funcs->opp_pipe_clock_control(
				odm_pipe->stream_res.opp,
				true);

	pipe_ctx->stream_res.opp->funcs->opp_pipe_clock_control(
			pipe_ctx->stream_res.opp,
			true);

	hws->funcs.blank_pixel_data(dc, pipe_ctx, true);

	/* VTG is  within DCHUB command block. DCFCLK is always on */
	if (false == pipe_ctx->stream_res.tg->funcs->enable_crtc(pipe_ctx->stream_res.tg)) {
		BREAK_TO_DEBUGGER();
		return DC_ERROR_UNEXPECTED;
	}

	hws->funcs.wait_for_blank_complete(pipe_ctx->stream_res.opp);

	params.vertical_total_min = stream->adjust.v_total_min;
	params.vertical_total_max = stream->adjust.v_total_max;
	params.vertical_total_mid = stream->adjust.v_total_mid;
	params.vertical_total_mid_frame_num = stream->adjust.v_total_mid_frame_num;
	if (pipe_ctx->stream_res.tg->funcs->set_drr)
		pipe_ctx->stream_res.tg->funcs->set_drr(
			pipe_ctx->stream_res.tg, &params);

	// DRR should set trigger event to monitor surface update event
	if (stream->adjust.v_total_min != 0 && stream->adjust.v_total_max != 0)
		event_triggers = 0x80;
	/* Event triggers and num frames initialized for DRR, but can be
	 * later updated for PSR use. Note DRR trigger events are generated
	 * regardless of whether num frames met.
	 */
	if (pipe_ctx->stream_res.tg->funcs->set_static_screen_control)
		pipe_ctx->stream_res.tg->funcs->set_static_screen_control(
				pipe_ctx->stream_res.tg, event_triggers, 2);

	/* TODO program crtc source select for non-virtual signal*/
	/* TODO program FMT */
	/* TODO setup link_enc */
	/* TODO set stream attributes */
	/* TODO program audio */
	/* TODO enable stream if timing changed */
	/* TODO unblank stream if DP */

	return DC_OK;
}

void dcn20_program_output_csc(struct dc *dc,
		struct pipe_ctx *pipe_ctx,
		enum dc_color_space colorspace,
		uint16_t *matrix,
		int opp_id)
{
	struct mpc *mpc = dc->res_pool->mpc;
	enum mpc_output_csc_mode ocsc_mode = MPC_OUTPUT_CSC_COEF_A;
	int mpcc_id = pipe_ctx->plane_res.hubp->inst;

	if (mpc->funcs->power_on_mpc_mem_pwr)
		mpc->funcs->power_on_mpc_mem_pwr(mpc, mpcc_id, true);

	if (pipe_ctx->stream->csc_color_matrix.enable_adjustment == true) {
		if (mpc->funcs->set_output_csc != NULL)
			mpc->funcs->set_output_csc(mpc,
					opp_id,
					matrix,
					ocsc_mode);
	} else {
		if (mpc->funcs->set_ocsc_default != NULL)
			mpc->funcs->set_ocsc_default(mpc,
					opp_id,
					colorspace,
					ocsc_mode);
	}
}

bool dcn20_set_output_transfer_func(struct dc *dc, struct pipe_ctx *pipe_ctx,
				const struct dc_stream_state *stream)
{
	int mpcc_id = pipe_ctx->plane_res.hubp->inst;
	struct mpc *mpc = pipe_ctx->stream_res.opp->ctx->dc->res_pool->mpc;
	struct pwl_params *params = NULL;
	/*
	 * program OGAM only for the top pipe
	 * if there is a pipe split then fix diagnostic is required:
	 * how to pass OGAM parameter for stream.
	 * if programming for all pipes is required then remove condition
	 * pipe_ctx->top_pipe == NULL ,but then fix the diagnostic.
	 */
	if (mpc->funcs->power_on_mpc_mem_pwr)
		mpc->funcs->power_on_mpc_mem_pwr(mpc, mpcc_id, true);
	if (pipe_ctx->top_pipe == NULL
			&& mpc->funcs->set_output_gamma && stream->out_transfer_func) {
		if (stream->out_transfer_func->type == TF_TYPE_HWPWL)
			params = &stream->out_transfer_func->pwl;
		else if (pipe_ctx->stream->out_transfer_func->type ==
			TF_TYPE_DISTRIBUTED_POINTS &&
			cm_helper_translate_curve_to_hw_format(
			stream->out_transfer_func,
			&mpc->blender_params, false))
			params = &mpc->blender_params;
		/*
		 * there is no ROM
		 */
		if (stream->out_transfer_func->type == TF_TYPE_PREDEFINED)
			BREAK_TO_DEBUGGER();
	}
	/*
	 * if above if is not executed then 'params' equal to 0 and set in bypass
	 */
	mpc->funcs->set_output_gamma(mpc, mpcc_id, params);

	return true;
}

bool dcn20_set_blend_lut(
	struct pipe_ctx *pipe_ctx, const struct dc_plane_state *plane_state)
{
	struct dpp *dpp_base = pipe_ctx->plane_res.dpp;
	bool result = true;
	struct pwl_params *blend_lut = NULL;

	if (plane_state->blend_tf) {
		if (plane_state->blend_tf->type == TF_TYPE_HWPWL)
			blend_lut = &plane_state->blend_tf->pwl;
		else if (plane_state->blend_tf->type == TF_TYPE_DISTRIBUTED_POINTS) {
			cm_helper_translate_curve_to_hw_format(
					plane_state->blend_tf,
					&dpp_base->regamma_params, false);
			blend_lut = &dpp_base->regamma_params;
		}
	}
	result = dpp_base->funcs->dpp_program_blnd_lut(dpp_base, blend_lut);

	return result;
}

bool dcn20_set_shaper_3dlut(
	struct pipe_ctx *pipe_ctx, const struct dc_plane_state *plane_state)
{
	struct dpp *dpp_base = pipe_ctx->plane_res.dpp;
	bool result = true;
	struct pwl_params *shaper_lut = NULL;

	if (plane_state->in_shaper_func) {
		if (plane_state->in_shaper_func->type == TF_TYPE_HWPWL)
			shaper_lut = &plane_state->in_shaper_func->pwl;
		else if (plane_state->in_shaper_func->type == TF_TYPE_DISTRIBUTED_POINTS) {
			cm_helper_translate_curve_to_hw_format(
					plane_state->in_shaper_func,
					&dpp_base->shaper_params, true);
			shaper_lut = &dpp_base->shaper_params;
		}
	}

	result = dpp_base->funcs->dpp_program_shaper_lut(dpp_base, shaper_lut);
	if (plane_state->lut3d_func &&
		plane_state->lut3d_func->state.bits.initialized == 1)
		result = dpp_base->funcs->dpp_program_3dlut(dpp_base,
								&plane_state->lut3d_func->lut_3d);
	else
		result = dpp_base->funcs->dpp_program_3dlut(dpp_base, NULL);

	return result;
}

bool dcn20_set_input_transfer_func(struct dc *dc,
				struct pipe_ctx *pipe_ctx,
				const struct dc_plane_state *plane_state)
{
	struct dce_hwseq *hws = dc->hwseq;
	struct dpp *dpp_base = pipe_ctx->plane_res.dpp;
	const struct dc_transfer_func *tf = NULL;
	bool result = true;
	bool use_degamma_ram = false;

	if (dpp_base == NULL || plane_state == NULL)
		return false;

	hws->funcs.set_shaper_3dlut(pipe_ctx, plane_state);
	hws->funcs.set_blend_lut(pipe_ctx, plane_state);

	if (plane_state->in_transfer_func)
		tf = plane_state->in_transfer_func;


	if (tf == NULL) {
		dpp_base->funcs->dpp_set_degamma(dpp_base,
				IPP_DEGAMMA_MODE_BYPASS);
		return true;
	}

	if (tf->type == TF_TYPE_HWPWL || tf->type == TF_TYPE_DISTRIBUTED_POINTS)
		use_degamma_ram = true;

	if (use_degamma_ram == true) {
		if (tf->type == TF_TYPE_HWPWL)
			dpp_base->funcs->dpp_program_degamma_pwl(dpp_base,
					&tf->pwl);
		else if (tf->type == TF_TYPE_DISTRIBUTED_POINTS) {
			cm_helper_translate_curve_to_degamma_hw_format(tf,
					&dpp_base->degamma_params);
			dpp_base->funcs->dpp_program_degamma_pwl(dpp_base,
				&dpp_base->degamma_params);
		}
		return true;
	}
	/* handle here the optimized cases when de-gamma ROM could be used.
	 *
	 */
	if (tf->type == TF_TYPE_PREDEFINED) {
		switch (tf->tf) {
		case TRANSFER_FUNCTION_SRGB:
			dpp_base->funcs->dpp_set_degamma(dpp_base,
					IPP_DEGAMMA_MODE_HW_sRGB);
			break;
		case TRANSFER_FUNCTION_BT709:
			dpp_base->funcs->dpp_set_degamma(dpp_base,
					IPP_DEGAMMA_MODE_HW_xvYCC);
			break;
		case TRANSFER_FUNCTION_LINEAR:
			dpp_base->funcs->dpp_set_degamma(dpp_base,
					IPP_DEGAMMA_MODE_BYPASS);
			break;
		case TRANSFER_FUNCTION_PQ:
			dpp_base->funcs->dpp_set_degamma(dpp_base, IPP_DEGAMMA_MODE_USER_PWL);
			cm_helper_translate_curve_to_degamma_hw_format(tf, &dpp_base->degamma_params);
			dpp_base->funcs->dpp_program_degamma_pwl(dpp_base, &dpp_base->degamma_params);
			result = true;
			break;
		default:
			result = false;
			break;
		}
	} else if (tf->type == TF_TYPE_BYPASS)
		dpp_base->funcs->dpp_set_degamma(dpp_base,
				IPP_DEGAMMA_MODE_BYPASS);
	else {
		/*
		 * if we are here, we did not handle correctly.
		 * fix is required for this use case
		 */
		BREAK_TO_DEBUGGER();
		dpp_base->funcs->dpp_set_degamma(dpp_base,
				IPP_DEGAMMA_MODE_BYPASS);
	}

	return result;
}

void dcn20_update_odm(struct dc *dc, struct dc_state *context, struct pipe_ctx *pipe_ctx)
{
	struct pipe_ctx *odm_pipe;
	int opp_cnt = 1;
	int opp_inst[MAX_PIPES] = { pipe_ctx->stream_res.opp->inst };

	for (odm_pipe = pipe_ctx->next_odm_pipe; odm_pipe; odm_pipe = odm_pipe->next_odm_pipe) {
		opp_inst[opp_cnt] = odm_pipe->stream_res.opp->inst;
		opp_cnt++;
	}

	if (opp_cnt > 1)
		pipe_ctx->stream_res.tg->funcs->set_odm_combine(
				pipe_ctx->stream_res.tg,
				opp_inst, opp_cnt,
				&pipe_ctx->stream->timing);
	else
		pipe_ctx->stream_res.tg->funcs->set_odm_bypass(
				pipe_ctx->stream_res.tg, &pipe_ctx->stream->timing);
}

void dcn20_blank_pixel_data(
		struct dc *dc,
		struct pipe_ctx *pipe_ctx,
		bool blank)
{
	struct tg_color black_color = {0};
	struct stream_resource *stream_res = &pipe_ctx->stream_res;
	struct dc_stream_state *stream = pipe_ctx->stream;
	enum dc_color_space color_space = stream->output_color_space;
	enum controller_dp_test_pattern test_pattern = CONTROLLER_DP_TEST_PATTERN_SOLID_COLOR;
	enum controller_dp_color_space test_pattern_color_space = CONTROLLER_DP_COLOR_SPACE_UDEFINED;
	struct pipe_ctx *odm_pipe;
	int odm_cnt = 1;

	int width = stream->timing.h_addressable + stream->timing.h_border_left + stream->timing.h_border_right;
	int height = stream->timing.v_addressable + stream->timing.v_border_bottom + stream->timing.v_border_top;

	if (stream->link->test_pattern_enabled)
		return;

	/* get opp dpg blank color */
	color_space_to_black_color(dc, color_space, &black_color);

	for (odm_pipe = pipe_ctx->next_odm_pipe; odm_pipe; odm_pipe = odm_pipe->next_odm_pipe)
		odm_cnt++;

	width = width / odm_cnt;

	if (blank) {
		dc->hwss.set_abm_immediate_disable(pipe_ctx);

		if (dc->debug.visual_confirm != VISUAL_CONFIRM_DISABLE) {
			test_pattern = CONTROLLER_DP_TEST_PATTERN_COLORSQUARES;
			test_pattern_color_space = CONTROLLER_DP_COLOR_SPACE_RGB;
		}
	} else {
		test_pattern = CONTROLLER_DP_TEST_PATTERN_VIDEOMODE;
	}

	dc->hwss.set_disp_pattern_generator(dc,
			pipe_ctx,
			test_pattern,
			test_pattern_color_space,
			stream->timing.display_color_depth,
			&black_color,
			width,
			height,
			0);

	for (odm_pipe = pipe_ctx->next_odm_pipe; odm_pipe; odm_pipe = odm_pipe->next_odm_pipe) {
		dc->hwss.set_disp_pattern_generator(dc,
				odm_pipe,
				dc->debug.visual_confirm != VISUAL_CONFIRM_DISABLE && blank ?
						CONTROLLER_DP_TEST_PATTERN_COLORRAMP : test_pattern,
				test_pattern_color_space,
				stream->timing.display_color_depth,
				&black_color,
				width,
				height,
				0);
	}

	if (!blank)
		if (stream_res->abm) {
			dc->hwss.set_pipe(pipe_ctx);
			stream_res->abm->funcs->set_abm_level(stream_res->abm, stream->abm_level);
		}
}


static void dcn20_power_on_plane(
	struct dce_hwseq *hws,
	struct pipe_ctx *pipe_ctx)
{
	DC_LOGGER_INIT(hws->ctx->logger);
	if (REG(DC_IP_REQUEST_CNTL)) {
		REG_SET(DC_IP_REQUEST_CNTL, 0,
				IP_REQUEST_EN, 1);

		if (hws->funcs.dpp_pg_control)
			hws->funcs.dpp_pg_control(hws, pipe_ctx->plane_res.dpp->inst, true);

		if (hws->funcs.hubp_pg_control)
			hws->funcs.hubp_pg_control(hws, pipe_ctx->plane_res.hubp->inst, true);

		REG_SET(DC_IP_REQUEST_CNTL, 0,
				IP_REQUEST_EN, 0);
		DC_LOG_DEBUG(
				"Un-gated front end for pipe %d\n", pipe_ctx->plane_res.hubp->inst);
	}
}

static void dcn20_enable_plane(struct dc *dc, struct pipe_ctx *pipe_ctx,
			       struct dc_state *context)
{
	//if (dc->debug.sanity_checks) {
	//	dcn10_verify_allow_pstate_change_high(dc);
	//}
	dcn20_power_on_plane(dc->hwseq, pipe_ctx);

	/* enable DCFCLK current DCHUB */
	pipe_ctx->plane_res.hubp->funcs->hubp_clk_cntl(pipe_ctx->plane_res.hubp, true);

	/* initialize HUBP on power up */
	pipe_ctx->plane_res.hubp->funcs->hubp_init(pipe_ctx->plane_res.hubp);

	/* make sure OPP_PIPE_CLOCK_EN = 1 */
	pipe_ctx->stream_res.opp->funcs->opp_pipe_clock_control(
			pipe_ctx->stream_res.opp,
			true);

/* TODO: enable/disable in dm as per update type.
	if (plane_state) {
		DC_LOG_DC(dc->ctx->logger,
				"Pipe:%d 0x%x: addr hi:0x%x, "
				"addr low:0x%x, "
				"src: %d, %d, %d,"
				" %d; dst: %d, %d, %d, %d;\n",
				pipe_ctx->pipe_idx,
				plane_state,
				plane_state->address.grph.addr.high_part,
				plane_state->address.grph.addr.low_part,
				plane_state->src_rect.x,
				plane_state->src_rect.y,
				plane_state->src_rect.width,
				plane_state->src_rect.height,
				plane_state->dst_rect.x,
				plane_state->dst_rect.y,
				plane_state->dst_rect.width,
				plane_state->dst_rect.height);

		DC_LOG_DC(dc->ctx->logger,
				"Pipe %d: width, height, x, y         format:%d\n"
				"viewport:%d, %d, %d, %d\n"
				"recout:  %d, %d, %d, %d\n",
				pipe_ctx->pipe_idx,
				plane_state->format,
				pipe_ctx->plane_res.scl_data.viewport.width,
				pipe_ctx->plane_res.scl_data.viewport.height,
				pipe_ctx->plane_res.scl_data.viewport.x,
				pipe_ctx->plane_res.scl_data.viewport.y,
				pipe_ctx->plane_res.scl_data.recout.width,
				pipe_ctx->plane_res.scl_data.recout.height,
				pipe_ctx->plane_res.scl_data.recout.x,
				pipe_ctx->plane_res.scl_data.recout.y);
		print_rq_dlg_ttu(dc, pipe_ctx);
	}
*/
	if (dc->vm_pa_config.valid) {
		struct vm_system_aperture_param apt;

		apt.sys_default.quad_part = 0;

		apt.sys_low.quad_part = dc->vm_pa_config.system_aperture.start_addr;
		apt.sys_high.quad_part = dc->vm_pa_config.system_aperture.end_addr;

		// Program system aperture settings
		pipe_ctx->plane_res.hubp->funcs->hubp_set_vm_system_aperture_settings(pipe_ctx->plane_res.hubp, &apt);
	}

	if (!pipe_ctx->top_pipe
		&& pipe_ctx->plane_state
		&& pipe_ctx->plane_state->flip_int_enabled
		&& pipe_ctx->plane_res.hubp->funcs->hubp_set_flip_int)
			pipe_ctx->plane_res.hubp->funcs->hubp_set_flip_int(pipe_ctx->plane_res.hubp);

//	if (dc->debug.sanity_checks) {
//		dcn10_verify_allow_pstate_change_high(dc);
//	}
}

void dcn20_pipe_control_lock(
	struct dc *dc,
	struct pipe_ctx *pipe,
	bool lock)
{
	struct pipe_ctx *temp_pipe;
	bool flip_immediate = false;

	/* use TG master update lock to lock everything on the TG
	 * therefore only top pipe need to lock
	 */
	if (!pipe || pipe->top_pipe)
		return;

	if (pipe->plane_state != NULL)
		flip_immediate = pipe->plane_state->flip_immediate;

	if  (pipe->stream_res.gsl_group > 0) {
	    temp_pipe = pipe->bottom_pipe;
	    while (!flip_immediate && temp_pipe) {
		    if (temp_pipe->plane_state != NULL)
			    flip_immediate = temp_pipe->plane_state->flip_immediate;
		    temp_pipe = temp_pipe->bottom_pipe;
	    }
	}

	if (flip_immediate && lock) {
		const int TIMEOUT_FOR_FLIP_PENDING = 100000;
		int i;

		temp_pipe = pipe;
		while (temp_pipe) {
			if (temp_pipe->plane_state && temp_pipe->plane_state->flip_immediate) {
				for (i = 0; i < TIMEOUT_FOR_FLIP_PENDING; ++i) {
					if (!temp_pipe->plane_res.hubp->funcs->hubp_is_flip_pending(temp_pipe->plane_res.hubp))
						break;
					udelay(1);
				}

				/* no reason it should take this long for immediate flips */
				ASSERT(i != TIMEOUT_FOR_FLIP_PENDING);
			}
			temp_pipe = temp_pipe->bottom_pipe;
		}
	}

	/* In flip immediate and pipe splitting case, we need to use GSL
	 * for synchronization. Only do setup on locking and on flip type change.
	 */
	if (lock && (pipe->bottom_pipe != NULL || !flip_immediate))
		if ((flip_immediate && pipe->stream_res.gsl_group == 0) ||
		    (!flip_immediate && pipe->stream_res.gsl_group > 0))
			dcn20_setup_gsl_group_as_lock(dc, pipe, flip_immediate);

	if (pipe->plane_state != NULL)
		flip_immediate = pipe->plane_state->flip_immediate;

	temp_pipe = pipe->bottom_pipe;
	while (flip_immediate && temp_pipe) {
	    if (temp_pipe->plane_state != NULL)
		flip_immediate = temp_pipe->plane_state->flip_immediate;
	    temp_pipe = temp_pipe->bottom_pipe;
	}

	if (!lock && pipe->stream_res.gsl_group > 0 && pipe->plane_state &&
		!flip_immediate)
	    dcn20_setup_gsl_group_as_lock(dc, pipe, false);

	if (pipe->stream && should_use_dmub_lock(pipe->stream->link)) {
		union dmub_hw_lock_flags hw_locks = { 0 };
		struct dmub_hw_lock_inst_flags inst_flags = { 0 };

		hw_locks.bits.lock_pipe = 1;
		inst_flags.otg_inst =  pipe->stream_res.tg->inst;

		if (pipe->plane_state != NULL)
			hw_locks.bits.triple_buffer_lock = pipe->plane_state->triplebuffer_flips;

		dmub_hw_lock_mgr_cmd(dc->ctx->dmub_srv,
					lock,
					&hw_locks,
					&inst_flags);
	} else if (pipe->plane_state != NULL && pipe->plane_state->triplebuffer_flips) {
		if (lock)
			pipe->stream_res.tg->funcs->triplebuffer_lock(pipe->stream_res.tg);
		else
			pipe->stream_res.tg->funcs->triplebuffer_unlock(pipe->stream_res.tg);
	} else {
		if (lock)
			pipe->stream_res.tg->funcs->lock(pipe->stream_res.tg);
		else
			pipe->stream_res.tg->funcs->unlock(pipe->stream_res.tg);
	}
}

static void dcn20_detect_pipe_changes(struct pipe_ctx *old_pipe, struct pipe_ctx *new_pipe)
{
	new_pipe->update_flags.raw = 0;

	/* Exit on unchanged, unused pipe */
	if (!old_pipe->plane_state && !new_pipe->plane_state)
		return;
	/* Detect pipe enable/disable */
	if (!old_pipe->plane_state && new_pipe->plane_state) {
		new_pipe->update_flags.bits.enable = 1;
		new_pipe->update_flags.bits.mpcc = 1;
		new_pipe->update_flags.bits.dppclk = 1;
		new_pipe->update_flags.bits.hubp_interdependent = 1;
		new_pipe->update_flags.bits.hubp_rq_dlg_ttu = 1;
		new_pipe->update_flags.bits.gamut_remap = 1;
		new_pipe->update_flags.bits.scaler = 1;
		new_pipe->update_flags.bits.viewport = 1;
		new_pipe->update_flags.bits.det_size = 1;
		if (!new_pipe->top_pipe && !new_pipe->prev_odm_pipe) {
			new_pipe->update_flags.bits.odm = 1;
			new_pipe->update_flags.bits.global_sync = 1;
		}
		return;
	}
	if (old_pipe->plane_state && !new_pipe->plane_state) {
		new_pipe->update_flags.bits.disable = 1;
		return;
	}

	/* Detect plane change */
	if (old_pipe->plane_state != new_pipe->plane_state) {
		new_pipe->update_flags.bits.plane_changed = true;
	}

	/* Detect top pipe only changes */
	if (!new_pipe->top_pipe && !new_pipe->prev_odm_pipe) {
		/* Detect odm changes */
		if ((old_pipe->next_odm_pipe && new_pipe->next_odm_pipe
			&& old_pipe->next_odm_pipe->pipe_idx != new_pipe->next_odm_pipe->pipe_idx)
				|| (!old_pipe->next_odm_pipe && new_pipe->next_odm_pipe)
				|| (old_pipe->next_odm_pipe && !new_pipe->next_odm_pipe)
				|| old_pipe->stream_res.opp != new_pipe->stream_res.opp)
			new_pipe->update_flags.bits.odm = 1;

		/* Detect global sync changes */
		if (old_pipe->pipe_dlg_param.vready_offset != new_pipe->pipe_dlg_param.vready_offset
				|| old_pipe->pipe_dlg_param.vstartup_start != new_pipe->pipe_dlg_param.vstartup_start
				|| old_pipe->pipe_dlg_param.vupdate_offset != new_pipe->pipe_dlg_param.vupdate_offset
				|| old_pipe->pipe_dlg_param.vupdate_width != new_pipe->pipe_dlg_param.vupdate_width)
			new_pipe->update_flags.bits.global_sync = 1;
	}

	if (old_pipe->det_buffer_size_kb != new_pipe->det_buffer_size_kb)
		new_pipe->update_flags.bits.det_size = 1;

	/*
	 * Detect opp / tg change, only set on change, not on enable
	 * Assume mpcc inst = pipe index, if not this code needs to be updated
	 * since mpcc is what is affected by these. In fact all of our sequence
	 * makes this assumption at the moment with how hubp reset is matched to
	 * same index mpcc reset.
	 */
	if (old_pipe->stream_res.opp != new_pipe->stream_res.opp)
		new_pipe->update_flags.bits.opp_changed = 1;
	if (old_pipe->stream_res.tg != new_pipe->stream_res.tg)
		new_pipe->update_flags.bits.tg_changed = 1;

	/*
	 * Detect mpcc blending changes, only dpp inst and opp matter here,
	 * mpccs getting removed/inserted update connected ones during their own
	 * programming
	 */
	if (old_pipe->plane_res.dpp != new_pipe->plane_res.dpp
			|| old_pipe->stream_res.opp != new_pipe->stream_res.opp)
		new_pipe->update_flags.bits.mpcc = 1;

	/* Detect dppclk change */
	if (old_pipe->plane_res.bw.dppclk_khz != new_pipe->plane_res.bw.dppclk_khz)
		new_pipe->update_flags.bits.dppclk = 1;

	/* Check for scl update */
	if (memcmp(&old_pipe->plane_res.scl_data, &new_pipe->plane_res.scl_data, sizeof(struct scaler_data)))
			new_pipe->update_flags.bits.scaler = 1;
	/* Check for vp update */
	if (memcmp(&old_pipe->plane_res.scl_data.viewport, &new_pipe->plane_res.scl_data.viewport, sizeof(struct rect))
			|| memcmp(&old_pipe->plane_res.scl_data.viewport_c,
				&new_pipe->plane_res.scl_data.viewport_c, sizeof(struct rect)))
		new_pipe->update_flags.bits.viewport = 1;

	/* Detect dlg/ttu/rq updates */
	{
		struct _vcs_dpi_display_dlg_regs_st old_dlg_attr = old_pipe->dlg_regs;
		struct _vcs_dpi_display_ttu_regs_st old_ttu_attr = old_pipe->ttu_regs;
		struct _vcs_dpi_display_dlg_regs_st *new_dlg_attr = &new_pipe->dlg_regs;
		struct _vcs_dpi_display_ttu_regs_st *new_ttu_attr = &new_pipe->ttu_regs;

		/* Detect pipe interdependent updates */
		if (old_dlg_attr.dst_y_prefetch != new_dlg_attr->dst_y_prefetch ||
				old_dlg_attr.vratio_prefetch != new_dlg_attr->vratio_prefetch ||
				old_dlg_attr.vratio_prefetch_c != new_dlg_attr->vratio_prefetch_c ||
				old_dlg_attr.dst_y_per_vm_vblank != new_dlg_attr->dst_y_per_vm_vblank ||
				old_dlg_attr.dst_y_per_row_vblank != new_dlg_attr->dst_y_per_row_vblank ||
				old_dlg_attr.dst_y_per_vm_flip != new_dlg_attr->dst_y_per_vm_flip ||
				old_dlg_attr.dst_y_per_row_flip != new_dlg_attr->dst_y_per_row_flip ||
				old_dlg_attr.refcyc_per_meta_chunk_vblank_l != new_dlg_attr->refcyc_per_meta_chunk_vblank_l ||
				old_dlg_attr.refcyc_per_meta_chunk_vblank_c != new_dlg_attr->refcyc_per_meta_chunk_vblank_c ||
				old_dlg_attr.refcyc_per_meta_chunk_flip_l != new_dlg_attr->refcyc_per_meta_chunk_flip_l ||
				old_dlg_attr.refcyc_per_line_delivery_pre_l != new_dlg_attr->refcyc_per_line_delivery_pre_l ||
				old_dlg_attr.refcyc_per_line_delivery_pre_c != new_dlg_attr->refcyc_per_line_delivery_pre_c ||
				old_ttu_attr.refcyc_per_req_delivery_pre_l != new_ttu_attr->refcyc_per_req_delivery_pre_l ||
				old_ttu_attr.refcyc_per_req_delivery_pre_c != new_ttu_attr->refcyc_per_req_delivery_pre_c ||
				old_ttu_attr.refcyc_per_req_delivery_pre_cur0 != new_ttu_attr->refcyc_per_req_delivery_pre_cur0 ||
				old_ttu_attr.refcyc_per_req_delivery_pre_cur1 != new_ttu_attr->refcyc_per_req_delivery_pre_cur1 ||
				old_ttu_attr.min_ttu_vblank != new_ttu_attr->min_ttu_vblank ||
				old_ttu_attr.qos_level_flip != new_ttu_attr->qos_level_flip) {
			old_dlg_attr.dst_y_prefetch = new_dlg_attr->dst_y_prefetch;
			old_dlg_attr.vratio_prefetch = new_dlg_attr->vratio_prefetch;
			old_dlg_attr.vratio_prefetch_c = new_dlg_attr->vratio_prefetch_c;
			old_dlg_attr.dst_y_per_vm_vblank = new_dlg_attr->dst_y_per_vm_vblank;
			old_dlg_attr.dst_y_per_row_vblank = new_dlg_attr->dst_y_per_row_vblank;
			old_dlg_attr.dst_y_per_vm_flip = new_dlg_attr->dst_y_per_vm_flip;
			old_dlg_attr.dst_y_per_row_flip = new_dlg_attr->dst_y_per_row_flip;
			old_dlg_attr.refcyc_per_meta_chunk_vblank_l = new_dlg_attr->refcyc_per_meta_chunk_vblank_l;
			old_dlg_attr.refcyc_per_meta_chunk_vblank_c = new_dlg_attr->refcyc_per_meta_chunk_vblank_c;
			old_dlg_attr.refcyc_per_meta_chunk_flip_l = new_dlg_attr->refcyc_per_meta_chunk_flip_l;
			old_dlg_attr.refcyc_per_line_delivery_pre_l = new_dlg_attr->refcyc_per_line_delivery_pre_l;
			old_dlg_attr.refcyc_per_line_delivery_pre_c = new_dlg_attr->refcyc_per_line_delivery_pre_c;
			old_ttu_attr.refcyc_per_req_delivery_pre_l = new_ttu_attr->refcyc_per_req_delivery_pre_l;
			old_ttu_attr.refcyc_per_req_delivery_pre_c = new_ttu_attr->refcyc_per_req_delivery_pre_c;
			old_ttu_attr.refcyc_per_req_delivery_pre_cur0 = new_ttu_attr->refcyc_per_req_delivery_pre_cur0;
			old_ttu_attr.refcyc_per_req_delivery_pre_cur1 = new_ttu_attr->refcyc_per_req_delivery_pre_cur1;
			old_ttu_attr.min_ttu_vblank = new_ttu_attr->min_ttu_vblank;
			old_ttu_attr.qos_level_flip = new_ttu_attr->qos_level_flip;
			new_pipe->update_flags.bits.hubp_interdependent = 1;
		}
		/* Detect any other updates to ttu/rq/dlg */
		if (memcmp(&old_dlg_attr, &new_pipe->dlg_regs, sizeof(old_dlg_attr)) ||
				memcmp(&old_ttu_attr, &new_pipe->ttu_regs, sizeof(old_ttu_attr)) ||
				memcmp(&old_pipe->rq_regs, &new_pipe->rq_regs, sizeof(old_pipe->rq_regs)))
			new_pipe->update_flags.bits.hubp_rq_dlg_ttu = 1;
	}
}

static void dcn20_update_dchubp_dpp(
	struct dc *dc,
	struct pipe_ctx *pipe_ctx,
	struct dc_state *context)
{
	struct dce_hwseq *hws = dc->hwseq;
	struct hubp *hubp = pipe_ctx->plane_res.hubp;
	struct dpp *dpp = pipe_ctx->plane_res.dpp;
	struct dc_plane_state *plane_state = pipe_ctx->plane_state;
	bool viewport_changed = false;

	if (pipe_ctx->update_flags.bits.dppclk)
		dpp->funcs->dpp_dppclk_control(dpp, false, true);

	/* TODO: Need input parameter to tell current DCHUB pipe tie to which OTG
	 * VTG is within DCHUBBUB which is commond block share by each pipe HUBP.
	 * VTG is 1:1 mapping with OTG. Each pipe HUBP will select which VTG
	 */
	if (pipe_ctx->update_flags.bits.hubp_rq_dlg_ttu) {
		hubp->funcs->hubp_vtg_sel(hubp, pipe_ctx->stream_res.tg->inst);

		hubp->funcs->hubp_setup(
			hubp,
			&pipe_ctx->dlg_regs,
			&pipe_ctx->ttu_regs,
			&pipe_ctx->rq_regs,
			&pipe_ctx->pipe_dlg_param);

		if (hubp->funcs->set_unbounded_requesting)
			hubp->funcs->set_unbounded_requesting(hubp, pipe_ctx->unbounded_req);
	}
	if (pipe_ctx->update_flags.bits.hubp_interdependent)
		hubp->funcs->hubp_setup_interdependent(
			hubp,
			&pipe_ctx->dlg_regs,
			&pipe_ctx->ttu_regs);

	if (pipe_ctx->update_flags.bits.enable ||
			pipe_ctx->update_flags.bits.plane_changed ||
			plane_state->update_flags.bits.bpp_change ||
			plane_state->update_flags.bits.input_csc_change ||
			plane_state->update_flags.bits.color_space_change ||
			plane_state->update_flags.bits.coeff_reduction_change) {
		struct dc_bias_and_scale bns_params = {0};

		// program the input csc
		dpp->funcs->dpp_setup(dpp,
				plane_state->format,
				EXPANSION_MODE_ZERO,
				plane_state->input_csc_color_matrix,
				plane_state->color_space,
				NULL);

		if (dpp->funcs->dpp_program_bias_and_scale) {
			//TODO :for CNVC set scale and bias registers if necessary
			build_prescale_params(&bns_params, plane_state);
			dpp->funcs->dpp_program_bias_and_scale(dpp, &bns_params);
		}
	}

	if (pipe_ctx->update_flags.bits.mpcc
			|| pipe_ctx->update_flags.bits.plane_changed
			|| plane_state->update_flags.bits.global_alpha_change
			|| plane_state->update_flags.bits.per_pixel_alpha_change) {
		// MPCC inst is equal to pipe index in practice
		int mpcc_inst = hubp->inst;
		int opp_inst;
		int opp_count = dc->res_pool->pipe_count;

		for (opp_inst = 0; opp_inst < opp_count; opp_inst++) {
			if (dc->res_pool->opps[opp_inst]->mpcc_disconnect_pending[mpcc_inst]) {
				dc->res_pool->mpc->funcs->wait_for_idle(dc->res_pool->mpc, mpcc_inst);
				dc->res_pool->opps[opp_inst]->mpcc_disconnect_pending[mpcc_inst] = false;
				break;
			}
		}
		hws->funcs.update_mpcc(dc, pipe_ctx);
	}

	if (pipe_ctx->update_flags.bits.scaler ||
			plane_state->update_flags.bits.scaling_change ||
			plane_state->update_flags.bits.position_change ||
			plane_state->update_flags.bits.per_pixel_alpha_change ||
			pipe_ctx->stream->update_flags.bits.scaling) {
		pipe_ctx->plane_res.scl_data.lb_params.alpha_en = pipe_ctx->plane_state->per_pixel_alpha;
		ASSERT(pipe_ctx->plane_res.scl_data.lb_params.depth == LB_PIXEL_DEPTH_36BPP);
		/* scaler configuration */
		pipe_ctx->plane_res.dpp->funcs->dpp_set_scaler(
				pipe_ctx->plane_res.dpp, &pipe_ctx->plane_res.scl_data);
	}

	if (pipe_ctx->update_flags.bits.viewport ||
			(context == dc->current_state && plane_state->update_flags.bits.position_change) ||
			(context == dc->current_state && plane_state->update_flags.bits.scaling_change) ||
			(context == dc->current_state && pipe_ctx->stream->update_flags.bits.scaling)) {

		hubp->funcs->mem_program_viewport(
			hubp,
			&pipe_ctx->plane_res.scl_data.viewport,
			&pipe_ctx->plane_res.scl_data.viewport_c);
		viewport_changed = true;
	}

	/* Any updates are handled in dc interface, just need to apply existing for plane enable */
	if ((pipe_ctx->update_flags.bits.enable || pipe_ctx->update_flags.bits.opp_changed ||
			pipe_ctx->update_flags.bits.scaler || viewport_changed == true) &&
			pipe_ctx->stream->cursor_attributes.address.quad_part != 0) {
		dc->hwss.set_cursor_position(pipe_ctx);
		dc->hwss.set_cursor_attribute(pipe_ctx);

		if (dc->hwss.set_cursor_sdr_white_level)
			dc->hwss.set_cursor_sdr_white_level(pipe_ctx);
	}

	/* Any updates are handled in dc interface, just need
	 * to apply existing for plane enable / opp change */
	if (pipe_ctx->update_flags.bits.enable || pipe_ctx->update_flags.bits.opp_changed
			|| pipe_ctx->stream->update_flags.bits.gamut_remap
			|| pipe_ctx->stream->update_flags.bits.out_csc) {
		/* dpp/cm gamut remap*/
		dc->hwss.program_gamut_remap(pipe_ctx);

		/*call the dcn2 method which uses mpc csc*/
		dc->hwss.program_output_csc(dc,
				pipe_ctx,
				pipe_ctx->stream->output_color_space,
				pipe_ctx->stream->csc_color_matrix.matrix,
				hubp->opp_id);
	}

	if (pipe_ctx->update_flags.bits.enable ||
			pipe_ctx->update_flags.bits.plane_changed ||
			pipe_ctx->update_flags.bits.opp_changed ||
			plane_state->update_flags.bits.pixel_format_change ||
			plane_state->update_flags.bits.horizontal_mirror_change ||
			plane_state->update_flags.bits.rotation_change ||
			plane_state->update_flags.bits.swizzle_change ||
			plane_state->update_flags.bits.dcc_change ||
			plane_state->update_flags.bits.bpp_change ||
			plane_state->update_flags.bits.scaling_change ||
			plane_state->update_flags.bits.plane_size_change) {
		struct plane_size size = plane_state->plane_size;

		size.surface_size = pipe_ctx->plane_res.scl_data.viewport;
		hubp->funcs->hubp_program_surface_config(
			hubp,
			plane_state->format,
			&plane_state->tiling_info,
			&size,
			plane_state->rotation,
			&plane_state->dcc,
			plane_state->horizontal_mirror,
			0);
		hubp->power_gated = false;
	}

	if (pipe_ctx->update_flags.bits.enable ||
		pipe_ctx->update_flags.bits.plane_changed ||
		plane_state->update_flags.bits.addr_update)
		hws->funcs.update_plane_addr(dc, pipe_ctx);



	if (pipe_ctx->update_flags.bits.enable)
		hubp->funcs->set_blank(hubp, false);
}


static void dcn20_program_pipe(
		struct dc *dc,
		struct pipe_ctx *pipe_ctx,
		struct dc_state *context)
{
	struct dce_hwseq *hws = dc->hwseq;
	/* Only need to unblank on top pipe */
	if ((pipe_ctx->update_flags.bits.enable || pipe_ctx->stream->update_flags.bits.abm_level)
			&& !pipe_ctx->top_pipe && !pipe_ctx->prev_odm_pipe)
		hws->funcs.blank_pixel_data(dc, pipe_ctx, !pipe_ctx->plane_state->visible);

	/* Only update TG on top pipe */
	if (pipe_ctx->update_flags.bits.global_sync && !pipe_ctx->top_pipe
			&& !pipe_ctx->prev_odm_pipe) {

		pipe_ctx->stream_res.tg->funcs->program_global_sync(
				pipe_ctx->stream_res.tg,
				pipe_ctx->pipe_dlg_param.vready_offset,
				pipe_ctx->pipe_dlg_param.vstartup_start,
				pipe_ctx->pipe_dlg_param.vupdate_offset,
				pipe_ctx->pipe_dlg_param.vupdate_width);

		pipe_ctx->stream_res.tg->funcs->wait_for_state(pipe_ctx->stream_res.tg, CRTC_STATE_VACTIVE);

		pipe_ctx->stream_res.tg->funcs->set_vtg_params(
				pipe_ctx->stream_res.tg, &pipe_ctx->stream->timing, true);

		if (hws->funcs.setup_vupdate_interrupt)
			hws->funcs.setup_vupdate_interrupt(dc, pipe_ctx);
	}

	if (pipe_ctx->update_flags.bits.odm)
		hws->funcs.update_odm(dc, context, pipe_ctx);

	if (pipe_ctx->update_flags.bits.enable) {
		dcn20_enable_plane(dc, pipe_ctx, context);
		if (dc->res_pool->hubbub->funcs->force_wm_propagate_to_pipes)
			dc->res_pool->hubbub->funcs->force_wm_propagate_to_pipes(dc->res_pool->hubbub);
	}

	if (dc->res_pool->hubbub->funcs->program_det_size && pipe_ctx->update_flags.bits.det_size)
		dc->res_pool->hubbub->funcs->program_det_size(
			dc->res_pool->hubbub, pipe_ctx->plane_res.hubp->inst, pipe_ctx->det_buffer_size_kb);

	if (pipe_ctx->update_flags.raw || pipe_ctx->plane_state->update_flags.raw || pipe_ctx->stream->update_flags.raw)
		dcn20_update_dchubp_dpp(dc, pipe_ctx, context);

	if (pipe_ctx->update_flags.bits.enable
			|| pipe_ctx->plane_state->update_flags.bits.hdr_mult)
		hws->funcs.set_hdr_multiplier(pipe_ctx);

	if (pipe_ctx->update_flags.bits.enable ||
			pipe_ctx->plane_state->update_flags.bits.in_transfer_func_change ||
			pipe_ctx->plane_state->update_flags.bits.gamma_change)
		hws->funcs.set_input_transfer_func(dc, pipe_ctx, pipe_ctx->plane_state);

	/* dcn10_translate_regamma_to_hw_format takes 750us to finish
	 * only do gamma programming for powering on, internal memcmp to avoid
	 * updating on slave planes
	 */
	if (pipe_ctx->update_flags.bits.enable || pipe_ctx->stream->update_flags.bits.out_tf)
		hws->funcs.set_output_transfer_func(dc, pipe_ctx, pipe_ctx->stream);

	/* If the pipe has been enabled or has a different opp, we
	 * should reprogram the fmt. This deals with cases where
	 * interation between mpc and odm combine on different streams
	 * causes a different pipe to be chosen to odm combine with.
	 */
	if (pipe_ctx->update_flags.bits.enable
	    || pipe_ctx->update_flags.bits.opp_changed) {

		pipe_ctx->stream_res.opp->funcs->opp_set_dyn_expansion(
			pipe_ctx->stream_res.opp,
			COLOR_SPACE_YCBCR601,
			pipe_ctx->stream->timing.display_color_depth,
			pipe_ctx->stream->signal);

		pipe_ctx->stream_res.opp->funcs->opp_program_fmt(
			pipe_ctx->stream_res.opp,
			&pipe_ctx->stream->bit_depth_params,
			&pipe_ctx->stream->clamping);
	}
}

void dcn20_program_front_end_for_ctx(
		struct dc *dc,
		struct dc_state *context)
{
	int i;
	struct dce_hwseq *hws = dc->hwseq;
	DC_LOGGER_INIT(dc->ctx->logger);

	/* Carry over GSL groups in case the context is changing. */
       for (i = 0; i < dc->res_pool->pipe_count; i++) {
               struct pipe_ctx *pipe_ctx = &context->res_ctx.pipe_ctx[i];
               struct pipe_ctx *old_pipe_ctx =
                       &dc->current_state->res_ctx.pipe_ctx[i];

               if (pipe_ctx->stream == old_pipe_ctx->stream)
                       pipe_ctx->stream_res.gsl_group =
                               old_pipe_ctx->stream_res.gsl_group;
       }

	if (dc->hwss.program_triplebuffer != NULL && dc->debug.enable_tri_buf) {
		for (i = 0; i < dc->res_pool->pipe_count; i++) {
			struct pipe_ctx *pipe_ctx = &context->res_ctx.pipe_ctx[i];

			if (!pipe_ctx->top_pipe && !pipe_ctx->prev_odm_pipe && pipe_ctx->plane_state) {
				ASSERT(!pipe_ctx->plane_state->triplebuffer_flips);
				/*turn off triple buffer for full update*/
				dc->hwss.program_triplebuffer(
						dc, pipe_ctx, pipe_ctx->plane_state->triplebuffer_flips);
			}
		}
	}

	/* Set pipe update flags and lock pipes */
	for (i = 0; i < dc->res_pool->pipe_count; i++)
		dcn20_detect_pipe_changes(&dc->current_state->res_ctx.pipe_ctx[i],
				&context->res_ctx.pipe_ctx[i]);

	/* OTG blank before disabling all front ends */
	for (i = 0; i < dc->res_pool->pipe_count; i++)
		if (context->res_ctx.pipe_ctx[i].update_flags.bits.disable
				&& !context->res_ctx.pipe_ctx[i].top_pipe
				&& !context->res_ctx.pipe_ctx[i].prev_odm_pipe
				&& context->res_ctx.pipe_ctx[i].stream)
			hws->funcs.blank_pixel_data(dc, &context->res_ctx.pipe_ctx[i], true);


	/* Disconnect mpcc */
	for (i = 0; i < dc->res_pool->pipe_count; i++)
		if (context->res_ctx.pipe_ctx[i].update_flags.bits.disable
				|| context->res_ctx.pipe_ctx[i].update_flags.bits.opp_changed) {
			struct hubbub *hubbub = dc->res_pool->hubbub;

			if (hubbub->funcs->program_det_size && context->res_ctx.pipe_ctx[i].update_flags.bits.disable)
				hubbub->funcs->program_det_size(hubbub, dc->current_state->res_ctx.pipe_ctx[i].plane_res.hubp->inst, 0);
			hws->funcs.plane_atomic_disconnect(dc, &dc->current_state->res_ctx.pipe_ctx[i]);
			DC_LOG_DC("Reset mpcc for pipe %d\n", dc->current_state->res_ctx.pipe_ctx[i].pipe_idx);
		}

	/*
	 * Program all updated pipes, order matters for mpcc setup. Start with
	 * top pipe and program all pipes that follow in order
	 */
	for (i = 0; i < dc->res_pool->pipe_count; i++) {
		struct pipe_ctx *pipe = &context->res_ctx.pipe_ctx[i];

		if (pipe->plane_state && !pipe->top_pipe) {
			while (pipe) {
				if (hws->funcs.program_pipe)
					hws->funcs.program_pipe(dc, pipe, context);
				else
					dcn20_program_pipe(dc, pipe, context);

				pipe = pipe->bottom_pipe;
			}
		}
		/* Program secondary blending tree and writeback pipes */
		pipe = &context->res_ctx.pipe_ctx[i];
		if (!pipe->top_pipe && !pipe->prev_odm_pipe
				&& pipe->stream && pipe->stream->num_wb_info > 0
				&& (pipe->update_flags.raw || (pipe->plane_state && pipe->plane_state->update_flags.raw)
					|| pipe->stream->update_flags.raw)
				&& hws->funcs.program_all_writeback_pipes_in_tree)
			hws->funcs.program_all_writeback_pipes_in_tree(dc, pipe->stream, context);

		/* Avoid underflow by check of pipe line read when adding 2nd plane. */
		if (hws->wa.wait_hubpret_read_start_during_mpo_transition &&
			!pipe->top_pipe &&
			pipe->stream &&
			pipe->plane_res.hubp->funcs->hubp_wait_pipe_read_start &&
			dc->current_state->stream_status[0].plane_count == 1 &&
			context->stream_status[0].plane_count > 1) {
			pipe->plane_res.hubp->funcs->hubp_wait_pipe_read_start(pipe->plane_res.hubp);
		}
	}
}

void dcn20_post_unlock_program_front_end(
		struct dc *dc,
		struct dc_state *context)
{
	int i;
	const unsigned int TIMEOUT_FOR_PIPE_ENABLE_MS = 100;
	struct dce_hwseq *hwseq = dc->hwseq;

	DC_LOGGER_INIT(dc->ctx->logger);

	for (i = 0; i < dc->res_pool->pipe_count; i++)
		if (context->res_ctx.pipe_ctx[i].update_flags.bits.disable)
			dc->hwss.disable_plane(dc, &dc->current_state->res_ctx.pipe_ctx[i]);

	/*
	 * If we are enabling a pipe, we need to wait for pending clear as this is a critical
	 * part of the enable operation otherwise, DM may request an immediate flip which
	 * will cause HW to perform an "immediate enable" (as opposed to "vsync enable") which
	 * is unsupported on DCN.
	 */
	for (i = 0; i < dc->res_pool->pipe_count; i++) {
		struct pipe_ctx *pipe = &context->res_ctx.pipe_ctx[i];
		if (pipe->plane_state && !pipe->top_pipe && pipe->update_flags.bits.enable) {
			struct hubp *hubp = pipe->plane_res.hubp;
			int j = 0;

			for (j = 0; j < TIMEOUT_FOR_PIPE_ENABLE_MS*1000
					&& hubp->funcs->hubp_is_flip_pending(hubp); j++)
				mdelay(1);
		}
	}

	for (i = 0; i < dc->res_pool->pipe_count; i++) {
		struct pipe_ctx *pipe = &context->res_ctx.pipe_ctx[i];
		struct pipe_ctx *mpcc_pipe;

		if (pipe->vtp_locked) {
			dc->hwseq->funcs.wait_for_blank_complete(pipe->stream_res.opp);
			pipe->plane_res.hubp->funcs->set_blank(pipe->plane_res.hubp, true);
			pipe->vtp_locked = false;

			for (mpcc_pipe = pipe->bottom_pipe; mpcc_pipe; mpcc_pipe = mpcc_pipe->bottom_pipe)
				mpcc_pipe->plane_res.hubp->funcs->set_blank(mpcc_pipe->plane_res.hubp, true);

			for (i = 0; i < dc->res_pool->pipe_count; i++)
				if (context->res_ctx.pipe_ctx[i].update_flags.bits.disable)
					dc->hwss.disable_plane(dc, &dc->current_state->res_ctx.pipe_ctx[i]);
		}
	}
	/* WA to apply WM setting*/
	if (hwseq->wa.DEGVIDCN21)
		dc->res_pool->hubbub->funcs->apply_DEDCN21_147_wa(dc->res_pool->hubbub);


	/* WA for stutter underflow during MPO transitions when adding 2nd plane */
	if (hwseq->wa.disallow_self_refresh_during_multi_plane_transition) {

		if (dc->current_state->stream_status[0].plane_count == 1 &&
				context->stream_status[0].plane_count > 1) {

			struct timing_generator *tg = dc->res_pool->timing_generators[0];

			dc->res_pool->hubbub->funcs->allow_self_refresh_control(dc->res_pool->hubbub, false);

			hwseq->wa_state.disallow_self_refresh_during_multi_plane_transition_applied = true;
			hwseq->wa_state.disallow_self_refresh_during_multi_plane_transition_applied_on_frame = tg->funcs->get_frame_count(tg);
		}
	}
}

void dcn20_prepare_bandwidth(
		struct dc *dc,
		struct dc_state *context)
{
	struct hubbub *hubbub = dc->res_pool->hubbub;
	unsigned int compbuf_size_kb = 0;

	dc->clk_mgr->funcs->update_clocks(
			dc->clk_mgr,
			context,
			false);

	/* program dchubbub watermarks */
	dc->wm_optimized_required = hubbub->funcs->program_watermarks(hubbub,
					&context->bw_ctx.bw.dcn.watermarks,
					dc->res_pool->ref_clocks.dchub_ref_clock_inKhz / 1000,
					false);

	/* decrease compbuf size */
	if (hubbub->funcs->program_compbuf_size) {
		if (context->bw_ctx.dml.ip.min_comp_buffer_size_kbytes)
			compbuf_size_kb = context->bw_ctx.dml.ip.min_comp_buffer_size_kbytes;
		else
			compbuf_size_kb = context->bw_ctx.bw.dcn.compbuf_size_kb;

		hubbub->funcs->program_compbuf_size(hubbub, compbuf_size_kb, false);
	}
}

void dcn20_optimize_bandwidth(
		struct dc *dc,
		struct dc_state *context)
{
	struct hubbub *hubbub = dc->res_pool->hubbub;
	int i;

	/* program dchubbub watermarks */
	hubbub->funcs->program_watermarks(hubbub,
					&context->bw_ctx.bw.dcn.watermarks,
					dc->res_pool->ref_clocks.dchub_ref_clock_inKhz / 1000,
					true);

	if (dc->clk_mgr->dc_mode_softmax_enabled)
		if (dc->clk_mgr->clks.dramclk_khz > dc->clk_mgr->bw_params->dc_mode_softmax_memclk * 1000 &&
				context->bw_ctx.bw.dcn.clk.dramclk_khz <= dc->clk_mgr->bw_params->dc_mode_softmax_memclk * 1000)
			dc->clk_mgr->funcs->set_max_memclk(dc->clk_mgr, dc->clk_mgr->bw_params->dc_mode_softmax_memclk);

	dc->clk_mgr->funcs->update_clocks(
			dc->clk_mgr,
			context,
			true);
	if (dc_extended_blank_supported(dc) && context->bw_ctx.bw.dcn.clk.zstate_support == DCN_ZSTATE_SUPPORT_ALLOW) {
		for (i = 0; i < dc->res_pool->pipe_count; ++i) {
			struct pipe_ctx *pipe_ctx = &context->res_ctx.pipe_ctx[i];

			if (pipe_ctx->stream && pipe_ctx->plane_res.hubp->funcs->program_extended_blank
				&& pipe_ctx->stream->adjust.v_total_min == pipe_ctx->stream->adjust.v_total_max
				&& pipe_ctx->stream->adjust.v_total_max > pipe_ctx->stream->timing.v_total)
					pipe_ctx->plane_res.hubp->funcs->program_extended_blank(pipe_ctx->plane_res.hubp,
						pipe_ctx->dlg_regs.optimized_min_dst_y_next_start);
		}
	}
	/* increase compbuf size */
	if (hubbub->funcs->program_compbuf_size)
		hubbub->funcs->program_compbuf_size(hubbub, context->bw_ctx.bw.dcn.compbuf_size_kb, true);
}

bool dcn20_update_bandwidth(
		struct dc *dc,
		struct dc_state *context)
{
	int i;
	struct dce_hwseq *hws = dc->hwseq;

	/* recalculate DML parameters */
	if (!dc->res_pool->funcs->validate_bandwidth(dc, context, false))
		return false;

	/* apply updated bandwidth parameters */
	dc->hwss.prepare_bandwidth(dc, context);

	/* update hubp configs for all pipes */
	for (i = 0; i < dc->res_pool->pipe_count; i++) {
		struct pipe_ctx *pipe_ctx = &context->res_ctx.pipe_ctx[i];

		if (pipe_ctx->plane_state == NULL)
			continue;

		if (pipe_ctx->top_pipe == NULL) {
			bool blank = !is_pipe_tree_visible(pipe_ctx);

			pipe_ctx->stream_res.tg->funcs->program_global_sync(
					pipe_ctx->stream_res.tg,
					pipe_ctx->pipe_dlg_param.vready_offset,
					pipe_ctx->pipe_dlg_param.vstartup_start,
					pipe_ctx->pipe_dlg_param.vupdate_offset,
					pipe_ctx->pipe_dlg_param.vupdate_width);

			pipe_ctx->stream_res.tg->funcs->set_vtg_params(
					pipe_ctx->stream_res.tg, &pipe_ctx->stream->timing, false);

			if (pipe_ctx->prev_odm_pipe == NULL)
				hws->funcs.blank_pixel_data(dc, pipe_ctx, blank);

			if (hws->funcs.setup_vupdate_interrupt)
				hws->funcs.setup_vupdate_interrupt(dc, pipe_ctx);
		}

		pipe_ctx->plane_res.hubp->funcs->hubp_setup(
				pipe_ctx->plane_res.hubp,
					&pipe_ctx->dlg_regs,
					&pipe_ctx->ttu_regs,
					&pipe_ctx->rq_regs,
					&pipe_ctx->pipe_dlg_param);
	}

	return true;
}

void dcn20_enable_writeback(
		struct dc *dc,
		struct dc_writeback_info *wb_info,
		struct dc_state *context)
{
	struct dwbc *dwb;
	struct mcif_wb *mcif_wb;
	struct timing_generator *optc;

	ASSERT(wb_info->dwb_pipe_inst < MAX_DWB_PIPES);
	ASSERT(wb_info->wb_enabled);
	dwb = dc->res_pool->dwbc[wb_info->dwb_pipe_inst];
	mcif_wb = dc->res_pool->mcif_wb[wb_info->dwb_pipe_inst];

	/* set the OPTC source mux */
	optc = dc->res_pool->timing_generators[dwb->otg_inst];
	optc->funcs->set_dwb_source(optc, wb_info->dwb_pipe_inst);
	/* set MCIF_WB buffer and arbitration configuration */
	mcif_wb->funcs->config_mcif_buf(mcif_wb, &wb_info->mcif_buf_params, wb_info->dwb_params.dest_height);
	mcif_wb->funcs->config_mcif_arb(mcif_wb, &context->bw_ctx.bw.dcn.bw_writeback.mcif_wb_arb[wb_info->dwb_pipe_inst]);
	/* Enable MCIF_WB */
	mcif_wb->funcs->enable_mcif(mcif_wb);
	/* Enable DWB */
	dwb->funcs->enable(dwb, &wb_info->dwb_params);
	/* TODO: add sequence to enable/disable warmup */
}

void dcn20_disable_writeback(
		struct dc *dc,
		unsigned int dwb_pipe_inst)
{
	struct dwbc *dwb;
	struct mcif_wb *mcif_wb;

	ASSERT(dwb_pipe_inst < MAX_DWB_PIPES);
	dwb = dc->res_pool->dwbc[dwb_pipe_inst];
	mcif_wb = dc->res_pool->mcif_wb[dwb_pipe_inst];

	dwb->funcs->disable(dwb);
	mcif_wb->funcs->disable_mcif(mcif_wb);
}

bool dcn20_wait_for_blank_complete(
		struct output_pixel_processor *opp)
{
	int counter;

	for (counter = 0; counter < 1000; counter++) {
		if (opp->funcs->dpg_is_blanked(opp))
			break;

		udelay(100);
	}

	if (counter == 1000) {
		dm_error("DC: failed to blank crtc!\n");
		return false;
	}

	return true;
}

bool dcn20_dmdata_status_done(struct pipe_ctx *pipe_ctx)
{
	struct hubp *hubp = pipe_ctx->plane_res.hubp;

	if (!hubp)
		return false;
	return hubp->funcs->dmdata_status_done(hubp);
}

void dcn20_disable_stream_gating(struct dc *dc, struct pipe_ctx *pipe_ctx)
{
	struct dce_hwseq *hws = dc->hwseq;

	if (pipe_ctx->stream_res.dsc) {
		struct pipe_ctx *odm_pipe = pipe_ctx->next_odm_pipe;

		hws->funcs.dsc_pg_control(hws, pipe_ctx->stream_res.dsc->inst, true);
		while (odm_pipe) {
			hws->funcs.dsc_pg_control(hws, odm_pipe->stream_res.dsc->inst, true);
			odm_pipe = odm_pipe->next_odm_pipe;
		}
	}
}

void dcn20_enable_stream_gating(struct dc *dc, struct pipe_ctx *pipe_ctx)
{
	struct dce_hwseq *hws = dc->hwseq;

	if (pipe_ctx->stream_res.dsc) {
		struct pipe_ctx *odm_pipe = pipe_ctx->next_odm_pipe;

		hws->funcs.dsc_pg_control(hws, pipe_ctx->stream_res.dsc->inst, false);
		while (odm_pipe) {
			hws->funcs.dsc_pg_control(hws, odm_pipe->stream_res.dsc->inst, false);
			odm_pipe = odm_pipe->next_odm_pipe;
		}
	}
}

void dcn20_set_dmdata_attributes(struct pipe_ctx *pipe_ctx)
{
	struct dc_dmdata_attributes attr = { 0 };
	struct hubp *hubp = pipe_ctx->plane_res.hubp;

	attr.dmdata_mode = DMDATA_HW_MODE;
	attr.dmdata_size =
		dc_is_hdmi_signal(pipe_ctx->stream->signal) ? 32 : 36;
	attr.address.quad_part =
			pipe_ctx->stream->dmdata_address.quad_part;
	attr.dmdata_dl_delta = 0;
	attr.dmdata_qos_mode = 0;
	attr.dmdata_qos_level = 0;
	attr.dmdata_repeat = 1; /* always repeat */
	attr.dmdata_updated = 1;
	attr.dmdata_sw_data = NULL;

	hubp->funcs->dmdata_set_attributes(hubp, &attr);
}

void dcn20_init_vm_ctx(
		struct dce_hwseq *hws,
		struct dc *dc,
		struct dc_virtual_addr_space_config *va_config,
		int vmid)
{
	struct dcn_hubbub_virt_addr_config config;

	if (vmid == 0) {
		ASSERT(0); /* VMID cannot be 0 for vm context */
		return;
	}

	config.page_table_start_addr = va_config->page_table_start_addr;
	config.page_table_end_addr = va_config->page_table_end_addr;
	config.page_table_block_size = va_config->page_table_block_size_in_bytes;
	config.page_table_depth = va_config->page_table_depth;
	config.page_table_base_addr = va_config->page_table_base_addr;

	dc->res_pool->hubbub->funcs->init_vm_ctx(dc->res_pool->hubbub, &config, vmid);
}

int dcn20_init_sys_ctx(struct dce_hwseq *hws, struct dc *dc, struct dc_phy_addr_space_config *pa_config)
{
	struct dcn_hubbub_phys_addr_config config;

	config.system_aperture.fb_top = pa_config->system_aperture.fb_top;
	config.system_aperture.fb_offset = pa_config->system_aperture.fb_offset;
	config.system_aperture.fb_base = pa_config->system_aperture.fb_base;
	config.system_aperture.agp_top = pa_config->system_aperture.agp_top;
	config.system_aperture.agp_bot = pa_config->system_aperture.agp_bot;
	config.system_aperture.agp_base = pa_config->system_aperture.agp_base;
	config.gart_config.page_table_start_addr = pa_config->gart_config.page_table_start_addr;
	config.gart_config.page_table_end_addr = pa_config->gart_config.page_table_end_addr;
	config.gart_config.page_table_base_addr = pa_config->gart_config.page_table_base_addr;
	config.page_table_default_page_addr = pa_config->page_table_default_page_addr;

	return dc->res_pool->hubbub->funcs->init_dchub_sys_ctx(dc->res_pool->hubbub, &config);
}

static bool patch_address_for_sbs_tb_stereo(
		struct pipe_ctx *pipe_ctx, PHYSICAL_ADDRESS_LOC *addr)
{
	struct dc_plane_state *plane_state = pipe_ctx->plane_state;
	bool sec_split = pipe_ctx->top_pipe &&
			pipe_ctx->top_pipe->plane_state == pipe_ctx->plane_state;
	if (sec_split && plane_state->address.type == PLN_ADDR_TYPE_GRPH_STEREO &&
			(pipe_ctx->stream->timing.timing_3d_format ==
			TIMING_3D_FORMAT_SIDE_BY_SIDE ||
			pipe_ctx->stream->timing.timing_3d_format ==
			TIMING_3D_FORMAT_TOP_AND_BOTTOM)) {
		*addr = plane_state->address.grph_stereo.left_addr;
		plane_state->address.grph_stereo.left_addr =
				plane_state->address.grph_stereo.right_addr;
		return true;
	}

	if (pipe_ctx->stream->view_format != VIEW_3D_FORMAT_NONE &&
			plane_state->address.type != PLN_ADDR_TYPE_GRPH_STEREO) {
		plane_state->address.type = PLN_ADDR_TYPE_GRPH_STEREO;
		plane_state->address.grph_stereo.right_addr =
				plane_state->address.grph_stereo.left_addr;
		plane_state->address.grph_stereo.right_meta_addr =
				plane_state->address.grph_stereo.left_meta_addr;
	}
	return false;
}

void dcn20_update_plane_addr(const struct dc *dc, struct pipe_ctx *pipe_ctx)
{
	bool addr_patched = false;
	PHYSICAL_ADDRESS_LOC addr;
	struct dc_plane_state *plane_state = pipe_ctx->plane_state;

	if (plane_state == NULL)
		return;

	addr_patched = patch_address_for_sbs_tb_stereo(pipe_ctx, &addr);

	// Call Helper to track VMID use
	vm_helper_mark_vmid_used(dc->vm_helper, plane_state->address.vmid, pipe_ctx->plane_res.hubp->inst);

	pipe_ctx->plane_res.hubp->funcs->hubp_program_surface_flip_and_addr(
			pipe_ctx->plane_res.hubp,
			&plane_state->address,
			plane_state->flip_immediate);

	plane_state->status.requested_address = plane_state->address;

	if (plane_state->flip_immediate)
		plane_state->status.current_address = plane_state->address;

	if (addr_patched)
		pipe_ctx->plane_state->address.grph_stereo.left_addr = addr;
}

void dcn20_unblank_stream(struct pipe_ctx *pipe_ctx,
		struct dc_link_settings *link_settings)
{
	struct encoder_unblank_param params = {0};
	struct dc_stream_state *stream = pipe_ctx->stream;
	struct dc_link *link = stream->link;
	struct dce_hwseq *hws = link->dc->hwseq;
	struct pipe_ctx *odm_pipe;

	params.opp_cnt = 1;
	for (odm_pipe = pipe_ctx->next_odm_pipe; odm_pipe; odm_pipe = odm_pipe->next_odm_pipe) {
		params.opp_cnt++;
	}
	/* only 3 items below are used by unblank */
	params.timing = pipe_ctx->stream->timing;

	params.link_settings.link_rate = link_settings->link_rate;

	if (is_dp_128b_132b_signal(pipe_ctx)) {
		/* TODO - DP2.0 HW: Set ODM mode in dp hpo encoder here */
		pipe_ctx->stream_res.hpo_dp_stream_enc->funcs->dp_unblank(
				pipe_ctx->stream_res.hpo_dp_stream_enc,
				pipe_ctx->stream_res.tg->inst);
	} else if (dc_is_dp_signal(pipe_ctx->stream->signal)) {
		if (optc2_is_two_pixels_per_containter(&stream->timing) || params.opp_cnt > 1)
			params.timing.pix_clk_100hz /= 2;
		pipe_ctx->stream_res.stream_enc->funcs->dp_set_odm_combine(
				pipe_ctx->stream_res.stream_enc, params.opp_cnt > 1);
		pipe_ctx->stream_res.stream_enc->funcs->dp_unblank(link, pipe_ctx->stream_res.stream_enc, &params);
	}

	if (link->local_sink && link->local_sink->sink_signal == SIGNAL_TYPE_EDP) {
		hws->funcs.edp_backlight_control(link, true);
	}
}

void dcn20_setup_vupdate_interrupt(struct dc *dc, struct pipe_ctx *pipe_ctx)
{
	struct timing_generator *tg = pipe_ctx->stream_res.tg;
	int start_line = dc->hwss.get_vupdate_offset_from_vsync(pipe_ctx);

	if (start_line < 0)
		start_line = 0;

	if (tg->funcs->setup_vertical_interrupt2)
		tg->funcs->setup_vertical_interrupt2(tg, start_line);
}

static void dcn20_reset_back_end_for_pipe(
		struct dc *dc,
		struct pipe_ctx *pipe_ctx,
		struct dc_state *context)
{
	int i;
	struct dc_link *link;
	DC_LOGGER_INIT(dc->ctx->logger);
	if (pipe_ctx->stream_res.stream_enc == NULL) {
		pipe_ctx->stream = NULL;
		return;
	}

	if (!IS_FPGA_MAXIMUS_DC(dc->ctx->dce_environment)) {
		link = pipe_ctx->stream->link;
		/* DPMS may already disable or */
		/* dpms_off status is incorrect due to fastboot
		 * feature. When system resume from S4 with second
		 * screen only, the dpms_off would be true but
		 * VBIOS lit up eDP, so check link status too.
		 */
		if (!pipe_ctx->stream->dpms_off || link->link_status.link_active)
			core_link_disable_stream(pipe_ctx);
		else if (pipe_ctx->stream_res.audio)
			dc->hwss.disable_audio_stream(pipe_ctx);

		/* free acquired resources */
		if (pipe_ctx->stream_res.audio) {
			/*disable az_endpoint*/
			pipe_ctx->stream_res.audio->funcs->az_disable(pipe_ctx->stream_res.audio);

			/*free audio*/
			if (dc->caps.dynamic_audio == true) {
				/*we have to dynamic arbitrate the audio endpoints*/
				/*we free the resource, need reset is_audio_acquired*/
				update_audio_usage(&dc->current_state->res_ctx, dc->res_pool,
						pipe_ctx->stream_res.audio, false);
				pipe_ctx->stream_res.audio = NULL;
			}
		}
	}
	else if (pipe_ctx->stream_res.dsc) {
		dp_set_dsc_enable(pipe_ctx, false);
	}

	/* by upper caller loop, parent pipe: pipe0, will be reset last.
	 * back end share by all pipes and will be disable only when disable
	 * parent pipe.
	 */
	if (pipe_ctx->top_pipe == NULL) {

		dc->hwss.set_abm_immediate_disable(pipe_ctx);

		pipe_ctx->stream_res.tg->funcs->disable_crtc(pipe_ctx->stream_res.tg);

		pipe_ctx->stream_res.tg->funcs->enable_optc_clock(pipe_ctx->stream_res.tg, false);
		if (pipe_ctx->stream_res.tg->funcs->set_odm_bypass)
			pipe_ctx->stream_res.tg->funcs->set_odm_bypass(
					pipe_ctx->stream_res.tg, &pipe_ctx->stream->timing);

		if (pipe_ctx->stream_res.tg->funcs->set_drr)
			pipe_ctx->stream_res.tg->funcs->set_drr(
					pipe_ctx->stream_res.tg, NULL);
	}

	for (i = 0; i < dc->res_pool->pipe_count; i++)
		if (&dc->current_state->res_ctx.pipe_ctx[i] == pipe_ctx)
			break;

	if (i == dc->res_pool->pipe_count)
		return;

	pipe_ctx->stream = NULL;
	DC_LOG_DEBUG("Reset back end for pipe %d, tg:%d\n",
					pipe_ctx->pipe_idx, pipe_ctx->stream_res.tg->inst);
}

void dcn20_reset_hw_ctx_wrap(
		struct dc *dc,
		struct dc_state *context)
{
	int i;
	struct dce_hwseq *hws = dc->hwseq;

	/* Reset Back End*/
	for (i = dc->res_pool->pipe_count - 1; i >= 0 ; i--) {
		struct pipe_ctx *pipe_ctx_old =
			&dc->current_state->res_ctx.pipe_ctx[i];
		struct pipe_ctx *pipe_ctx = &context->res_ctx.pipe_ctx[i];

		if (!pipe_ctx_old->stream)
			continue;

		if (pipe_ctx_old->top_pipe || pipe_ctx_old->prev_odm_pipe)
			continue;

		if (!pipe_ctx->stream ||
				pipe_need_reprogram(pipe_ctx_old, pipe_ctx)) {
			struct clock_source *old_clk = pipe_ctx_old->clock_source;

			dcn20_reset_back_end_for_pipe(dc, pipe_ctx_old, dc->current_state);
			if (hws->funcs.enable_stream_gating)
				hws->funcs.enable_stream_gating(dc, pipe_ctx_old);
			if (old_clk)
				old_clk->funcs->cs_power_down(old_clk);
		}
	}
}

void dcn20_update_visual_confirm_color(struct dc *dc, struct pipe_ctx *pipe_ctx, struct tg_color *color, int mpcc_id)
{
	struct mpc *mpc = dc->res_pool->mpc;

	// input to MPCC is always RGB, by default leave black_color at 0
	if (dc->debug.visual_confirm == VISUAL_CONFIRM_HDR)
		get_hdr_visual_confirm_color(pipe_ctx, color);
	else if (dc->debug.visual_confirm == VISUAL_CONFIRM_SURFACE)
		get_surface_visual_confirm_color(pipe_ctx, color);
	else if (dc->debug.visual_confirm == VISUAL_CONFIRM_MPCTREE)
		get_mpctree_visual_confirm_color(pipe_ctx, color);
	else if (dc->debug.visual_confirm == VISUAL_CONFIRM_SWIZZLE)
		get_surface_tile_visual_confirm_color(pipe_ctx, color);

	if (mpc->funcs->set_bg_color)
		mpc->funcs->set_bg_color(mpc, color, mpcc_id);
}

void dcn20_update_mpcc(struct dc *dc, struct pipe_ctx *pipe_ctx)
{
	struct hubp *hubp = pipe_ctx->plane_res.hubp;
	struct mpcc_blnd_cfg blnd_cfg = {0};
	bool per_pixel_alpha = pipe_ctx->plane_state->per_pixel_alpha;
	int mpcc_id;
	struct mpcc *new_mpcc;
	struct mpc *mpc = dc->res_pool->mpc;
	struct mpc_tree *mpc_tree_params = &(pipe_ctx->stream_res.opp->mpc_tree_params);

	blnd_cfg.overlap_only = false;
	blnd_cfg.global_gain = 0xff;

<<<<<<< HEAD
	if (per_pixel_alpha && pipe_ctx->plane_state->global_alpha) {
		blnd_cfg.alpha_mode = MPCC_ALPHA_BLEND_MODE_PER_PIXEL_ALPHA_COMBINED_GLOBAL_GAIN;
		blnd_cfg.global_gain = pipe_ctx->plane_state->global_alpha_value;
	} else if (per_pixel_alpha) {
		blnd_cfg.alpha_mode = MPCC_ALPHA_BLEND_MODE_PER_PIXEL_ALPHA;
	} else {
=======
	if (per_pixel_alpha) {
		blnd_cfg.pre_multiplied_alpha = pipe_ctx->plane_state->pre_multiplied_alpha;
		if (pipe_ctx->plane_state->global_alpha) {
			blnd_cfg.alpha_mode = MPCC_ALPHA_BLEND_MODE_PER_PIXEL_ALPHA_COMBINED_GLOBAL_GAIN;
			blnd_cfg.global_gain = pipe_ctx->plane_state->global_alpha_value;
		} else {
			blnd_cfg.alpha_mode = MPCC_ALPHA_BLEND_MODE_PER_PIXEL_ALPHA;
		}
	} else {
		blnd_cfg.pre_multiplied_alpha = false;
>>>>>>> 88084a3d
		blnd_cfg.alpha_mode = MPCC_ALPHA_BLEND_MODE_GLOBAL_ALPHA;
	}

	if (pipe_ctx->plane_state->global_alpha)
		blnd_cfg.global_alpha = pipe_ctx->plane_state->global_alpha_value;
	else
		blnd_cfg.global_alpha = 0xff;

	blnd_cfg.background_color_bpc = 4;
	blnd_cfg.bottom_gain_mode = 0;
	blnd_cfg.top_gain = 0x1f000;
	blnd_cfg.bottom_inside_gain = 0x1f000;
	blnd_cfg.bottom_outside_gain = 0x1f000;

	if (pipe_ctx->plane_state->format
			== SURFACE_PIXEL_FORMAT_GRPH_RGBE_ALPHA)
		blnd_cfg.pre_multiplied_alpha = false;

	/*
	 * TODO: remove hack
	 * Note: currently there is a bug in init_hw such that
	 * on resume from hibernate, BIOS sets up MPCC0, and
	 * we do mpcc_remove but the mpcc cannot go to idle
	 * after remove. This cause us to pick mpcc1 here,
	 * which causes a pstate hang for yet unknown reason.
	 */
	mpcc_id = hubp->inst;

	/* If there is no full update, don't need to touch MPC tree*/
	if (!pipe_ctx->plane_state->update_flags.bits.full_update &&
		!pipe_ctx->update_flags.bits.mpcc) {
		mpc->funcs->update_blending(mpc, &blnd_cfg, mpcc_id);
		dc->hwss.update_visual_confirm_color(dc, pipe_ctx, &blnd_cfg.black_color, mpcc_id);
		return;
	}

	/* check if this MPCC is already being used */
	new_mpcc = mpc->funcs->get_mpcc_for_dpp(mpc_tree_params, mpcc_id);
	/* remove MPCC if being used */
	if (new_mpcc != NULL)
		mpc->funcs->remove_mpcc(mpc, mpc_tree_params, new_mpcc);
	else
		if (dc->debug.sanity_checks)
			mpc->funcs->assert_mpcc_idle_before_connect(
					dc->res_pool->mpc, mpcc_id);

	/* Call MPC to insert new plane */
	new_mpcc = mpc->funcs->insert_plane(dc->res_pool->mpc,
			mpc_tree_params,
			&blnd_cfg,
			NULL,
			NULL,
			hubp->inst,
			mpcc_id);
	dc->hwss.update_visual_confirm_color(dc, pipe_ctx, &blnd_cfg.black_color, mpcc_id);

	ASSERT(new_mpcc != NULL);
	hubp->opp_id = pipe_ctx->stream_res.opp->inst;
	hubp->mpcc_id = mpcc_id;
}

void dcn20_enable_stream(struct pipe_ctx *pipe_ctx)
{
	enum dc_lane_count lane_count =
		pipe_ctx->stream->link->cur_link_settings.lane_count;

	struct dc_crtc_timing *timing = &pipe_ctx->stream->timing;
	struct dc_link *link = pipe_ctx->stream->link;

	uint32_t active_total_with_borders;
	uint32_t early_control = 0;
	struct timing_generator *tg = pipe_ctx->stream_res.tg;
	const struct link_hwss *link_hwss = get_link_hwss(link, &pipe_ctx->link_res);
	struct dc *dc = pipe_ctx->stream->ctx->dc;

	if (is_dp_128b_132b_signal(pipe_ctx)) {
		if (dc->hwseq->funcs.setup_hpo_hw_control)
			dc->hwseq->funcs.setup_hpo_hw_control(dc->hwseq, true);
	}

	link_hwss->setup_stream_encoder(pipe_ctx);

	if (pipe_ctx->plane_state && pipe_ctx->plane_state->flip_immediate != 1) {
		if (dc->hwss.program_dmdata_engine)
			dc->hwss.program_dmdata_engine(pipe_ctx);
	}

	dc->hwss.update_info_frame(pipe_ctx);

	if (dc_is_dp_signal(pipe_ctx->stream->signal))
		dp_source_sequence_trace(link, DPCD_SOURCE_SEQ_AFTER_UPDATE_INFO_FRAME);

	/* enable early control to avoid corruption on DP monitor*/
	active_total_with_borders =
			timing->h_addressable
				+ timing->h_border_left
				+ timing->h_border_right;

	if (lane_count != 0)
		early_control = active_total_with_borders % lane_count;

	if (early_control == 0)
		early_control = lane_count;

	tg->funcs->set_early_control(tg, early_control);

	/* enable audio only within mode set */
	if (pipe_ctx->stream_res.audio != NULL) {
		if (is_dp_128b_132b_signal(pipe_ctx))
			pipe_ctx->stream_res.hpo_dp_stream_enc->funcs->dp_audio_enable(pipe_ctx->stream_res.hpo_dp_stream_enc);
		else if (dc_is_dp_signal(pipe_ctx->stream->signal))
			pipe_ctx->stream_res.stream_enc->funcs->dp_audio_enable(pipe_ctx->stream_res.stream_enc);
	}
}

void dcn20_program_dmdata_engine(struct pipe_ctx *pipe_ctx)
{
	struct dc_stream_state    *stream     = pipe_ctx->stream;
	struct hubp               *hubp       = pipe_ctx->plane_res.hubp;
	bool                       enable     = false;
	struct stream_encoder     *stream_enc = pipe_ctx->stream_res.stream_enc;
	enum dynamic_metadata_mode mode       = dc_is_dp_signal(stream->signal)
							? dmdata_dp
							: dmdata_hdmi;

	/* if using dynamic meta, don't set up generic infopackets */
	if (pipe_ctx->stream->dmdata_address.quad_part != 0) {
		pipe_ctx->stream_res.encoder_info_frame.hdrsmd.valid = false;
		enable = true;
	}

	if (!hubp)
		return;

	if (!stream_enc || !stream_enc->funcs->set_dynamic_metadata)
		return;

	stream_enc->funcs->set_dynamic_metadata(stream_enc, enable,
						hubp->inst, mode);
}

void dcn20_fpga_init_hw(struct dc *dc)
{
	int i, j;
	struct dce_hwseq *hws = dc->hwseq;
	struct resource_pool *res_pool = dc->res_pool;
	struct dc_state  *context = dc->current_state;

	if (dc->clk_mgr && dc->clk_mgr->funcs->init_clocks)
		dc->clk_mgr->funcs->init_clocks(dc->clk_mgr);

	// Initialize the dccg
	if (res_pool->dccg->funcs->dccg_init)
		res_pool->dccg->funcs->dccg_init(res_pool->dccg);

	//Enable ability to power gate / don't force power on permanently
	hws->funcs.enable_power_gating_plane(hws, true);

	// Specific to FPGA dccg and registers
	REG_WRITE(RBBMIF_TIMEOUT_DIS, 0xFFFFFFFF);
	REG_WRITE(RBBMIF_TIMEOUT_DIS_2, 0xFFFFFFFF);

	hws->funcs.dccg_init(hws);

	REG_UPDATE(DCHUBBUB_GLOBAL_TIMER_CNTL, DCHUBBUB_GLOBAL_TIMER_REFDIV, 2);
	REG_UPDATE(DCHUBBUB_GLOBAL_TIMER_CNTL, DCHUBBUB_GLOBAL_TIMER_ENABLE, 1);
	if (REG(REFCLK_CNTL))
		REG_WRITE(REFCLK_CNTL, 0);
	//


	/* Blank pixel data with OPP DPG */
	for (i = 0; i < dc->res_pool->timing_generator_count; i++) {
		struct timing_generator *tg = dc->res_pool->timing_generators[i];

		if (tg->funcs->is_tg_enabled(tg))
			dcn20_init_blank(dc, tg);
	}

	for (i = 0; i < res_pool->timing_generator_count; i++) {
		struct timing_generator *tg = dc->res_pool->timing_generators[i];

		if (tg->funcs->is_tg_enabled(tg))
			tg->funcs->lock(tg);
	}

	for (i = 0; i < dc->res_pool->pipe_count; i++) {
		struct dpp *dpp = res_pool->dpps[i];

		dpp->funcs->dpp_reset(dpp);
	}

	/* Reset all MPCC muxes */
	res_pool->mpc->funcs->mpc_init(res_pool->mpc);

	/* initialize OPP mpc_tree parameter */
	for (i = 0; i < dc->res_pool->res_cap->num_opp; i++) {
		res_pool->opps[i]->mpc_tree_params.opp_id = res_pool->opps[i]->inst;
		res_pool->opps[i]->mpc_tree_params.opp_list = NULL;
		for (j = 0; j < MAX_PIPES; j++)
			res_pool->opps[i]->mpcc_disconnect_pending[j] = false;
	}

	for (i = 0; i < dc->res_pool->pipe_count; i++) {
		struct timing_generator *tg = dc->res_pool->timing_generators[i];
		struct pipe_ctx *pipe_ctx = &context->res_ctx.pipe_ctx[i];
		struct hubp *hubp = dc->res_pool->hubps[i];
		struct dpp *dpp = dc->res_pool->dpps[i];

		pipe_ctx->stream_res.tg = tg;
		pipe_ctx->pipe_idx = i;

		pipe_ctx->plane_res.hubp = hubp;
		pipe_ctx->plane_res.dpp = dpp;
		pipe_ctx->plane_res.mpcc_inst = dpp->inst;
		hubp->mpcc_id = dpp->inst;
		hubp->opp_id = OPP_ID_INVALID;
		hubp->power_gated = false;
		pipe_ctx->stream_res.opp = NULL;

		hubp->funcs->hubp_init(hubp);

		//dc->res_pool->opps[i]->mpc_tree_params.opp_id = dc->res_pool->opps[i]->inst;
		//dc->res_pool->opps[i]->mpc_tree_params.opp_list = NULL;
		dc->res_pool->opps[i]->mpcc_disconnect_pending[pipe_ctx->plane_res.mpcc_inst] = true;
		pipe_ctx->stream_res.opp = dc->res_pool->opps[i];
		/*to do*/
		hws->funcs.plane_atomic_disconnect(dc, pipe_ctx);
	}

	/* initialize DWB pointer to MCIF_WB */
	for (i = 0; i < res_pool->res_cap->num_dwb; i++)
		res_pool->dwbc[i]->mcif = res_pool->mcif_wb[i];

	for (i = 0; i < dc->res_pool->timing_generator_count; i++) {
		struct timing_generator *tg = dc->res_pool->timing_generators[i];

		if (tg->funcs->is_tg_enabled(tg))
			tg->funcs->unlock(tg);
	}

	for (i = 0; i < dc->res_pool->pipe_count; i++) {
		struct pipe_ctx *pipe_ctx = &context->res_ctx.pipe_ctx[i];

		dc->hwss.disable_plane(dc, pipe_ctx);

		pipe_ctx->stream_res.tg = NULL;
		pipe_ctx->plane_res.hubp = NULL;
	}

	for (i = 0; i < dc->res_pool->timing_generator_count; i++) {
		struct timing_generator *tg = dc->res_pool->timing_generators[i];

		tg->funcs->tg_init(tg);
	}

	if (dc->res_pool->hubbub->funcs->init_crb)
		dc->res_pool->hubbub->funcs->init_crb(dc->res_pool->hubbub);
}
#ifndef TRIM_FSFT
bool dcn20_optimize_timing_for_fsft(struct dc *dc,
		struct dc_crtc_timing *timing,
		unsigned int max_input_rate_in_khz)
{
	unsigned int old_v_front_porch;
	unsigned int old_v_total;
	unsigned int max_input_rate_in_100hz;
	unsigned long long new_v_total;

	max_input_rate_in_100hz = max_input_rate_in_khz * 10;
	if (max_input_rate_in_100hz < timing->pix_clk_100hz)
		return false;

	old_v_total = timing->v_total;
	old_v_front_porch = timing->v_front_porch;

	timing->fast_transport_output_rate_100hz = timing->pix_clk_100hz;
	timing->pix_clk_100hz = max_input_rate_in_100hz;

	new_v_total = div_u64((unsigned long long)old_v_total * max_input_rate_in_100hz, timing->pix_clk_100hz);

	timing->v_total = new_v_total;
	timing->v_front_porch = old_v_front_porch + (timing->v_total - old_v_total);
	return true;
}
#endif

void dcn20_set_disp_pattern_generator(const struct dc *dc,
		struct pipe_ctx *pipe_ctx,
		enum controller_dp_test_pattern test_pattern,
		enum controller_dp_color_space color_space,
		enum dc_color_depth color_depth,
		const struct tg_color *solid_color,
		int width, int height, int offset)
{
	pipe_ctx->stream_res.opp->funcs->opp_set_disp_pattern_generator(pipe_ctx->stream_res.opp, test_pattern,
			color_space, color_depth, solid_color, width, height, offset);
}<|MERGE_RESOLUTION|>--- conflicted
+++ resolved
@@ -2345,14 +2345,6 @@
 	blnd_cfg.overlap_only = false;
 	blnd_cfg.global_gain = 0xff;
 
-<<<<<<< HEAD
-	if (per_pixel_alpha && pipe_ctx->plane_state->global_alpha) {
-		blnd_cfg.alpha_mode = MPCC_ALPHA_BLEND_MODE_PER_PIXEL_ALPHA_COMBINED_GLOBAL_GAIN;
-		blnd_cfg.global_gain = pipe_ctx->plane_state->global_alpha_value;
-	} else if (per_pixel_alpha) {
-		blnd_cfg.alpha_mode = MPCC_ALPHA_BLEND_MODE_PER_PIXEL_ALPHA;
-	} else {
-=======
 	if (per_pixel_alpha) {
 		blnd_cfg.pre_multiplied_alpha = pipe_ctx->plane_state->pre_multiplied_alpha;
 		if (pipe_ctx->plane_state->global_alpha) {
@@ -2363,7 +2355,6 @@
 		}
 	} else {
 		blnd_cfg.pre_multiplied_alpha = false;
->>>>>>> 88084a3d
 		blnd_cfg.alpha_mode = MPCC_ALPHA_BLEND_MODE_GLOBAL_ALPHA;
 	}
 
