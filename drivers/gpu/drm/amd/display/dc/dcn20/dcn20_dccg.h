/*
 * Copyright 2018 Advanced Micro Devices, Inc.
 *
 * Permission is hereby granted, free of charge, to any person obtaining a
 * copy of this software and associated documentation files (the "Software"),
 * to deal in the Software without restriction, including without limitation
 * the rights to use, copy, modify, merge, publish, distribute, sublicense,
 * and/or sell copies of the Software, and to permit persons to whom the
 * Software is furnished to do so, subject to the following conditions:
 *
 * The above copyright notice and this permission notice shall be included in
 * all copies or substantial portions of the Software.
 *
 * THE SOFTWARE IS PROVIDED "AS IS", WITHOUT WARRANTY OF ANY KIND, EXPRESS OR
 * IMPLIED, INCLUDING BUT NOT LIMITED TO THE WARRANTIES OF MERCHANTABILITY,
 * FITNESS FOR A PARTICULAR PURPOSE AND NONINFRINGEMENT.  IN NO EVENT SHALL
 * THE COPYRIGHT HOLDER(S) OR AUTHOR(S) BE LIABLE FOR ANY CLAIM, DAMAGES OR
 * OTHER LIABILITY, WHETHER IN AN ACTION OF CONTRACT, TORT OR OTHERWISE,
 * ARISING FROM, OUT OF OR IN CONNECTION WITH THE SOFTWARE OR THE USE OR
 * OTHER DEALINGS IN THE SOFTWARE.
 *
 * Authors: AMD
 *
 */

#ifndef __DCN20_DCCG_H__
#define __DCN20_DCCG_H__

#include "dccg.h"

#define DCCG_COMMON_REG_LIST_DCN_BASE() \
	SR(DPPCLK_DTO_CTRL),\
	DCCG_SRII(DTO_PARAM, DPPCLK, 0),\
	DCCG_SRII(DTO_PARAM, DPPCLK, 1),\
	DCCG_SRII(DTO_PARAM, DPPCLK, 2),\
	DCCG_SRII(DTO_PARAM, DPPCLK, 3),\
	SR(REFCLK_CNTL),\
	DCCG_SRII(PIXEL_RATE_CNTL, OTG, 0),\
	DCCG_SRII(PIXEL_RATE_CNTL, OTG, 1),\
	SR(DISPCLK_FREQ_CHANGE_CNTL)

#define DCCG_REG_LIST_DCN2() \
	DCCG_COMMON_REG_LIST_DCN_BASE(),\
	DCCG_SRII(DTO_PARAM, DPPCLK, 4),\
	DCCG_SRII(DTO_PARAM, DPPCLK, 5),\
	DCCG_SRII(PIXEL_RATE_CNTL, OTG, 2),\
	DCCG_SRII(PIXEL_RATE_CNTL, OTG, 3),\
	DCCG_SRII(PIXEL_RATE_CNTL, OTG, 4),\
	DCCG_SRII(PIXEL_RATE_CNTL, OTG, 5)

#define DCCG_SF(reg_name, field_name, post_fix)\
	.field_name = reg_name ## __ ## field_name ## post_fix

#define DCCG_SFI(reg_name, field_name, field_prefix, inst, post_fix)\
	.field_prefix ## _ ## field_name[inst] = reg_name ## __ ## field_prefix ## inst ## _ ## field_name ## post_fix

#define DCCG_SFII(block, reg_name, field_prefix, field_name, inst, post_fix)\
	.field_prefix ## _ ## field_name[inst] = block ## inst ## _ ## reg_name ## __ ## field_prefix ## inst ## _ ## field_name ## post_fix

#define DCCG_COMMON_MASK_SH_LIST_DCN_COMMON_BASE(mask_sh) \
	DCCG_SFI(DPPCLK_DTO_CTRL, DTO_ENABLE, DPPCLK, 0, mask_sh),\
	DCCG_SFI(DPPCLK_DTO_CTRL, DTO_DB_EN, DPPCLK, 0, mask_sh),\
	DCCG_SFI(DPPCLK_DTO_CTRL, DTO_ENABLE, DPPCLK, 1, mask_sh),\
	DCCG_SFI(DPPCLK_DTO_CTRL, DTO_DB_EN, DPPCLK, 1, mask_sh),\
	DCCG_SFI(DPPCLK_DTO_CTRL, DTO_ENABLE, DPPCLK, 2, mask_sh),\
	DCCG_SFI(DPPCLK_DTO_CTRL, DTO_DB_EN, DPPCLK, 2, mask_sh),\
	DCCG_SFI(DPPCLK_DTO_CTRL, DTO_ENABLE, DPPCLK, 3, mask_sh),\
	DCCG_SFI(DPPCLK_DTO_CTRL, DTO_DB_EN, DPPCLK, 3, mask_sh),\
	DCCG_SF(DPPCLK0_DTO_PARAM, DPPCLK0_DTO_PHASE, mask_sh),\
	DCCG_SF(DPPCLK0_DTO_PARAM, DPPCLK0_DTO_MODULO, mask_sh),\
	DCCG_SF(REFCLK_CNTL, REFCLK_CLOCK_EN, mask_sh),\
	DCCG_SF(REFCLK_CNTL, REFCLK_SRC_SEL, mask_sh),\
	DCCG_SF(DISPCLK_FREQ_CHANGE_CNTL, DISPCLK_STEP_DELAY, mask_sh),\
	DCCG_SF(DISPCLK_FREQ_CHANGE_CNTL, DISPCLK_STEP_SIZE, mask_sh),\
	DCCG_SF(DISPCLK_FREQ_CHANGE_CNTL, DISPCLK_FREQ_RAMP_DONE, mask_sh),\
	DCCG_SF(DISPCLK_FREQ_CHANGE_CNTL, DISPCLK_MAX_ERRDET_CYCLES, mask_sh),\
	DCCG_SF(DISPCLK_FREQ_CHANGE_CNTL, DCCG_FIFO_ERRDET_RESET, mask_sh),\
	DCCG_SF(DISPCLK_FREQ_CHANGE_CNTL, DCCG_FIFO_ERRDET_STATE, mask_sh),\
	DCCG_SF(DISPCLK_FREQ_CHANGE_CNTL, DCCG_FIFO_ERRDET_OVR_EN, mask_sh),\
	DCCG_SF(DISPCLK_FREQ_CHANGE_CNTL, DISPCLK_CHG_FWD_CORR_DISABLE, mask_sh),\
	DCCG_SFII(OTG, PIXEL_RATE_CNTL, OTG, ADD_PIXEL, 0, mask_sh),\
	DCCG_SFII(OTG, PIXEL_RATE_CNTL, OTG, ADD_PIXEL, 1, mask_sh),\
	DCCG_SFII(OTG, PIXEL_RATE_CNTL, OTG, DROP_PIXEL, 0, mask_sh),\
	DCCG_SFII(OTG, PIXEL_RATE_CNTL, OTG, DROP_PIXEL, 1, mask_sh)




#define DCCG_MASK_SH_LIST_DCN2(mask_sh) \
	DCCG_COMMON_MASK_SH_LIST_DCN_COMMON_BASE(mask_sh),\
	DCCG_SFI(DPPCLK_DTO_CTRL, DTO_ENABLE, DPPCLK, 4, mask_sh),\
	DCCG_SFI(DPPCLK_DTO_CTRL, DTO_DB_EN, DPPCLK, 4, mask_sh),\
	DCCG_SFI(DPPCLK_DTO_CTRL, DTO_ENABLE, DPPCLK, 5, mask_sh),\
	DCCG_SFI(DPPCLK_DTO_CTRL, DTO_DB_EN, DPPCLK, 5, mask_sh),\
	DCCG_SFII(OTG, PIXEL_RATE_CNTL, OTG, ADD_PIXEL, 2, mask_sh),\
	DCCG_SFII(OTG, PIXEL_RATE_CNTL, OTG, ADD_PIXEL, 3, mask_sh),\
	DCCG_SFII(OTG, PIXEL_RATE_CNTL, OTG, ADD_PIXEL, 4, mask_sh),\
	DCCG_SFII(OTG, PIXEL_RATE_CNTL, OTG, ADD_PIXEL, 5, mask_sh),\
	DCCG_SFII(OTG, PIXEL_RATE_CNTL, OTG, DROP_PIXEL, 2, mask_sh),\
	DCCG_SFII(OTG, PIXEL_RATE_CNTL, OTG, DROP_PIXEL, 3, mask_sh),\
	DCCG_SFII(OTG, PIXEL_RATE_CNTL, OTG, DROP_PIXEL, 4, mask_sh),\
	DCCG_SFII(OTG, PIXEL_RATE_CNTL, OTG, DROP_PIXEL, 5, mask_sh)

#define DCCG_MASK_SH_LIST_DCN2_1(mask_sh) \
	DCCG_COMMON_MASK_SH_LIST_DCN_COMMON_BASE(mask_sh),\
	DCCG_SFI(DPPCLK_DTO_CTRL, DTO_ENABLE, DPPCLK, 4, mask_sh),\
	DCCG_SFI(DPPCLK_DTO_CTRL, DTO_DB_EN, DPPCLK, 4, mask_sh),\
	DCCG_SFI(DPPCLK_DTO_CTRL, DTO_ENABLE, DPPCLK, 5, mask_sh),\
	DCCG_SFI(DPPCLK_DTO_CTRL, DTO_DB_EN, DPPCLK, 5, mask_sh),\
	DCCG_SFII(OTG, PIXEL_RATE_CNTL, OTG, ADD_PIXEL, 2, mask_sh),\
	DCCG_SFII(OTG, PIXEL_RATE_CNTL, OTG, ADD_PIXEL, 3, mask_sh),\
	DCCG_SFII(OTG, PIXEL_RATE_CNTL, OTG, DROP_PIXEL, 2, mask_sh),\
	DCCG_SFII(OTG, PIXEL_RATE_CNTL, OTG, DROP_PIXEL, 3, mask_sh)


#define DCCG_REG_FIELD_LIST(type) \
	type DPPCLK0_DTO_PHASE;\
	type DPPCLK0_DTO_MODULO;\
	type DPPCLK_DTO_ENABLE[6];\
	type DPPCLK_DTO_DB_EN[6];\
	type REFCLK_CLOCK_EN;\
	type REFCLK_SRC_SEL;\
	type DISPCLK_STEP_DELAY;\
	type DISPCLK_STEP_SIZE;\
	type DISPCLK_FREQ_RAMP_DONE;\
	type DISPCLK_MAX_ERRDET_CYCLES;\
	type DCCG_FIFO_ERRDET_RESET;\
	type DCCG_FIFO_ERRDET_STATE;\
	type DCCG_FIFO_ERRDET_OVR_EN;\
	type DISPCLK_CHG_FWD_CORR_DISABLE;\
	type DISPCLK_FREQ_CHANGE_CNTL;\
	type OTG_ADD_PIXEL[MAX_PIPES];\
	type OTG_DROP_PIXEL[MAX_PIPES];

#define DCCG3_REG_FIELD_LIST(type) \
	type PHYASYMCLK_FORCE_EN;\
	type PHYASYMCLK_FORCE_SRC_SEL;\
	type PHYBSYMCLK_FORCE_EN;\
	type PHYBSYMCLK_FORCE_SRC_SEL;\
	type PHYCSYMCLK_FORCE_EN;\
	type PHYCSYMCLK_FORCE_SRC_SEL;

#define DCCG31_REG_FIELD_LIST(type) \
	type PHYDSYMCLK_FORCE_EN;\
	type PHYDSYMCLK_FORCE_SRC_SEL;\
	type PHYESYMCLK_FORCE_EN;\
	type PHYESYMCLK_FORCE_SRC_SEL;\
	type DPSTREAMCLK_PIPE0_EN;\
	type DPSTREAMCLK_PIPE1_EN;\
	type DPSTREAMCLK_PIPE2_EN;\
	type DPSTREAMCLK_PIPE3_EN;\
	type HDMISTREAMCLK0_SRC_SEL;\
	type HDMISTREAMCLK0_DTO_FORCE_DIS;\
	type SYMCLK32_SE0_SRC_SEL;\
	type SYMCLK32_SE1_SRC_SEL;\
	type SYMCLK32_SE2_SRC_SEL;\
	type SYMCLK32_SE3_SRC_SEL;\
	type SYMCLK32_SE0_EN;\
	type SYMCLK32_SE1_EN;\
	type SYMCLK32_SE2_EN;\
	type SYMCLK32_SE3_EN;\
	type SYMCLK32_LE0_SRC_SEL;\
	type SYMCLK32_LE1_SRC_SEL;\
	type SYMCLK32_LE0_EN;\
	type SYMCLK32_LE1_EN;\
	type DTBCLK_DTO_ENABLE[MAX_PIPES];\
	type DTBCLKDTO_ENABLE_STATUS[MAX_PIPES];\
	type PIPE_DTO_SRC_SEL[MAX_PIPES];\
	type DTBCLK_DTO_DIV[MAX_PIPES];\
	type DCCG_AUDIO_DTO_SEL;\
	type DCCG_AUDIO_DTO0_SOURCE_SEL;\
<<<<<<< HEAD
	type DENTIST_DISPCLK_CHG_MODE;
=======
	type DENTIST_DISPCLK_CHG_MODE;\
	type DSCCLK0_DTO_PHASE;\
	type DSCCLK0_DTO_MODULO;\
	type DSCCLK1_DTO_PHASE;\
	type DSCCLK1_DTO_MODULO;\
	type DSCCLK2_DTO_PHASE;\
	type DSCCLK2_DTO_MODULO;\
	type DSCCLK0_DTO_ENABLE;\
	type DSCCLK1_DTO_ENABLE;\
	type DSCCLK2_DTO_ENABLE;\
	type SYMCLK32_ROOT_SE0_GATE_DISABLE;\
	type SYMCLK32_ROOT_SE1_GATE_DISABLE;\
	type SYMCLK32_ROOT_SE2_GATE_DISABLE;\
	type SYMCLK32_ROOT_SE3_GATE_DISABLE;\
	type SYMCLK32_ROOT_LE0_GATE_DISABLE;\
	type SYMCLK32_ROOT_LE1_GATE_DISABLE;\
	type DPSTREAMCLK_ROOT_GATE_DISABLE;\
	type DPSTREAMCLK_GATE_DISABLE;\
	type HDMISTREAMCLK0_DTO_PHASE;\
	type HDMISTREAMCLK0_DTO_MODULO;\
	type HDMICHARCLK0_GATE_DISABLE;\
	type HDMICHARCLK0_ROOT_GATE_DISABLE;

>>>>>>> df0cc57e

struct dccg_shift {
	DCCG_REG_FIELD_LIST(uint8_t)
	DCCG3_REG_FIELD_LIST(uint8_t)
	DCCG31_REG_FIELD_LIST(uint8_t)
};

struct dccg_mask {
	DCCG_REG_FIELD_LIST(uint32_t)
	DCCG3_REG_FIELD_LIST(uint32_t)
	DCCG31_REG_FIELD_LIST(uint32_t)
};

struct dccg_registers {
	uint32_t DPPCLK_DTO_CTRL;
	uint32_t DPPCLK_DTO_PARAM[6];
	uint32_t REFCLK_CNTL;
	uint32_t DISPCLK_FREQ_CHANGE_CNTL;
	uint32_t OTG_PIXEL_RATE_CNTL[MAX_PIPES];
	uint32_t HDMICHARCLK_CLOCK_CNTL[6];
	uint32_t PHYASYMCLK_CLOCK_CNTL;
	uint32_t PHYBSYMCLK_CLOCK_CNTL;
	uint32_t PHYCSYMCLK_CLOCK_CNTL;
	uint32_t PHYDSYMCLK_CLOCK_CNTL;
	uint32_t PHYESYMCLK_CLOCK_CNTL;
	uint32_t DTBCLK_DTO_MODULO[MAX_PIPES];
	uint32_t DTBCLK_DTO_PHASE[MAX_PIPES];
	uint32_t DCCG_AUDIO_DTBCLK_DTO_MODULO;
	uint32_t DCCG_AUDIO_DTBCLK_DTO_PHASE;
	uint32_t DCCG_AUDIO_DTO_SOURCE;
	uint32_t DPSTREAMCLK_CNTL;
	uint32_t HDMISTREAMCLK_CNTL;
	uint32_t SYMCLK32_SE_CNTL;
	uint32_t SYMCLK32_LE_CNTL;
	uint32_t DENTIST_DISPCLK_CNTL;
<<<<<<< HEAD
=======
	uint32_t DSCCLK_DTO_CTRL;
	uint32_t DSCCLK0_DTO_PARAM;
	uint32_t DSCCLK1_DTO_PARAM;
	uint32_t DSCCLK2_DTO_PARAM;
	uint32_t DPSTREAMCLK_ROOT_GATE_DISABLE;
	uint32_t DPSTREAMCLK_GATE_DISABLE;
	uint32_t DCCG_GATE_DISABLE_CNTL3;
	uint32_t HDMISTREAMCLK0_DTO_PARAM;
	uint32_t DCCG_GATE_DISABLE_CNTL4;

>>>>>>> df0cc57e
};

struct dcn_dccg {
	struct dccg base;
	const struct dccg_registers *regs;
	const struct dccg_shift *dccg_shift;
	const struct dccg_mask *dccg_mask;
};

void dccg2_update_dpp_dto(struct dccg *dccg, int dpp_inst, int req_dppclk);

void dccg2_get_dccg_ref_freq(struct dccg *dccg,
		unsigned int xtalin_freq_inKhz,
		unsigned int *dccg_ref_freq_inKhz);

void dccg2_set_fifo_errdet_ovr_en(struct dccg *dccg,
		bool en);
void dccg2_otg_add_pixel(struct dccg *dccg,
		uint32_t otg_inst);
void dccg2_otg_drop_pixel(struct dccg *dccg,
		uint32_t otg_inst);


void dccg2_init(struct dccg *dccg);

struct dccg *dccg2_create(
	struct dc_context *ctx,
	const struct dccg_registers *regs,
	const struct dccg_shift *dccg_shift,
	const struct dccg_mask *dccg_mask);

void dcn_dccg_destroy(struct dccg **dccg);

#endif //__DCN20_DCCG_H__<|MERGE_RESOLUTION|>--- conflicted
+++ resolved
@@ -169,9 +169,6 @@
 	type DTBCLK_DTO_DIV[MAX_PIPES];\
 	type DCCG_AUDIO_DTO_SEL;\
 	type DCCG_AUDIO_DTO0_SOURCE_SEL;\
-<<<<<<< HEAD
-	type DENTIST_DISPCLK_CHG_MODE;
-=======
 	type DENTIST_DISPCLK_CHG_MODE;\
 	type DSCCLK0_DTO_PHASE;\
 	type DSCCLK0_DTO_MODULO;\
@@ -195,7 +192,6 @@
 	type HDMICHARCLK0_GATE_DISABLE;\
 	type HDMICHARCLK0_ROOT_GATE_DISABLE;
 
->>>>>>> df0cc57e
 
 struct dccg_shift {
 	DCCG_REG_FIELD_LIST(uint8_t)
@@ -231,8 +227,6 @@
 	uint32_t SYMCLK32_SE_CNTL;
 	uint32_t SYMCLK32_LE_CNTL;
 	uint32_t DENTIST_DISPCLK_CNTL;
-<<<<<<< HEAD
-=======
 	uint32_t DSCCLK_DTO_CTRL;
 	uint32_t DSCCLK0_DTO_PARAM;
 	uint32_t DSCCLK1_DTO_PARAM;
@@ -243,7 +237,6 @@
 	uint32_t HDMISTREAMCLK0_DTO_PARAM;
 	uint32_t DCCG_GATE_DISABLE_CNTL4;
 
->>>>>>> df0cc57e
 };
 
 struct dcn_dccg {
