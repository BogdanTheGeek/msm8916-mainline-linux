/*
 * Copyright 2011 (c) Oracle Corp.

 * Permission is hereby granted, free of charge, to any person obtaining a
 * copy of this software and associated documentation files (the "Software"),
 * to deal in the Software without restriction, including without limitation
 * the rights to use, copy, modify, merge, publish, distribute, sub license,
 * and/or sell copies of the Software, and to permit persons to whom the
 * Software is furnished to do so, subject to the following conditions:
 *
 * The above copyright notice and this permission notice (including the
 * next paragraph) shall be included in all copies or substantial portions
 * of the Software.
 *
 * THE SOFTWARE IS PROVIDED "AS IS", WITHOUT WARRANTY OF ANY KIND, EXPRESS OR
 * IMPLIED, INCLUDING BUT NOT LIMITED TO THE WARRANTIES OF MERCHANTABILITY,
 * FITNESS FOR A PARTICULAR PURPOSE AND NON-INFRINGEMENT. IN NO EVENT SHALL
 * THE AUTHORS OR COPYRIGHT HOLDERS BE LIABLE FOR ANY CLAIM, DAMAGES OR OTHER
 * LIABILITY, WHETHER IN AN ACTION OF CONTRACT, TORT OR OTHERWISE, ARISING
 * FROM, OUT OF OR IN CONNECTION WITH THE SOFTWARE OR THE USE OR OTHER
 * DEALINGS IN THE SOFTWARE.
 *
 * Author: Konrad Rzeszutek Wilk <konrad.wilk@oracle.com>
 */

/*
 * A simple DMA pool losely based on dmapool.c. It has certain advantages
 * over the DMA pools:
 * - Pool collects resently freed pages for reuse (and hooks up to
 *   the shrinker).
 * - Tracks currently in use pages
 * - Tracks whether the page is UC, WB or cached (and reverts to WB
 *   when freed).
 */

#if defined(CONFIG_SWIOTLB) || defined(CONFIG_INTEL_IOMMU)
#define pr_fmt(fmt) "[TTM] " fmt

#include <linux/dma-mapping.h>
#include <linux/list.h>
#include <linux/seq_file.h> /* for seq_printf */
#include <linux/slab.h>
#include <linux/spinlock.h>
#include <linux/highmem.h>
#include <linux/mm_types.h>
#include <linux/module.h>
#include <linux/mm.h>
#include <linux/atomic.h>
#include <linux/device.h>
#include <linux/kthread.h>
#include <drm/ttm/ttm_bo_driver.h>
#include <drm/ttm/ttm_page_alloc.h>
#if IS_ENABLED(CONFIG_AGP)
#include <asm/agp.h>
#endif
#ifdef CONFIG_X86
#include <asm/set_memory.h>
#endif

#define NUM_PAGES_TO_ALLOC		(PAGE_SIZE/sizeof(struct page *))
#define SMALL_ALLOCATION		4
#define FREE_ALL_PAGES			(~0U)
#define VADDR_FLAG_HUGE_POOL		1UL
<<<<<<< HEAD
=======
#define VADDR_FLAG_UPDATED_COUNT	2UL
>>>>>>> 661e50bc

enum pool_type {
	IS_UNDEFINED	= 0,
	IS_WC		= 1 << 1,
	IS_UC		= 1 << 2,
	IS_CACHED	= 1 << 3,
	IS_DMA32	= 1 << 4,
	IS_HUGE		= 1 << 5
};

/*
 * The pool structure. There are up to nine pools:
 *  - generic (not restricted to DMA32):
 *      - write combined, uncached, cached.
 *  - dma32 (up to 2^32 - so up 4GB):
 *      - write combined, uncached, cached.
 *  - huge (not restricted to DMA32):
 *      - write combined, uncached, cached.
 * for each 'struct device'. The 'cached' is for pages that are actively used.
 * The other ones can be shrunk by the shrinker API if neccessary.
 * @pools: The 'struct device->dma_pools' link.
 * @type: Type of the pool
 * @lock: Protects the free_list from concurrnet access. Must be
 * used with irqsave/irqrestore variants because pool allocator maybe called
 * from delayed work.
 * @free_list: Pool of pages that are free to be used. No order requirements.
 * @dev: The device that is associated with these pools.
 * @size: Size used during DMA allocation.
 * @npages_free: Count of available pages for re-use.
 * @npages_in_use: Count of pages that are in use.
 * @nfrees: Stats when pool is shrinking.
 * @nrefills: Stats when the pool is grown.
 * @gfp_flags: Flags to pass for alloc_page.
 * @name: Name of the pool.
 * @dev_name: Name derieved from dev - similar to how dev_info works.
 *   Used during shutdown as the dev_info during release is unavailable.
 */
struct dma_pool {
	struct list_head pools; /* The 'struct device->dma_pools link */
	enum pool_type type;
	spinlock_t lock;
	struct list_head free_list;
	struct device *dev;
	unsigned size;
	unsigned npages_free;
	unsigned npages_in_use;
	unsigned long nfrees; /* Stats when shrunk. */
	unsigned long nrefills; /* Stats when grown. */
	gfp_t gfp_flags;
	char name[13]; /* "cached dma32" */
	char dev_name[64]; /* Constructed from dev */
};

/*
 * The accounting page keeping track of the allocated page along with
 * the DMA address.
 * @page_list: The link to the 'page_list' in 'struct dma_pool'.
 * @vaddr: The virtual address of the page and a flag if the page belongs to a
 * huge pool
 * @dma: The bus address of the page. If the page is not allocated
 *   via the DMA API, it will be -1.
 */
struct dma_page {
	struct list_head page_list;
	unsigned long vaddr;
	struct page *p;
	dma_addr_t dma;
};

/*
 * Limits for the pool. They are handled without locks because only place where
 * they may change is in sysfs store. They won't have immediate effect anyway
 * so forcing serialization to access them is pointless.
 */

struct ttm_pool_opts {
	unsigned	alloc_size;
	unsigned	max_size;
	unsigned	small;
};

/*
 * Contains the list of all of the 'struct device' and their corresponding
 * DMA pools. Guarded by _mutex->lock.
 * @pools: The link to 'struct ttm_pool_manager->pools'
 * @dev: The 'struct device' associated with the 'pool'
 * @pool: The 'struct dma_pool' associated with the 'dev'
 */
struct device_pools {
	struct list_head pools;
	struct device *dev;
	struct dma_pool *pool;
};

/*
 * struct ttm_pool_manager - Holds memory pools for fast allocation
 *
 * @lock: Lock used when adding/removing from pools
 * @pools: List of 'struct device' and 'struct dma_pool' tuples.
 * @options: Limits for the pool.
 * @npools: Total amount of pools in existence.
 * @shrinker: The structure used by [un|]register_shrinker
 */
struct ttm_pool_manager {
	struct mutex		lock;
	struct list_head	pools;
	struct ttm_pool_opts	options;
	unsigned		npools;
	struct shrinker		mm_shrink;
	struct kobject		kobj;
};

static struct ttm_pool_manager *_manager;

static struct attribute ttm_page_pool_max = {
	.name = "pool_max_size",
	.mode = S_IRUGO | S_IWUSR
};
static struct attribute ttm_page_pool_small = {
	.name = "pool_small_allocation",
	.mode = S_IRUGO | S_IWUSR
};
static struct attribute ttm_page_pool_alloc_size = {
	.name = "pool_allocation_size",
	.mode = S_IRUGO | S_IWUSR
};

static struct attribute *ttm_pool_attrs[] = {
	&ttm_page_pool_max,
	&ttm_page_pool_small,
	&ttm_page_pool_alloc_size,
	NULL
};

static void ttm_pool_kobj_release(struct kobject *kobj)
{
	struct ttm_pool_manager *m =
		container_of(kobj, struct ttm_pool_manager, kobj);
	kfree(m);
}

static ssize_t ttm_pool_store(struct kobject *kobj, struct attribute *attr,
			      const char *buffer, size_t size)
{
	struct ttm_pool_manager *m =
		container_of(kobj, struct ttm_pool_manager, kobj);
	int chars;
	unsigned val;
	chars = sscanf(buffer, "%u", &val);
	if (chars == 0)
		return size;

	/* Convert kb to number of pages */
	val = val / (PAGE_SIZE >> 10);

	if (attr == &ttm_page_pool_max)
		m->options.max_size = val;
	else if (attr == &ttm_page_pool_small)
		m->options.small = val;
	else if (attr == &ttm_page_pool_alloc_size) {
		if (val > NUM_PAGES_TO_ALLOC*8) {
			pr_err("Setting allocation size to %lu is not allowed. Recommended size is %lu\n",
			       NUM_PAGES_TO_ALLOC*(PAGE_SIZE >> 7),
			       NUM_PAGES_TO_ALLOC*(PAGE_SIZE >> 10));
			return size;
		} else if (val > NUM_PAGES_TO_ALLOC) {
			pr_warn("Setting allocation size to larger than %lu is not recommended\n",
				NUM_PAGES_TO_ALLOC*(PAGE_SIZE >> 10));
		}
		m->options.alloc_size = val;
	}

	return size;
}

static ssize_t ttm_pool_show(struct kobject *kobj, struct attribute *attr,
			     char *buffer)
{
	struct ttm_pool_manager *m =
		container_of(kobj, struct ttm_pool_manager, kobj);
	unsigned val = 0;

	if (attr == &ttm_page_pool_max)
		val = m->options.max_size;
	else if (attr == &ttm_page_pool_small)
		val = m->options.small;
	else if (attr == &ttm_page_pool_alloc_size)
		val = m->options.alloc_size;

	val = val * (PAGE_SIZE >> 10);

	return snprintf(buffer, PAGE_SIZE, "%u\n", val);
}

static const struct sysfs_ops ttm_pool_sysfs_ops = {
	.show = &ttm_pool_show,
	.store = &ttm_pool_store,
};

static struct kobj_type ttm_pool_kobj_type = {
	.release = &ttm_pool_kobj_release,
	.sysfs_ops = &ttm_pool_sysfs_ops,
	.default_attrs = ttm_pool_attrs,
};

#ifndef CONFIG_X86
static int set_pages_array_wb(struct page **pages, int addrinarray)
{
#if IS_ENABLED(CONFIG_AGP)
	int i;

	for (i = 0; i < addrinarray; i++)
		unmap_page_from_agp(pages[i]);
#endif
	return 0;
}

static int set_pages_array_wc(struct page **pages, int addrinarray)
{
#if IS_ENABLED(CONFIG_AGP)
	int i;

	for (i = 0; i < addrinarray; i++)
		map_page_into_agp(pages[i]);
#endif
	return 0;
}

static int set_pages_array_uc(struct page **pages, int addrinarray)
{
#if IS_ENABLED(CONFIG_AGP)
	int i;

	for (i = 0; i < addrinarray; i++)
		map_page_into_agp(pages[i]);
#endif
	return 0;
}
#endif /* for !CONFIG_X86 */

static int ttm_set_pages_caching(struct dma_pool *pool,
				 struct page **pages, unsigned cpages)
{
	int r = 0;
	/* Set page caching */
	if (pool->type & IS_UC) {
		r = set_pages_array_uc(pages, cpages);
		if (r)
			pr_err("%s: Failed to set %d pages to uc!\n",
			       pool->dev_name, cpages);
	}
	if (pool->type & IS_WC) {
		r = set_pages_array_wc(pages, cpages);
		if (r)
			pr_err("%s: Failed to set %d pages to wc!\n",
			       pool->dev_name, cpages);
	}
	return r;
}

static void __ttm_dma_free_page(struct dma_pool *pool, struct dma_page *d_page)
{
	dma_addr_t dma = d_page->dma;
	d_page->vaddr &= ~VADDR_FLAG_HUGE_POOL;
	dma_free_coherent(pool->dev, pool->size, (void *)d_page->vaddr, dma);

	kfree(d_page);
	d_page = NULL;
}
static struct dma_page *__ttm_dma_alloc_page(struct dma_pool *pool)
{
	struct dma_page *d_page;
<<<<<<< HEAD
=======
	unsigned long attrs = 0;
>>>>>>> 661e50bc
	void *vaddr;

	d_page = kmalloc(sizeof(struct dma_page), GFP_KERNEL);
	if (!d_page)
		return NULL;

<<<<<<< HEAD
	vaddr = dma_alloc_coherent(pool->dev, pool->size, &d_page->dma,
				   pool->gfp_flags);
=======
	if (pool->type & IS_HUGE)
		attrs = DMA_ATTR_NO_WARN;

	vaddr = dma_alloc_attrs(pool->dev, pool->size, &d_page->dma,
				pool->gfp_flags, attrs);
>>>>>>> 661e50bc
	if (vaddr) {
		if (is_vmalloc_addr(vaddr))
			d_page->p = vmalloc_to_page(vaddr);
		else
			d_page->p = virt_to_page(vaddr);
		d_page->vaddr = (unsigned long)vaddr;
		if (pool->type & IS_HUGE)
			d_page->vaddr |= VADDR_FLAG_HUGE_POOL;
	} else {
		kfree(d_page);
		d_page = NULL;
	}
	return d_page;
}
static enum pool_type ttm_to_type(int flags, enum ttm_caching_state cstate)
{
	enum pool_type type = IS_UNDEFINED;

	if (flags & TTM_PAGE_FLAG_DMA32)
		type |= IS_DMA32;
	if (cstate == tt_cached)
		type |= IS_CACHED;
	else if (cstate == tt_uncached)
		type |= IS_UC;
	else
		type |= IS_WC;

	return type;
}

static void ttm_pool_update_free_locked(struct dma_pool *pool,
					unsigned freed_pages)
{
	pool->npages_free -= freed_pages;
	pool->nfrees += freed_pages;

}

/* set memory back to wb and free the pages. */
static void ttm_dma_page_put(struct dma_pool *pool, struct dma_page *d_page)
{
	struct page *page = d_page->p;
	unsigned i, num_pages;
	int ret;

	/* Don't set WB on WB page pool. */
	if (!(pool->type & IS_CACHED)) {
		num_pages = pool->size / PAGE_SIZE;
		for (i = 0; i < num_pages; ++i, ++page) {
			ret = set_pages_array_wb(&page, 1);
			if (ret) {
				pr_err("%s: Failed to set %d pages to wb!\n",
				       pool->dev_name, 1);
			}
		}
	}

	list_del(&d_page->page_list);
	__ttm_dma_free_page(pool, d_page);
}

static void ttm_dma_pages_put(struct dma_pool *pool, struct list_head *d_pages,
			      struct page *pages[], unsigned npages)
{
	struct dma_page *d_page, *tmp;

	if (pool->type & IS_HUGE) {
		list_for_each_entry_safe(d_page, tmp, d_pages, page_list)
			ttm_dma_page_put(pool, d_page);

		return;
	}

	/* Don't set WB on WB page pool. */
	if (npages && !(pool->type & IS_CACHED) &&
	    set_pages_array_wb(pages, npages))
		pr_err("%s: Failed to set %d pages to wb!\n",
		       pool->dev_name, npages);

	list_for_each_entry_safe(d_page, tmp, d_pages, page_list) {
		list_del(&d_page->page_list);
		__ttm_dma_free_page(pool, d_page);
	}
}

/*
 * Free pages from pool.
 *
 * To prevent hogging the ttm_swap process we only free NUM_PAGES_TO_ALLOC
 * number of pages in one go.
 *
 * @pool: to free the pages from
 * @nr_free: If set to true will free all pages in pool
 * @use_static: Safe to use static buffer
 **/
static unsigned ttm_dma_page_pool_free(struct dma_pool *pool, unsigned nr_free,
				       bool use_static)
{
	static struct page *static_buf[NUM_PAGES_TO_ALLOC];
	unsigned long irq_flags;
	struct dma_page *dma_p, *tmp;
	struct page **pages_to_free;
	struct list_head d_pages;
	unsigned freed_pages = 0,
		 npages_to_free = nr_free;

	if (NUM_PAGES_TO_ALLOC < nr_free)
		npages_to_free = NUM_PAGES_TO_ALLOC;
#if 0
	if (nr_free > 1) {
		pr_debug("%s: (%s:%d) Attempting to free %d (%d) pages\n",
			 pool->dev_name, pool->name, current->pid,
			 npages_to_free, nr_free);
	}
#endif
	if (use_static)
		pages_to_free = static_buf;
	else
		pages_to_free = kmalloc(npages_to_free * sizeof(struct page *),
					GFP_KERNEL);

	if (!pages_to_free) {
		pr_debug("%s: Failed to allocate memory for pool free operation\n",
		       pool->dev_name);
		return 0;
	}
	INIT_LIST_HEAD(&d_pages);
restart:
	spin_lock_irqsave(&pool->lock, irq_flags);

	/* We picking the oldest ones off the list */
	list_for_each_entry_safe_reverse(dma_p, tmp, &pool->free_list,
					 page_list) {
		if (freed_pages >= npages_to_free)
			break;

		/* Move the dma_page from one list to another. */
		list_move(&dma_p->page_list, &d_pages);

		pages_to_free[freed_pages++] = dma_p->p;
		/* We can only remove NUM_PAGES_TO_ALLOC at a time. */
		if (freed_pages >= NUM_PAGES_TO_ALLOC) {

			ttm_pool_update_free_locked(pool, freed_pages);
			/**
			 * Because changing page caching is costly
			 * we unlock the pool to prevent stalling.
			 */
			spin_unlock_irqrestore(&pool->lock, irq_flags);

			ttm_dma_pages_put(pool, &d_pages, pages_to_free,
					  freed_pages);

			INIT_LIST_HEAD(&d_pages);

			if (likely(nr_free != FREE_ALL_PAGES))
				nr_free -= freed_pages;

			if (NUM_PAGES_TO_ALLOC >= nr_free)
				npages_to_free = nr_free;
			else
				npages_to_free = NUM_PAGES_TO_ALLOC;

			freed_pages = 0;

			/* free all so restart the processing */
			if (nr_free)
				goto restart;

			/* Not allowed to fall through or break because
			 * following context is inside spinlock while we are
			 * outside here.
			 */
			goto out;

		}
	}

	/* remove range of pages from the pool */
	if (freed_pages) {
		ttm_pool_update_free_locked(pool, freed_pages);
		nr_free -= freed_pages;
	}

	spin_unlock_irqrestore(&pool->lock, irq_flags);

	if (freed_pages)
		ttm_dma_pages_put(pool, &d_pages, pages_to_free, freed_pages);
out:
	if (pages_to_free != static_buf)
		kfree(pages_to_free);
	return nr_free;
}

static void ttm_dma_free_pool(struct device *dev, enum pool_type type)
{
	struct device_pools *p;
	struct dma_pool *pool;

	if (!dev)
		return;

	mutex_lock(&_manager->lock);
	list_for_each_entry_reverse(p, &_manager->pools, pools) {
		if (p->dev != dev)
			continue;
		pool = p->pool;
		if (pool->type != type)
			continue;

		list_del(&p->pools);
		kfree(p);
		_manager->npools--;
		break;
	}
	list_for_each_entry_reverse(pool, &dev->dma_pools, pools) {
		if (pool->type != type)
			continue;
		/* Takes a spinlock.. */
		/* OK to use static buffer since global mutex is held. */
		ttm_dma_page_pool_free(pool, FREE_ALL_PAGES, true);
		WARN_ON(((pool->npages_in_use + pool->npages_free) != 0));
		/* This code path is called after _all_ references to the
		 * struct device has been dropped - so nobody should be
		 * touching it. In case somebody is trying to _add_ we are
		 * guarded by the mutex. */
		list_del(&pool->pools);
		kfree(pool);
		break;
	}
	mutex_unlock(&_manager->lock);
}

/*
 * On free-ing of the 'struct device' this deconstructor is run.
 * Albeit the pool might have already been freed earlier.
 */
static void ttm_dma_pool_release(struct device *dev, void *res)
{
	struct dma_pool *pool = *(struct dma_pool **)res;

	if (pool)
		ttm_dma_free_pool(dev, pool->type);
}

static int ttm_dma_pool_match(struct device *dev, void *res, void *match_data)
{
	return *(struct dma_pool **)res == match_data;
}

static struct dma_pool *ttm_dma_pool_init(struct device *dev, gfp_t flags,
					  enum pool_type type)
{
	const char *n[] = {"wc", "uc", "cached", " dma32", "huge"};
	enum pool_type t[] = {IS_WC, IS_UC, IS_CACHED, IS_DMA32, IS_HUGE};
	struct device_pools *sec_pool = NULL;
	struct dma_pool *pool = NULL, **ptr;
	unsigned i;
	int ret = -ENODEV;
	char *p;

	if (!dev)
		return NULL;

	ptr = devres_alloc(ttm_dma_pool_release, sizeof(*ptr), GFP_KERNEL);
	if (!ptr)
		return NULL;

	ret = -ENOMEM;

	pool = kmalloc_node(sizeof(struct dma_pool), GFP_KERNEL,
			    dev_to_node(dev));
	if (!pool)
		goto err_mem;

	sec_pool = kmalloc_node(sizeof(struct device_pools), GFP_KERNEL,
				dev_to_node(dev));
	if (!sec_pool)
		goto err_mem;

	INIT_LIST_HEAD(&sec_pool->pools);
	sec_pool->dev = dev;
	sec_pool->pool =  pool;

	INIT_LIST_HEAD(&pool->free_list);
	INIT_LIST_HEAD(&pool->pools);
	spin_lock_init(&pool->lock);
	pool->dev = dev;
	pool->npages_free = pool->npages_in_use = 0;
	pool->nfrees = 0;
	pool->gfp_flags = flags;
	if (type & IS_HUGE)
#ifdef CONFIG_TRANSPARENT_HUGEPAGE
		pool->size = HPAGE_PMD_SIZE;
#else
		BUG();
#endif
	else
		pool->size = PAGE_SIZE;
	pool->type = type;
	pool->nrefills = 0;
	p = pool->name;
	for (i = 0; i < ARRAY_SIZE(t); i++) {
		if (type & t[i]) {
			p += snprintf(p, sizeof(pool->name) - (p - pool->name),
				      "%s", n[i]);
		}
	}
	*p = 0;
	/* We copy the name for pr_ calls b/c when dma_pool_destroy is called
	 * - the kobj->name has already been deallocated.*/
	snprintf(pool->dev_name, sizeof(pool->dev_name), "%s %s",
		 dev_driver_string(dev), dev_name(dev));
	mutex_lock(&_manager->lock);
	/* You can get the dma_pool from either the global: */
	list_add(&sec_pool->pools, &_manager->pools);
	_manager->npools++;
	/* or from 'struct device': */
	list_add(&pool->pools, &dev->dma_pools);
	mutex_unlock(&_manager->lock);

	*ptr = pool;
	devres_add(dev, ptr);

	return pool;
err_mem:
	devres_free(ptr);
	kfree(sec_pool);
	kfree(pool);
	return ERR_PTR(ret);
}

static struct dma_pool *ttm_dma_find_pool(struct device *dev,
					  enum pool_type type)
{
	struct dma_pool *pool, *tmp, *found = NULL;

	if (type == IS_UNDEFINED)
		return found;

	/* NB: We iterate on the 'struct dev' which has no spinlock, but
	 * it does have a kref which we have taken. The kref is taken during
	 * graphic driver loading - in the drm_pci_init it calls either
	 * pci_dev_get or pci_register_driver which both end up taking a kref
	 * on 'struct device'.
	 *
	 * On teardown, the graphic drivers end up quiescing the TTM (put_pages)
	 * and calls the dev_res deconstructors: ttm_dma_pool_release. The nice
	 * thing is at that point of time there are no pages associated with the
	 * driver so this function will not be called.
	 */
	list_for_each_entry_safe(pool, tmp, &dev->dma_pools, pools) {
		if (pool->type != type)
			continue;
		found = pool;
		break;
	}
	return found;
}

/*
 * Free pages the pages that failed to change the caching state. If there
 * are pages that have changed their caching state already put them to the
 * pool.
 */
static void ttm_dma_handle_caching_state_failure(struct dma_pool *pool,
						 struct list_head *d_pages,
						 struct page **failed_pages,
						 unsigned cpages)
{
	struct dma_page *d_page, *tmp;
	struct page *p;
	unsigned i = 0;

	p = failed_pages[0];
	if (!p)
		return;
	/* Find the failed page. */
	list_for_each_entry_safe(d_page, tmp, d_pages, page_list) {
		if (d_page->p != p)
			continue;
		/* .. and then progress over the full list. */
		list_del(&d_page->page_list);
		__ttm_dma_free_page(pool, d_page);
		if (++i < cpages)
			p = failed_pages[i];
		else
			break;
	}

}

/*
 * Allocate 'count' pages, and put 'need' number of them on the
 * 'pages' and as well on the 'dma_address' starting at 'dma_offset' offset.
 * The full list of pages should also be on 'd_pages'.
 * We return zero for success, and negative numbers as errors.
 */
static int ttm_dma_pool_alloc_new_pages(struct dma_pool *pool,
					struct list_head *d_pages,
					unsigned count)
{
	struct page **caching_array;
	struct dma_page *dma_p;
	struct page *p;
	int r = 0;
	unsigned i, j, npages, cpages;
	unsigned max_cpages = min(count,
			(unsigned)(PAGE_SIZE/sizeof(struct page *)));

	/* allocate array for page caching change */
	caching_array = kmalloc(max_cpages*sizeof(struct page *), GFP_KERNEL);

	if (!caching_array) {
		pr_debug("%s: Unable to allocate table for new pages\n",
		       pool->dev_name);
		return -ENOMEM;
	}

	if (count > 1) {
		pr_debug("%s: (%s:%d) Getting %d pages\n",
			 pool->dev_name, pool->name, current->pid, count);
	}

	for (i = 0, cpages = 0; i < count; ++i) {
		dma_p = __ttm_dma_alloc_page(pool);
		if (!dma_p) {
			pr_debug("%s: Unable to get page %u\n",
				 pool->dev_name, i);

			/* store already allocated pages in the pool after
			 * setting the caching state */
			if (cpages) {
				r = ttm_set_pages_caching(pool, caching_array,
							  cpages);
				if (r)
					ttm_dma_handle_caching_state_failure(
						pool, d_pages, caching_array,
						cpages);
			}
			r = -ENOMEM;
			goto out;
		}
		p = dma_p->p;
		list_add(&dma_p->page_list, d_pages);

#ifdef CONFIG_HIGHMEM
		/* gfp flags of highmem page should never be dma32 so we
		 * we should be fine in such case
		 */
		if (PageHighMem(p))
			continue;
#endif

		npages = pool->size / PAGE_SIZE;
		for (j = 0; j < npages; ++j) {
			caching_array[cpages++] = p + j;
			if (cpages == max_cpages) {
				/* Note: Cannot hold the spinlock */
				r = ttm_set_pages_caching(pool, caching_array,
							  cpages);
				if (r) {
					ttm_dma_handle_caching_state_failure(
					     pool, d_pages, caching_array,
					     cpages);
					goto out;
				}
				cpages = 0;
			}
		}
	}

	if (cpages) {
		r = ttm_set_pages_caching(pool, caching_array, cpages);
		if (r)
			ttm_dma_handle_caching_state_failure(pool, d_pages,
					caching_array, cpages);
	}
out:
	kfree(caching_array);
	return r;
}

/*
 * @return count of pages still required to fulfill the request.
 */
static int ttm_dma_page_pool_fill_locked(struct dma_pool *pool,
					 unsigned long *irq_flags)
{
	unsigned count = _manager->options.small;
	int r = pool->npages_free;

	if (count > pool->npages_free) {
		struct list_head d_pages;

		INIT_LIST_HEAD(&d_pages);

		spin_unlock_irqrestore(&pool->lock, *irq_flags);

		/* Returns how many more are neccessary to fulfill the
		 * request. */
		r = ttm_dma_pool_alloc_new_pages(pool, &d_pages, count);

		spin_lock_irqsave(&pool->lock, *irq_flags);
		if (!r) {
			/* Add the fresh to the end.. */
			list_splice(&d_pages, &pool->free_list);
			++pool->nrefills;
			pool->npages_free += count;
			r = count;
		} else {
			struct dma_page *d_page;
			unsigned cpages = 0;

			pr_debug("%s: Failed to fill %s pool (r:%d)!\n",
				 pool->dev_name, pool->name, r);

			list_for_each_entry(d_page, &d_pages, page_list) {
				cpages++;
			}
			list_splice_tail(&d_pages, &pool->free_list);
			pool->npages_free += cpages;
			r = cpages;
		}
	}
	return r;
}

/*
 * The populate list is actually a stack (not that is matters as TTM
 * allocates one page at a time.
 * return dma_page pointer if success, otherwise NULL.
 */
static struct dma_page *ttm_dma_pool_get_pages(struct dma_pool *pool,
				  struct ttm_dma_tt *ttm_dma,
				  unsigned index)
{
	struct dma_page *d_page = NULL;
	struct ttm_tt *ttm = &ttm_dma->ttm;
	unsigned long irq_flags;
	int count;

	spin_lock_irqsave(&pool->lock, irq_flags);
	count = ttm_dma_page_pool_fill_locked(pool, &irq_flags);
	if (count) {
		d_page = list_first_entry(&pool->free_list, struct dma_page, page_list);
		ttm->pages[index] = d_page->p;
		ttm_dma->dma_address[index] = d_page->dma;
		list_move_tail(&d_page->page_list, &ttm_dma->pages_list);
		pool->npages_in_use += 1;
		pool->npages_free -= 1;
	}
	spin_unlock_irqrestore(&pool->lock, irq_flags);
	return d_page;
}

static gfp_t ttm_dma_pool_gfp_flags(struct ttm_dma_tt *ttm_dma, bool huge)
{
	struct ttm_tt *ttm = &ttm_dma->ttm;
	gfp_t gfp_flags;

	if (ttm->page_flags & TTM_PAGE_FLAG_DMA32)
		gfp_flags = GFP_USER | GFP_DMA32;
	else
		gfp_flags = GFP_HIGHUSER;
	if (ttm->page_flags & TTM_PAGE_FLAG_ZERO_ALLOC)
		gfp_flags |= __GFP_ZERO;

	if (huge) {
		gfp_flags |= GFP_TRANSHUGE;
		gfp_flags &= ~__GFP_MOVABLE;
		gfp_flags &= ~__GFP_COMP;
	}

	return gfp_flags;
}

static gfp_t ttm_dma_pool_gfp_flags(struct ttm_dma_tt *ttm_dma, bool huge)
{
	struct ttm_tt *ttm = &ttm_dma->ttm;
	gfp_t gfp_flags;

	if (ttm->page_flags & TTM_PAGE_FLAG_DMA32)
		gfp_flags = GFP_USER | GFP_DMA32;
	else
		gfp_flags = GFP_HIGHUSER;
	if (ttm->page_flags & TTM_PAGE_FLAG_ZERO_ALLOC)
		gfp_flags |= __GFP_ZERO;

	if (huge) {
		gfp_flags |= GFP_TRANSHUGE;
		gfp_flags &= ~__GFP_MOVABLE;
		gfp_flags &= ~__GFP_COMP;
	}

	return gfp_flags;
}

/*
 * On success pages list will hold count number of correctly
 * cached pages. On failure will hold the negative return value (-ENOMEM, etc).
 */
int ttm_dma_populate(struct ttm_dma_tt *ttm_dma, struct device *dev,
			struct ttm_operation_ctx *ctx)
{
	struct ttm_tt *ttm = &ttm_dma->ttm;
	struct ttm_mem_global *mem_glob = ttm->glob->mem_glob;
	unsigned long num_pages = ttm->num_pages;
	struct dma_pool *pool;
	struct dma_page *d_page;
	enum pool_type type;
	unsigned i;
	int ret;

	if (ttm->state != tt_unpopulated)
		return 0;

	INIT_LIST_HEAD(&ttm_dma->pages_list);
	i = 0;

	type = ttm_to_type(ttm->page_flags, ttm->caching_state);

#ifdef CONFIG_TRANSPARENT_HUGEPAGE
	if (ttm->page_flags & TTM_PAGE_FLAG_DMA32)
		goto skip_huge;

	pool = ttm_dma_find_pool(dev, type | IS_HUGE);
	if (!pool) {
		gfp_t gfp_flags = ttm_dma_pool_gfp_flags(ttm_dma, true);

		pool = ttm_dma_pool_init(dev, gfp_flags, type | IS_HUGE);
		if (IS_ERR_OR_NULL(pool))
			goto skip_huge;
	}

	while (num_pages >= HPAGE_PMD_NR) {
		unsigned j;

<<<<<<< HEAD
		ret = ttm_dma_pool_get_pages(pool, ttm_dma, i);
		if (ret != 0)
			break;

		ret = ttm_mem_global_alloc_page(mem_glob, ttm->pages[i],
						pool->size);
=======
		d_page = ttm_dma_pool_get_pages(pool, ttm_dma, i);
		if (!d_page)
			break;

		ret = ttm_mem_global_alloc_page(mem_glob, ttm->pages[i],
						pool->size, ctx);
>>>>>>> 661e50bc
		if (unlikely(ret != 0)) {
			ttm_dma_unpopulate(ttm_dma, dev);
			return -ENOMEM;
		}

<<<<<<< HEAD
=======
		d_page->vaddr |= VADDR_FLAG_UPDATED_COUNT;
>>>>>>> 661e50bc
		for (j = i + 1; j < (i + HPAGE_PMD_NR); ++j) {
			ttm->pages[j] = ttm->pages[j - 1] + 1;
			ttm_dma->dma_address[j] = ttm_dma->dma_address[j - 1] +
				PAGE_SIZE;
		}

		i += HPAGE_PMD_NR;
		num_pages -= HPAGE_PMD_NR;
	}

skip_huge:
#endif

	pool = ttm_dma_find_pool(dev, type);
	if (!pool) {
		gfp_t gfp_flags = ttm_dma_pool_gfp_flags(ttm_dma, false);

		pool = ttm_dma_pool_init(dev, gfp_flags, type);
		if (IS_ERR_OR_NULL(pool))
			return -ENOMEM;
	}

	while (num_pages) {
<<<<<<< HEAD
		ret = ttm_dma_pool_get_pages(pool, ttm_dma, i);
		if (ret != 0) {
=======
		d_page = ttm_dma_pool_get_pages(pool, ttm_dma, i);
		if (!d_page) {
>>>>>>> 661e50bc
			ttm_dma_unpopulate(ttm_dma, dev);
			return -ENOMEM;
		}

		ret = ttm_mem_global_alloc_page(mem_glob, ttm->pages[i],
<<<<<<< HEAD
						pool->size);
=======
						pool->size, ctx);
>>>>>>> 661e50bc
		if (unlikely(ret != 0)) {
			ttm_dma_unpopulate(ttm_dma, dev);
			return -ENOMEM;
		}

<<<<<<< HEAD
=======
		d_page->vaddr |= VADDR_FLAG_UPDATED_COUNT;
>>>>>>> 661e50bc
		++i;
		--num_pages;
	}

	if (unlikely(ttm->page_flags & TTM_PAGE_FLAG_SWAPPED)) {
		ret = ttm_tt_swapin(ttm);
		if (unlikely(ret != 0)) {
			ttm_dma_unpopulate(ttm_dma, dev);
			return ret;
		}
	}

	ttm->state = tt_unbound;
	return 0;
}
EXPORT_SYMBOL_GPL(ttm_dma_populate);

/* Put all pages in pages list to correct pool to wait for reuse */
void ttm_dma_unpopulate(struct ttm_dma_tt *ttm_dma, struct device *dev)
{
	struct ttm_tt *ttm = &ttm_dma->ttm;
	struct dma_pool *pool;
	struct dma_page *d_page, *next;
	enum pool_type type;
	bool is_cached = false;
	unsigned count, i, npages = 0;
	unsigned long irq_flags;

	type = ttm_to_type(ttm->page_flags, ttm->caching_state);

#ifdef CONFIG_TRANSPARENT_HUGEPAGE
	pool = ttm_dma_find_pool(dev, type | IS_HUGE);
	if (pool) {
		count = 0;
		list_for_each_entry_safe(d_page, next, &ttm_dma->pages_list,
					 page_list) {
			if (!(d_page->vaddr & VADDR_FLAG_HUGE_POOL))
				continue;

			count++;
<<<<<<< HEAD
			ttm_mem_global_free_page(ttm->glob->mem_glob,
						 d_page->p, pool->size);
=======
			if (d_page->vaddr & VADDR_FLAG_UPDATED_COUNT) {
				ttm_mem_global_free_page(ttm->glob->mem_glob,
							 d_page->p, pool->size);
				d_page->vaddr &= ~VADDR_FLAG_UPDATED_COUNT;
			}
>>>>>>> 661e50bc
			ttm_dma_page_put(pool, d_page);
		}

		spin_lock_irqsave(&pool->lock, irq_flags);
		pool->npages_in_use -= count;
		pool->nfrees += count;
		spin_unlock_irqrestore(&pool->lock, irq_flags);
	}
#endif

	pool = ttm_dma_find_pool(dev, type);
	if (!pool)
		return;

	is_cached = (ttm_dma_find_pool(pool->dev,
		     ttm_to_type(ttm->page_flags, tt_cached)) == pool);

	/* make sure pages array match list and count number of pages */
	count = 0;
<<<<<<< HEAD
	list_for_each_entry(d_page, &ttm_dma->pages_list, page_list) {
=======
	list_for_each_entry_safe(d_page, next, &ttm_dma->pages_list,
				 page_list) {
>>>>>>> 661e50bc
		ttm->pages[count] = d_page->p;
		count++;

		if (d_page->vaddr & VADDR_FLAG_UPDATED_COUNT) {
			ttm_mem_global_free_page(ttm->glob->mem_glob,
						 d_page->p, pool->size);
			d_page->vaddr &= ~VADDR_FLAG_UPDATED_COUNT;
		}

		if (is_cached)
			ttm_dma_page_put(pool, d_page);
	}

	spin_lock_irqsave(&pool->lock, irq_flags);
	pool->npages_in_use -= count;
	if (is_cached) {
		pool->nfrees += count;
	} else {
		pool->npages_free += count;
		list_splice(&ttm_dma->pages_list, &pool->free_list);
		/*
		 * Wait to have at at least NUM_PAGES_TO_ALLOC number of pages
		 * to free in order to minimize calls to set_memory_wb().
		 */
		if (pool->npages_free >= (_manager->options.max_size +
					  NUM_PAGES_TO_ALLOC))
			npages = pool->npages_free - _manager->options.max_size;
	}
	spin_unlock_irqrestore(&pool->lock, irq_flags);

<<<<<<< HEAD
	if (is_cached) {
		list_for_each_entry_safe(d_page, next, &ttm_dma->pages_list, page_list) {
			ttm_mem_global_free_page(ttm->glob->mem_glob,
						 d_page->p, pool->size);
			ttm_dma_page_put(pool, d_page);
		}
	} else {
		for (i = 0; i < count; i++) {
			ttm_mem_global_free_page(ttm->glob->mem_glob,
						 ttm->pages[i], pool->size);
		}
	}

=======
>>>>>>> 661e50bc
	INIT_LIST_HEAD(&ttm_dma->pages_list);
	for (i = 0; i < ttm->num_pages; i++) {
		ttm->pages[i] = NULL;
		ttm_dma->dma_address[i] = 0;
	}

	/* shrink pool if necessary (only on !is_cached pools)*/
	if (npages)
		ttm_dma_page_pool_free(pool, npages, false);
	ttm->state = tt_unpopulated;
}
EXPORT_SYMBOL_GPL(ttm_dma_unpopulate);

/**
 * Callback for mm to request pool to reduce number of page held.
 *
 * XXX: (dchinner) Deadlock warning!
 *
 * I'm getting sadder as I hear more pathetical whimpers about needing per-pool
 * shrinkers
 */
static unsigned long
ttm_dma_pool_shrink_scan(struct shrinker *shrink, struct shrink_control *sc)
{
	static unsigned start_pool;
	unsigned idx = 0;
	unsigned pool_offset;
	unsigned shrink_pages = sc->nr_to_scan;
	struct device_pools *p;
	unsigned long freed = 0;

	if (list_empty(&_manager->pools))
		return SHRINK_STOP;

	if (!mutex_trylock(&_manager->lock))
		return SHRINK_STOP;
	if (!_manager->npools)
		goto out;
	pool_offset = ++start_pool % _manager->npools;
	list_for_each_entry(p, &_manager->pools, pools) {
		unsigned nr_free;

		if (!p->dev)
			continue;
		if (shrink_pages == 0)
			break;
		/* Do it in round-robin fashion. */
		if (++idx < pool_offset)
			continue;
		nr_free = shrink_pages;
		/* OK to use static buffer since global mutex is held. */
		shrink_pages = ttm_dma_page_pool_free(p->pool, nr_free, true);
		freed += nr_free - shrink_pages;

		pr_debug("%s: (%s:%d) Asked to shrink %d, have %d more to go\n",
			 p->pool->dev_name, p->pool->name, current->pid,
			 nr_free, shrink_pages);
	}
out:
	mutex_unlock(&_manager->lock);
	return freed;
}

static unsigned long
ttm_dma_pool_shrink_count(struct shrinker *shrink, struct shrink_control *sc)
{
	struct device_pools *p;
	unsigned long count = 0;

	if (!mutex_trylock(&_manager->lock))
		return 0;
	list_for_each_entry(p, &_manager->pools, pools)
		count += p->pool->npages_free;
	mutex_unlock(&_manager->lock);
	return count;
}

static int ttm_dma_pool_mm_shrink_init(struct ttm_pool_manager *manager)
{
	manager->mm_shrink.count_objects = ttm_dma_pool_shrink_count;
	manager->mm_shrink.scan_objects = &ttm_dma_pool_shrink_scan;
	manager->mm_shrink.seeks = 1;
	return register_shrinker(&manager->mm_shrink);
}

static void ttm_dma_pool_mm_shrink_fini(struct ttm_pool_manager *manager)
{
	unregister_shrinker(&manager->mm_shrink);
}

int ttm_dma_page_alloc_init(struct ttm_mem_global *glob, unsigned max_pages)
{
	int ret;

	WARN_ON(_manager);

	pr_info("Initializing DMA pool allocator\n");

	_manager = kzalloc(sizeof(*_manager), GFP_KERNEL);
	if (!_manager)
		return -ENOMEM;

	mutex_init(&_manager->lock);
	INIT_LIST_HEAD(&_manager->pools);

	_manager->options.max_size = max_pages;
	_manager->options.small = SMALL_ALLOCATION;
	_manager->options.alloc_size = NUM_PAGES_TO_ALLOC;

	/* This takes care of auto-freeing the _manager */
	ret = kobject_init_and_add(&_manager->kobj, &ttm_pool_kobj_type,
				   &glob->kobj, "dma_pool");
	if (unlikely(ret != 0))
		goto error;

	ret = ttm_dma_pool_mm_shrink_init(_manager);
	if (unlikely(ret != 0))
		goto error;
	return 0;

error:
	kobject_put(&_manager->kobj);
	_manager = NULL;
	return ret;
}

void ttm_dma_page_alloc_fini(void)
{
	struct device_pools *p, *t;

	pr_info("Finalizing DMA pool allocator\n");
	ttm_dma_pool_mm_shrink_fini(_manager);

	list_for_each_entry_safe_reverse(p, t, &_manager->pools, pools) {
		dev_dbg(p->dev, "(%s:%d) Freeing.\n", p->pool->name,
			current->pid);
		WARN_ON(devres_destroy(p->dev, ttm_dma_pool_release,
			ttm_dma_pool_match, p->pool));
		ttm_dma_free_pool(p->dev, p->pool->type);
	}
	kobject_put(&_manager->kobj);
	_manager = NULL;
}

int ttm_dma_page_alloc_debugfs(struct seq_file *m, void *data)
{
	struct device_pools *p;
	struct dma_pool *pool = NULL;

	if (!_manager) {
		seq_printf(m, "No pool allocator running.\n");
		return 0;
	}
	seq_printf(m, "         pool      refills   pages freed    inuse available     name\n");
	mutex_lock(&_manager->lock);
	list_for_each_entry(p, &_manager->pools, pools) {
		struct device *dev = p->dev;
		if (!dev)
			continue;
		pool = p->pool;
		seq_printf(m, "%13s %12ld %13ld %8d %8d %8s\n",
				pool->name, pool->nrefills,
				pool->nfrees, pool->npages_in_use,
				pool->npages_free,
				pool->dev_name);
	}
	mutex_unlock(&_manager->lock);
	return 0;
}
EXPORT_SYMBOL_GPL(ttm_dma_page_alloc_debugfs);

#endif<|MERGE_RESOLUTION|>--- conflicted
+++ resolved
@@ -61,10 +61,7 @@
 #define SMALL_ALLOCATION		4
 #define FREE_ALL_PAGES			(~0U)
 #define VADDR_FLAG_HUGE_POOL		1UL
-<<<<<<< HEAD
-=======
 #define VADDR_FLAG_UPDATED_COUNT	2UL
->>>>>>> 661e50bc
 
 enum pool_type {
 	IS_UNDEFINED	= 0,
@@ -337,26 +334,18 @@
 static struct dma_page *__ttm_dma_alloc_page(struct dma_pool *pool)
 {
 	struct dma_page *d_page;
-<<<<<<< HEAD
-=======
 	unsigned long attrs = 0;
->>>>>>> 661e50bc
 	void *vaddr;
 
 	d_page = kmalloc(sizeof(struct dma_page), GFP_KERNEL);
 	if (!d_page)
 		return NULL;
 
-<<<<<<< HEAD
-	vaddr = dma_alloc_coherent(pool->dev, pool->size, &d_page->dma,
-				   pool->gfp_flags);
-=======
 	if (pool->type & IS_HUGE)
 		attrs = DMA_ATTR_NO_WARN;
 
 	vaddr = dma_alloc_attrs(pool->dev, pool->size, &d_page->dma,
 				pool->gfp_flags, attrs);
->>>>>>> 661e50bc
 	if (vaddr) {
 		if (is_vmalloc_addr(vaddr))
 			d_page->p = vmalloc_to_page(vaddr);
@@ -934,27 +923,6 @@
 	return gfp_flags;
 }
 
-static gfp_t ttm_dma_pool_gfp_flags(struct ttm_dma_tt *ttm_dma, bool huge)
-{
-	struct ttm_tt *ttm = &ttm_dma->ttm;
-	gfp_t gfp_flags;
-
-	if (ttm->page_flags & TTM_PAGE_FLAG_DMA32)
-		gfp_flags = GFP_USER | GFP_DMA32;
-	else
-		gfp_flags = GFP_HIGHUSER;
-	if (ttm->page_flags & TTM_PAGE_FLAG_ZERO_ALLOC)
-		gfp_flags |= __GFP_ZERO;
-
-	if (huge) {
-		gfp_flags |= GFP_TRANSHUGE;
-		gfp_flags &= ~__GFP_MOVABLE;
-		gfp_flags &= ~__GFP_COMP;
-	}
-
-	return gfp_flags;
-}
-
 /*
  * On success pages list will hold count number of correctly
  * cached pages. On failure will hold the negative return value (-ENOMEM, etc).
@@ -995,30 +963,18 @@
 	while (num_pages >= HPAGE_PMD_NR) {
 		unsigned j;
 
-<<<<<<< HEAD
-		ret = ttm_dma_pool_get_pages(pool, ttm_dma, i);
-		if (ret != 0)
-			break;
-
-		ret = ttm_mem_global_alloc_page(mem_glob, ttm->pages[i],
-						pool->size);
-=======
 		d_page = ttm_dma_pool_get_pages(pool, ttm_dma, i);
 		if (!d_page)
 			break;
 
 		ret = ttm_mem_global_alloc_page(mem_glob, ttm->pages[i],
 						pool->size, ctx);
->>>>>>> 661e50bc
 		if (unlikely(ret != 0)) {
 			ttm_dma_unpopulate(ttm_dma, dev);
 			return -ENOMEM;
 		}
 
-<<<<<<< HEAD
-=======
 		d_page->vaddr |= VADDR_FLAG_UPDATED_COUNT;
->>>>>>> 661e50bc
 		for (j = i + 1; j < (i + HPAGE_PMD_NR); ++j) {
 			ttm->pages[j] = ttm->pages[j - 1] + 1;
 			ttm_dma->dma_address[j] = ttm_dma->dma_address[j - 1] +
@@ -1042,32 +998,20 @@
 	}
 
 	while (num_pages) {
-<<<<<<< HEAD
-		ret = ttm_dma_pool_get_pages(pool, ttm_dma, i);
-		if (ret != 0) {
-=======
 		d_page = ttm_dma_pool_get_pages(pool, ttm_dma, i);
 		if (!d_page) {
->>>>>>> 661e50bc
 			ttm_dma_unpopulate(ttm_dma, dev);
 			return -ENOMEM;
 		}
 
 		ret = ttm_mem_global_alloc_page(mem_glob, ttm->pages[i],
-<<<<<<< HEAD
-						pool->size);
-=======
 						pool->size, ctx);
->>>>>>> 661e50bc
 		if (unlikely(ret != 0)) {
 			ttm_dma_unpopulate(ttm_dma, dev);
 			return -ENOMEM;
 		}
 
-<<<<<<< HEAD
-=======
 		d_page->vaddr |= VADDR_FLAG_UPDATED_COUNT;
->>>>>>> 661e50bc
 		++i;
 		--num_pages;
 	}
@@ -1108,16 +1052,11 @@
 				continue;
 
 			count++;
-<<<<<<< HEAD
-			ttm_mem_global_free_page(ttm->glob->mem_glob,
-						 d_page->p, pool->size);
-=======
 			if (d_page->vaddr & VADDR_FLAG_UPDATED_COUNT) {
 				ttm_mem_global_free_page(ttm->glob->mem_glob,
 							 d_page->p, pool->size);
 				d_page->vaddr &= ~VADDR_FLAG_UPDATED_COUNT;
 			}
->>>>>>> 661e50bc
 			ttm_dma_page_put(pool, d_page);
 		}
 
@@ -1137,12 +1076,8 @@
 
 	/* make sure pages array match list and count number of pages */
 	count = 0;
-<<<<<<< HEAD
-	list_for_each_entry(d_page, &ttm_dma->pages_list, page_list) {
-=======
 	list_for_each_entry_safe(d_page, next, &ttm_dma->pages_list,
 				 page_list) {
->>>>>>> 661e50bc
 		ttm->pages[count] = d_page->p;
 		count++;
 
@@ -1173,22 +1108,6 @@
 	}
 	spin_unlock_irqrestore(&pool->lock, irq_flags);
 
-<<<<<<< HEAD
-	if (is_cached) {
-		list_for_each_entry_safe(d_page, next, &ttm_dma->pages_list, page_list) {
-			ttm_mem_global_free_page(ttm->glob->mem_glob,
-						 d_page->p, pool->size);
-			ttm_dma_page_put(pool, d_page);
-		}
-	} else {
-		for (i = 0; i < count; i++) {
-			ttm_mem_global_free_page(ttm->glob->mem_glob,
-						 ttm->pages[i], pool->size);
-		}
-	}
-
-=======
->>>>>>> 661e50bc
 	INIT_LIST_HEAD(&ttm_dma->pages_list);
 	for (i = 0; i < ttm->num_pages; i++) {
 		ttm->pages[i] = NULL;
