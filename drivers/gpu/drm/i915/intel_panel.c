--- conflicted
+++ resolved
@@ -1108,7 +1108,6 @@
 
 static void cnp_enable_backlight(const struct intel_crtc_state *crtc_state,
 				 const struct drm_connector_state *conn_state)
-<<<<<<< HEAD
 {
 	struct intel_connector *connector = to_intel_connector(conn_state->connector);
 	struct drm_i915_private *dev_priv = to_i915(connector->base.dev);
@@ -1142,41 +1141,6 @@
 				 const struct drm_connector_state *conn_state)
 {
 	struct intel_connector *connector = to_intel_connector(conn_state->connector);
-=======
-{
-	struct intel_connector *connector = to_intel_connector(conn_state->connector);
-	struct drm_i915_private *dev_priv = to_i915(connector->base.dev);
-	struct intel_panel *panel = &connector->panel;
-	u32 pwm_ctl;
-
-	pwm_ctl = I915_READ(BXT_BLC_PWM_CTL(panel->backlight.controller));
-	if (pwm_ctl & BXT_BLC_PWM_ENABLE) {
-		DRM_DEBUG_KMS("backlight already enabled\n");
-		pwm_ctl &= ~BXT_BLC_PWM_ENABLE;
-		I915_WRITE(BXT_BLC_PWM_CTL(panel->backlight.controller),
-			   pwm_ctl);
-	}
-
-	I915_WRITE(BXT_BLC_PWM_FREQ(panel->backlight.controller),
-		   panel->backlight.max);
-
-	intel_panel_actually_set_backlight(conn_state, panel->backlight.level);
-
-	pwm_ctl = 0;
-	if (panel->backlight.active_low_pwm)
-		pwm_ctl |= BXT_BLC_PWM_POLARITY;
-
-	I915_WRITE(BXT_BLC_PWM_CTL(panel->backlight.controller), pwm_ctl);
-	POSTING_READ(BXT_BLC_PWM_CTL(panel->backlight.controller));
-	I915_WRITE(BXT_BLC_PWM_CTL(panel->backlight.controller),
-		   pwm_ctl | BXT_BLC_PWM_ENABLE);
-}
-
-static void pwm_enable_backlight(const struct intel_crtc_state *crtc_state,
-				 const struct drm_connector_state *conn_state)
-{
-	struct intel_connector *connector = to_intel_connector(conn_state->connector);
->>>>>>> bb176f67
 	struct intel_panel *panel = &connector->panel;
 
 	pwm_enable(panel->backlight.pwm);
@@ -1774,42 +1738,6 @@
 		return -ENODEV;
 
 	panel->backlight.min = get_backlight_min_vbt(connector);
-
-	val = bxt_get_backlight(connector);
-	val = intel_panel_compute_brightness(connector, val);
-	panel->backlight.level = clamp(val, panel->backlight.min,
-				       panel->backlight.max);
-
-	panel->backlight.enabled = pwm_ctl & BXT_BLC_PWM_ENABLE;
-
-	return 0;
-}
-
-static int
-cnp_setup_backlight(struct intel_connector *connector, enum pipe unused)
-{
-	struct drm_i915_private *dev_priv = to_i915(connector->base.dev);
-	struct intel_panel *panel = &connector->panel;
-	u32 pwm_ctl, val;
-
-	/*
-	 * CNP has the BXT implementation of backlight, but with only
-	 * one controller. Future platforms could have multiple controllers
-	 * so let's make this extensible and prepared for the future.
-	 */
-	panel->backlight.controller = 0;
-
-	pwm_ctl = I915_READ(BXT_BLC_PWM_CTL(panel->backlight.controller));
-
-	panel->backlight.active_low_pwm = pwm_ctl & BXT_BLC_PWM_POLARITY;
-	panel->backlight.max =
-		I915_READ(BXT_BLC_PWM_FREQ(panel->backlight.controller));
-
-	if (!panel->backlight.max)
-		panel->backlight.max = get_backlight_max_vbt(connector);
-
-	if (!panel->backlight.max)
-		return -ENODEV;
 
 	val = bxt_get_backlight(connector);
 	val = intel_panel_compute_brightness(connector, val);
