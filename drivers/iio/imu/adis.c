--- conflicted
+++ resolved
@@ -347,13 +347,8 @@
 	int ret;
 	const struct adis_timeout *timeouts = adis->data->timeouts;
 
-<<<<<<< HEAD
-	ret = __adis_write_reg_16(adis, adis->data->msc_ctrl_reg,
-			adis->data->self_test_mask);
-=======
 	ret = __adis_write_reg_16(adis, adis->data->self_test_reg,
 				  adis->data->self_test_mask);
->>>>>>> 04d5ce62
 	if (ret) {
 		dev_err(&adis->spi->dev, "Failed to initiate self test: %d\n",
 			ret);
@@ -365,11 +360,7 @@
 	ret = __adis_check_status(adis);
 
 	if (adis->data->self_test_no_autoclear)
-<<<<<<< HEAD
-		__adis_write_reg_16(adis, adis->data->msc_ctrl_reg, 0x00);
-=======
 		__adis_write_reg_16(adis, adis->data->self_test_reg, 0x00);
->>>>>>> 04d5ce62
 
 	return ret;
 }
@@ -398,24 +389,6 @@
 	uint16_t prod_id;
 	int ret;
 
-<<<<<<< HEAD
-	mutex_lock(&adis->state_lock);
-
-	ret = adis_self_test(adis);
-	if (ret) {
-		dev_err(&adis->spi->dev, "Self-test failed, trying reset.\n");
-		__adis_reset(adis);
-		ret = adis_self_test(adis);
-		if (ret) {
-			dev_err(&adis->spi->dev, "Second self-test failed, giving up.\n");
-			goto out_unlock;
-		}
-	}
-
-out_unlock:
-	mutex_unlock(&adis->state_lock);
-	return ret;
-=======
 	/* check if the device has rst pin low */
 	gpio = devm_gpiod_get_optional(&adis->spi->dev, "reset", GPIOD_ASIS);
 	if (IS_ERR(gpio))
@@ -450,7 +423,6 @@
 			 adis->data->prod_id, prod_id);
 
 	return 0;
->>>>>>> 04d5ce62
 }
 EXPORT_SYMBOL_GPL(__adis_initial_startup);
 
