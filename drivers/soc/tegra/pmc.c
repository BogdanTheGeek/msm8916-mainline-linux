--- conflicted
+++ resolved
@@ -169,7 +169,6 @@
 	unsigned int rst_source_mask;
 	unsigned int rst_level_shift;
 	unsigned int rst_level_mask;
-<<<<<<< HEAD
 };
 
 struct tegra_wake_event {
@@ -182,20 +181,6 @@
 	} gpio;
 };
 
-=======
-};
-
-struct tegra_wake_event {
-	const char *name;
-	unsigned int id;
-	unsigned int irq;
-	struct {
-		unsigned int instance;
-		unsigned int pin;
-	} gpio;
-};
-
->>>>>>> 0ecfebd2
 #define TEGRA_WAKE_IRQ(_name, _id, _irq)		\
 	{						\
 		.name = _name,				\
@@ -278,8 +263,6 @@
 	"WATCHDOG",
 	"SENSOR",
 	"SW_MAIN",
-<<<<<<< HEAD
-=======
 	"LP0"
 };
 
@@ -288,7 +271,6 @@
 	"WATCHDOG",
 	"SENSOR",
 	"SW_MAIN",
->>>>>>> 0ecfebd2
 	"LP0",
 	"AOTAG"
 };
@@ -394,7 +376,6 @@
 
 static void tegra_pmc_writel(struct tegra_pmc *pmc, u32 value,
 			     unsigned long offset)
-<<<<<<< HEAD
 {
 	struct arm_smccc_res res;
 
@@ -431,44 +412,6 @@
 		writel(value, pmc->scratch + offset);
 }
 
-=======
-{
-	struct arm_smccc_res res;
-
-	if (pmc->tz_only) {
-		arm_smccc_smc(TEGRA_SMC_PMC, TEGRA_SMC_PMC_WRITE, offset,
-			      value, 0, 0, 0, 0, &res);
-		if (res.a0) {
-			if (pmc->dev)
-				dev_warn(pmc->dev, "%s(): SMC failed: %lu\n",
-					 __func__, res.a0);
-			else
-				pr_warn("%s(): SMC failed: %lu\n", __func__,
-					res.a0);
-		}
-	} else {
-		writel(value, pmc->base + offset);
-	}
-}
-
-static u32 tegra_pmc_scratch_readl(struct tegra_pmc *pmc, unsigned long offset)
-{
-	if (pmc->tz_only)
-		return tegra_pmc_readl(pmc, offset);
-
-	return readl(pmc->scratch + offset);
-}
-
-static void tegra_pmc_scratch_writel(struct tegra_pmc *pmc, u32 value,
-				     unsigned long offset)
-{
-	if (pmc->tz_only)
-		tegra_pmc_writel(pmc, value, offset);
-	else
-		writel(value, pmc->scratch + offset);
-}
-
->>>>>>> 0ecfebd2
 /*
  * TODO Figure out a way to call this with the struct tegra_pmc * passed in.
  * This currently doesn't work because readx_poll_timeout() can only operate
@@ -712,11 +655,6 @@
 	int err;
 
 	err = tegra_powergate_power_up(pg, true);
-<<<<<<< HEAD
-	if (err)
-		dev_err(dev, "failed to turn on PM domain %s: %d\n",
-			pg->genpd.name, err);
-=======
 	if (err) {
 		dev_err(dev, "failed to turn on PM domain %s: %d\n",
 			pg->genpd.name, err);
@@ -724,7 +662,6 @@
 	}
 
 	reset_control_release(pg->reset);
->>>>>>> 0ecfebd2
 
 out:
 	return err;
@@ -743,17 +680,11 @@
 	}
 
 	err = tegra_powergate_power_down(pg);
-<<<<<<< HEAD
-	if (err)
-		dev_err(dev, "failed to turn off PM domain %s: %d\n",
-			pg->genpd.name, err);
-=======
 	if (err) {
 		dev_err(dev, "failed to turn off PM domain %s: %d\n",
 			pg->genpd.name, err);
 		reset_control_release(pg->reset);
 	}
->>>>>>> 0ecfebd2
 
 	return err;
 }
@@ -1064,10 +995,7 @@
 	id = tegra_powergate_lookup(pmc, np->name);
 	if (id < 0) {
 		dev_err(dev, "powergate lookup failed for %pOFn: %d\n", np, id);
-<<<<<<< HEAD
-=======
 		err = -ENODEV;
->>>>>>> 0ecfebd2
 		goto free_mem;
 	}
 
@@ -1850,15 +1778,6 @@
 static ssize_t reset_reason_show(struct device *dev,
 				 struct device_attribute *attr, char *buf)
 {
-<<<<<<< HEAD
-	u32 value, rst_src;
-
-	value = tegra_pmc_readl(pmc, pmc->soc->regs->rst_status);
-	rst_src = (value & pmc->soc->regs->rst_source_mask) >>
-			pmc->soc->regs->rst_source_shift;
-
-	return sprintf(buf, "%s\n", pmc->soc->reset_sources[rst_src]);
-=======
 	u32 value;
 
 	value = tegra_pmc_readl(pmc, pmc->soc->regs->rst_status);
@@ -1869,7 +1788,6 @@
 		return sprintf(buf, "%s\n", "UNKNOWN");
 
 	return sprintf(buf, "%s\n", pmc->soc->reset_sources[value]);
->>>>>>> 0ecfebd2
 }
 
 static DEVICE_ATTR_RO(reset_reason);
@@ -1877,15 +1795,6 @@
 static ssize_t reset_level_show(struct device *dev,
 				struct device_attribute *attr, char *buf)
 {
-<<<<<<< HEAD
-	u32 value, rst_lvl;
-
-	value = tegra_pmc_readl(pmc, pmc->soc->regs->rst_status);
-	rst_lvl = (value & pmc->soc->regs->rst_level_mask) >>
-			pmc->soc->regs->rst_level_shift;
-
-	return sprintf(buf, "%s\n", pmc->soc->reset_levels[rst_lvl]);
-=======
 	u32 value;
 
 	value = tegra_pmc_readl(pmc, pmc->soc->regs->rst_status);
@@ -1896,7 +1805,6 @@
 		return sprintf(buf, "%s\n", "UNKNOWN");
 
 	return sprintf(buf, "%s\n", pmc->soc->reset_levels[value]);
->>>>>>> 0ecfebd2
 }
 
 static DEVICE_ATTR_RO(reset_level);
@@ -2180,11 +2088,6 @@
 	if (err)
 		goto cleanup_restart_handler;
 
-<<<<<<< HEAD
-	err = tegra_pmc_irq_init(pmc);
-	if (err < 0)
-		goto cleanup_restart_handler;
-=======
 	err = tegra_powergate_init(pmc, pdev->dev.of_node);
 	if (err < 0)
 		goto cleanup_powergates;
@@ -2192,7 +2095,6 @@
 	err = tegra_pmc_irq_init(pmc);
 	if (err < 0)
 		goto cleanup_powergates;
->>>>>>> 0ecfebd2
 
 	mutex_lock(&pmc->powergates_lock);
 	iounmap(pmc->base);
@@ -2367,11 +2269,7 @@
 	.init = tegra20_pmc_init,
 	.setup_irq_polarity = tegra20_pmc_setup_irq_polarity,
 	.reset_sources = tegra30_reset_sources,
-<<<<<<< HEAD
-	.num_reset_sources = 5,
-=======
 	.num_reset_sources = ARRAY_SIZE(tegra30_reset_sources),
->>>>>>> 0ecfebd2
 	.reset_levels = NULL,
 	.num_reset_levels = 0,
 };
@@ -2422,11 +2320,7 @@
 	.init = tegra20_pmc_init,
 	.setup_irq_polarity = tegra20_pmc_setup_irq_polarity,
 	.reset_sources = tegra30_reset_sources,
-<<<<<<< HEAD
-	.num_reset_sources = 5,
-=======
 	.num_reset_sources = ARRAY_SIZE(tegra30_reset_sources),
->>>>>>> 0ecfebd2
 	.reset_levels = NULL,
 	.num_reset_levels = 0,
 };
@@ -2537,11 +2431,7 @@
 	.init = tegra20_pmc_init,
 	.setup_irq_polarity = tegra20_pmc_setup_irq_polarity,
 	.reset_sources = tegra30_reset_sources,
-<<<<<<< HEAD
-	.num_reset_sources = 5,
-=======
 	.num_reset_sources = ARRAY_SIZE(tegra30_reset_sources),
->>>>>>> 0ecfebd2
 	.reset_levels = NULL,
 	.num_reset_levels = 0,
 };
@@ -2646,13 +2536,8 @@
 	.regs = &tegra20_pmc_regs,
 	.init = tegra20_pmc_init,
 	.setup_irq_polarity = tegra20_pmc_setup_irq_polarity,
-<<<<<<< HEAD
-	.reset_sources = tegra30_reset_sources,
-	.num_reset_sources = 5,
-=======
 	.reset_sources = tegra210_reset_sources,
 	.num_reset_sources = ARRAY_SIZE(tegra210_reset_sources),
->>>>>>> 0ecfebd2
 	.reset_levels = NULL,
 	.num_reset_levels = 0,
 };
@@ -2777,15 +2662,9 @@
 	.init = NULL,
 	.setup_irq_polarity = tegra186_pmc_setup_irq_polarity,
 	.reset_sources = tegra186_reset_sources,
-<<<<<<< HEAD
-	.num_reset_sources = 14,
-	.reset_levels = tegra186_reset_levels,
-	.num_reset_levels = 3,
-=======
 	.num_reset_sources = ARRAY_SIZE(tegra186_reset_sources),
 	.reset_levels = tegra186_reset_levels,
 	.num_reset_levels = ARRAY_SIZE(tegra186_reset_levels),
->>>>>>> 0ecfebd2
 	.num_wake_events = ARRAY_SIZE(tegra186_wake_events),
 	.wake_events = tegra186_wake_events,
 };
@@ -2981,14 +2860,10 @@
 		if (pmc->soc->maybe_tz_only)
 			pmc->tz_only = tegra_pmc_detect_tz_only(pmc);
 
-<<<<<<< HEAD
-		tegra_powergate_init(pmc, np);
-=======
 		/* Create a bitmap of the available and valid partitions */
 		for (i = 0; i < pmc->soc->num_powergates; i++)
 			if (pmc->soc->powergates[i])
 				set_bit(i, pmc->powergates_available);
->>>>>>> 0ecfebd2
 
 		/*
 		 * Invert the interrupt polarity if a PMC device tree node
