--- conflicted
+++ resolved
@@ -137,10 +137,6 @@
 			INIT_WORK(&idxd->work, idxd_device_reinit);
 			queue_work(idxd->wq, &idxd->work);
 		} else {
-<<<<<<< HEAD
-			spin_lock(&idxd->dev_lock);
-=======
->>>>>>> 33a5c279
 			idxd->state = IDXD_DEV_HALTED;
 			idxd_wqs_quiesce(idxd);
 			idxd_wqs_unmap_portal(idxd);
