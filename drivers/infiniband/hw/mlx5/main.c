/*
 * Copyright (c) 2013-2015, Mellanox Technologies. All rights reserved.
 *
 * This software is available to you under a choice of one of two
 * licenses.  You may choose to be licensed under the terms of the GNU
 * General Public License (GPL) Version 2, available from the file
 * COPYING in the main directory of this source tree, or the
 * OpenIB.org BSD license below:
 *
 *     Redistribution and use in source and binary forms, with or
 *     without modification, are permitted provided that the following
 *     conditions are met:
 *
 *      - Redistributions of source code must retain the above
 *        copyright notice, this list of conditions and the following
 *        disclaimer.
 *
 *      - Redistributions in binary form must reproduce the above
 *        copyright notice, this list of conditions and the following
 *        disclaimer in the documentation and/or other materials
 *        provided with the distribution.
 *
 * THE SOFTWARE IS PROVIDED "AS IS", WITHOUT WARRANTY OF ANY KIND,
 * EXPRESS OR IMPLIED, INCLUDING BUT NOT LIMITED TO THE WARRANTIES OF
 * MERCHANTABILITY, FITNESS FOR A PARTICULAR PURPOSE AND
 * NONINFRINGEMENT. IN NO EVENT SHALL THE AUTHORS OR COPYRIGHT HOLDERS
 * BE LIABLE FOR ANY CLAIM, DAMAGES OR OTHER LIABILITY, WHETHER IN AN
 * ACTION OF CONTRACT, TORT OR OTHERWISE, ARISING FROM, OUT OF OR IN
 * CONNECTION WITH THE SOFTWARE OR THE USE OR OTHER DEALINGS IN THE
 * SOFTWARE.
 */

#include <linux/debugfs.h>
#include <linux/highmem.h>
#include <linux/module.h>
#include <linux/init.h>
#include <linux/errno.h>
#include <linux/pci.h>
#include <linux/dma-mapping.h>
#include <linux/slab.h>
#if defined(CONFIG_X86)
#include <asm/pat.h>
#endif
#include <linux/sched.h>
#include <linux/sched/mm.h>
#include <linux/sched/task.h>
#include <linux/delay.h>
#include <rdma/ib_user_verbs.h>
#include <rdma/ib_addr.h>
#include <rdma/ib_cache.h>
#include <linux/mlx5/port.h>
#include <linux/mlx5/vport.h>
#include <linux/mlx5/fs.h>
#include <linux/list.h>
#include <rdma/ib_smi.h>
#include <rdma/ib_umem.h>
#include <linux/in.h>
#include <linux/etherdevice.h>
#include "mlx5_ib.h"
#include "cmd.h"

#define DRIVER_NAME "mlx5_ib"
#define DRIVER_VERSION "5.0-0"

MODULE_AUTHOR("Eli Cohen <eli@mellanox.com>");
MODULE_DESCRIPTION("Mellanox Connect-IB HCA IB driver");
MODULE_LICENSE("Dual BSD/GPL");

static char mlx5_version[] =
	DRIVER_NAME ": Mellanox Connect-IB Infiniband driver v"
	DRIVER_VERSION "\n";

struct mlx5_ib_event_work {
	struct work_struct	work;
	struct mlx5_core_dev	*dev;
	void			*context;
	enum mlx5_dev_event	event;
	unsigned long		param;
};

enum {
	MLX5_ATOMIC_SIZE_QP_8BYTES = 1 << 3,
};

static struct workqueue_struct *mlx5_ib_event_wq;
static LIST_HEAD(mlx5_ib_unaffiliated_port_list);
static LIST_HEAD(mlx5_ib_dev_list);
/*
 * This mutex should be held when accessing either of the above lists
 */
static DEFINE_MUTEX(mlx5_ib_multiport_mutex);

struct mlx5_ib_dev *mlx5_ib_get_ibdev_from_mpi(struct mlx5_ib_multiport_info *mpi)
{
	struct mlx5_ib_dev *dev;

	mutex_lock(&mlx5_ib_multiport_mutex);
	dev = mpi->ibdev;
	mutex_unlock(&mlx5_ib_multiport_mutex);
	return dev;
}

static enum rdma_link_layer
mlx5_port_type_cap_to_rdma_ll(int port_type_cap)
{
	switch (port_type_cap) {
	case MLX5_CAP_PORT_TYPE_IB:
		return IB_LINK_LAYER_INFINIBAND;
	case MLX5_CAP_PORT_TYPE_ETH:
		return IB_LINK_LAYER_ETHERNET;
	default:
		return IB_LINK_LAYER_UNSPECIFIED;
	}
}

static enum rdma_link_layer
mlx5_ib_port_link_layer(struct ib_device *device, u8 port_num)
{
	struct mlx5_ib_dev *dev = to_mdev(device);
	int port_type_cap = MLX5_CAP_GEN(dev->mdev, port_type);

	return mlx5_port_type_cap_to_rdma_ll(port_type_cap);
}

static int get_port_state(struct ib_device *ibdev,
			  u8 port_num,
			  enum ib_port_state *state)
{
	struct ib_port_attr attr;
	int ret;

	memset(&attr, 0, sizeof(attr));
	ret = mlx5_ib_query_port(ibdev, port_num, &attr);
	if (!ret)
		*state = attr.state;
	return ret;
}

static int mlx5_netdev_event(struct notifier_block *this,
			     unsigned long event, void *ptr)
{
	struct mlx5_roce *roce = container_of(this, struct mlx5_roce, nb);
	struct net_device *ndev = netdev_notifier_info_to_dev(ptr);
	u8 port_num = roce->native_port_num;
	struct mlx5_core_dev *mdev;
	struct mlx5_ib_dev *ibdev;

	ibdev = roce->dev;
	mdev = mlx5_ib_get_native_port_mdev(ibdev, port_num, NULL);
	if (!mdev)
		return NOTIFY_DONE;

	switch (event) {
	case NETDEV_REGISTER:
	case NETDEV_UNREGISTER:
		write_lock(&roce->netdev_lock);

		if (ndev->dev.parent == &mdev->pdev->dev)
			roce->netdev = (event == NETDEV_UNREGISTER) ?
					NULL : ndev;
		write_unlock(&roce->netdev_lock);
		break;

	case NETDEV_CHANGE:
	case NETDEV_UP:
	case NETDEV_DOWN: {
		struct net_device *lag_ndev = mlx5_lag_get_roce_netdev(mdev);
		struct net_device *upper = NULL;

		if (lag_ndev) {
			upper = netdev_master_upper_dev_get(lag_ndev);
			dev_put(lag_ndev);
		}

		if ((upper == ndev || (!upper && ndev == roce->netdev))
		    && ibdev->ib_active) {
			struct ib_event ibev = { };
			enum ib_port_state port_state;

			if (get_port_state(&ibdev->ib_dev, port_num,
					   &port_state))
				goto done;

			if (roce->last_port_state == port_state)
				goto done;

			roce->last_port_state = port_state;
			ibev.device = &ibdev->ib_dev;
			if (port_state == IB_PORT_DOWN)
				ibev.event = IB_EVENT_PORT_ERR;
			else if (port_state == IB_PORT_ACTIVE)
				ibev.event = IB_EVENT_PORT_ACTIVE;
			else
				goto done;

			ibev.element.port_num = port_num;
			ib_dispatch_event(&ibev);
		}
		break;
	}

	default:
		break;
	}
done:
	mlx5_ib_put_native_port_mdev(ibdev, port_num);
	return NOTIFY_DONE;
}

static struct net_device *mlx5_ib_get_netdev(struct ib_device *device,
					     u8 port_num)
{
	struct mlx5_ib_dev *ibdev = to_mdev(device);
	struct net_device *ndev;
	struct mlx5_core_dev *mdev;

	mdev = mlx5_ib_get_native_port_mdev(ibdev, port_num, NULL);
	if (!mdev)
		return NULL;

	ndev = mlx5_lag_get_roce_netdev(mdev);
	if (ndev)
		goto out;

	/* Ensure ndev does not disappear before we invoke dev_hold()
	 */
	read_lock(&ibdev->roce[port_num - 1].netdev_lock);
	ndev = ibdev->roce[port_num - 1].netdev;
	if (ndev)
		dev_hold(ndev);
	read_unlock(&ibdev->roce[port_num - 1].netdev_lock);

out:
	mlx5_ib_put_native_port_mdev(ibdev, port_num);
	return ndev;
}

struct mlx5_core_dev *mlx5_ib_get_native_port_mdev(struct mlx5_ib_dev *ibdev,
						   u8 ib_port_num,
						   u8 *native_port_num)
{
	enum rdma_link_layer ll = mlx5_ib_port_link_layer(&ibdev->ib_dev,
							  ib_port_num);
	struct mlx5_core_dev *mdev = NULL;
	struct mlx5_ib_multiport_info *mpi;
	struct mlx5_ib_port *port;

	if (native_port_num)
		*native_port_num = 1;

	if (!mlx5_core_mp_enabled(ibdev->mdev) || ll != IB_LINK_LAYER_ETHERNET)
		return ibdev->mdev;

	port = &ibdev->port[ib_port_num - 1];
	if (!port)
		return NULL;

	spin_lock(&port->mp.mpi_lock);
	mpi = ibdev->port[ib_port_num - 1].mp.mpi;
	if (mpi && !mpi->unaffiliate) {
		mdev = mpi->mdev;
		/* If it's the master no need to refcount, it'll exist
		 * as long as the ib_dev exists.
		 */
		if (!mpi->is_master)
			mpi->mdev_refcnt++;
	}
	spin_unlock(&port->mp.mpi_lock);

	return mdev;
}

void mlx5_ib_put_native_port_mdev(struct mlx5_ib_dev *ibdev, u8 port_num)
{
	enum rdma_link_layer ll = mlx5_ib_port_link_layer(&ibdev->ib_dev,
							  port_num);
	struct mlx5_ib_multiport_info *mpi;
	struct mlx5_ib_port *port;

	if (!mlx5_core_mp_enabled(ibdev->mdev) || ll != IB_LINK_LAYER_ETHERNET)
		return;

	port = &ibdev->port[port_num - 1];

	spin_lock(&port->mp.mpi_lock);
	mpi = ibdev->port[port_num - 1].mp.mpi;
	if (mpi->is_master)
		goto out;

	mpi->mdev_refcnt--;
	if (mpi->unaffiliate)
		complete(&mpi->unref_comp);
out:
	spin_unlock(&port->mp.mpi_lock);
}

static int translate_eth_proto_oper(u32 eth_proto_oper, u8 *active_speed,
				    u8 *active_width)
{
	switch (eth_proto_oper) {
	case MLX5E_PROT_MASK(MLX5E_1000BASE_CX_SGMII):
	case MLX5E_PROT_MASK(MLX5E_1000BASE_KX):
	case MLX5E_PROT_MASK(MLX5E_100BASE_TX):
	case MLX5E_PROT_MASK(MLX5E_1000BASE_T):
		*active_width = IB_WIDTH_1X;
		*active_speed = IB_SPEED_SDR;
		break;
	case MLX5E_PROT_MASK(MLX5E_10GBASE_T):
	case MLX5E_PROT_MASK(MLX5E_10GBASE_CX4):
	case MLX5E_PROT_MASK(MLX5E_10GBASE_KX4):
	case MLX5E_PROT_MASK(MLX5E_10GBASE_KR):
	case MLX5E_PROT_MASK(MLX5E_10GBASE_CR):
	case MLX5E_PROT_MASK(MLX5E_10GBASE_SR):
	case MLX5E_PROT_MASK(MLX5E_10GBASE_ER):
		*active_width = IB_WIDTH_1X;
		*active_speed = IB_SPEED_QDR;
		break;
	case MLX5E_PROT_MASK(MLX5E_25GBASE_CR):
	case MLX5E_PROT_MASK(MLX5E_25GBASE_KR):
	case MLX5E_PROT_MASK(MLX5E_25GBASE_SR):
		*active_width = IB_WIDTH_1X;
		*active_speed = IB_SPEED_EDR;
		break;
	case MLX5E_PROT_MASK(MLX5E_40GBASE_CR4):
	case MLX5E_PROT_MASK(MLX5E_40GBASE_KR4):
	case MLX5E_PROT_MASK(MLX5E_40GBASE_SR4):
	case MLX5E_PROT_MASK(MLX5E_40GBASE_LR4):
		*active_width = IB_WIDTH_4X;
		*active_speed = IB_SPEED_QDR;
		break;
	case MLX5E_PROT_MASK(MLX5E_50GBASE_CR2):
	case MLX5E_PROT_MASK(MLX5E_50GBASE_KR2):
	case MLX5E_PROT_MASK(MLX5E_50GBASE_SR2):
		*active_width = IB_WIDTH_1X;
		*active_speed = IB_SPEED_HDR;
		break;
	case MLX5E_PROT_MASK(MLX5E_56GBASE_R4):
		*active_width = IB_WIDTH_4X;
		*active_speed = IB_SPEED_FDR;
		break;
	case MLX5E_PROT_MASK(MLX5E_100GBASE_CR4):
	case MLX5E_PROT_MASK(MLX5E_100GBASE_SR4):
	case MLX5E_PROT_MASK(MLX5E_100GBASE_KR4):
	case MLX5E_PROT_MASK(MLX5E_100GBASE_LR4):
		*active_width = IB_WIDTH_4X;
		*active_speed = IB_SPEED_EDR;
		break;
	default:
		return -EINVAL;
	}

	return 0;
}

static int mlx5_query_port_roce(struct ib_device *device, u8 port_num,
				struct ib_port_attr *props)
{
	struct mlx5_ib_dev *dev = to_mdev(device);
	struct mlx5_core_dev *mdev;
	struct net_device *ndev, *upper;
	enum ib_mtu ndev_ib_mtu;
	bool put_mdev = true;
	u16 qkey_viol_cntr;
	u32 eth_prot_oper;
	u8 mdev_port_num;
	int err;

	mdev = mlx5_ib_get_native_port_mdev(dev, port_num, &mdev_port_num);
	if (!mdev) {
		/* This means the port isn't affiliated yet. Get the
		 * info for the master port instead.
		 */
		put_mdev = false;
		mdev = dev->mdev;
		mdev_port_num = 1;
		port_num = 1;
	}

	/* Possible bad flows are checked before filling out props so in case
	 * of an error it will still be zeroed out.
	 */
	err = mlx5_query_port_eth_proto_oper(mdev, &eth_prot_oper,
					     mdev_port_num);
	if (err)
		goto out;

	translate_eth_proto_oper(eth_prot_oper, &props->active_speed,
				 &props->active_width);

	props->port_cap_flags  |= IB_PORT_CM_SUP;
	props->port_cap_flags  |= IB_PORT_IP_BASED_GIDS;

	props->gid_tbl_len      = MLX5_CAP_ROCE(dev->mdev,
						roce_address_table_size);
	props->max_mtu          = IB_MTU_4096;
	props->max_msg_sz       = 1 << MLX5_CAP_GEN(dev->mdev, log_max_msg);
	props->pkey_tbl_len     = 1;
	props->state            = IB_PORT_DOWN;
	props->phys_state       = 3;

	mlx5_query_nic_vport_qkey_viol_cntr(mdev, &qkey_viol_cntr);
	props->qkey_viol_cntr = qkey_viol_cntr;

	/* If this is a stub query for an unaffiliated port stop here */
	if (!put_mdev)
		goto out;

	ndev = mlx5_ib_get_netdev(device, port_num);
	if (!ndev)
		goto out;

	if (mlx5_lag_is_active(dev->mdev)) {
		rcu_read_lock();
		upper = netdev_master_upper_dev_get_rcu(ndev);
		if (upper) {
			dev_put(ndev);
			ndev = upper;
			dev_hold(ndev);
		}
		rcu_read_unlock();
	}

	if (netif_running(ndev) && netif_carrier_ok(ndev)) {
		props->state      = IB_PORT_ACTIVE;
		props->phys_state = 5;
	}

	ndev_ib_mtu = iboe_get_mtu(ndev->mtu);

	dev_put(ndev);

	props->active_mtu	= min(props->max_mtu, ndev_ib_mtu);
out:
	if (put_mdev)
		mlx5_ib_put_native_port_mdev(dev, port_num);
	return err;
}

static int set_roce_addr(struct mlx5_ib_dev *dev, u8 port_num,
			 unsigned int index, const union ib_gid *gid,
			 const struct ib_gid_attr *attr)
{
	enum ib_gid_type gid_type = IB_GID_TYPE_IB;
	u8 roce_version = 0;
	u8 roce_l3_type = 0;
	bool vlan = false;
	u8 mac[ETH_ALEN];
	u16 vlan_id = 0;

	if (gid) {
		gid_type = attr->gid_type;
		ether_addr_copy(mac, attr->ndev->dev_addr);

		if (is_vlan_dev(attr->ndev)) {
			vlan = true;
			vlan_id = vlan_dev_vlan_id(attr->ndev);
		}
	}

	switch (gid_type) {
	case IB_GID_TYPE_IB:
		roce_version = MLX5_ROCE_VERSION_1;
		break;
	case IB_GID_TYPE_ROCE_UDP_ENCAP:
		roce_version = MLX5_ROCE_VERSION_2;
		if (ipv6_addr_v4mapped((void *)gid))
			roce_l3_type = MLX5_ROCE_L3_TYPE_IPV4;
		else
			roce_l3_type = MLX5_ROCE_L3_TYPE_IPV6;
		break;

	default:
		mlx5_ib_warn(dev, "Unexpected GID type %u\n", gid_type);
	}

	return mlx5_core_roce_gid_set(dev->mdev, index, roce_version,
				      roce_l3_type, gid->raw, mac, vlan,
				      vlan_id, port_num);
}

static int mlx5_ib_add_gid(struct ib_device *device, u8 port_num,
			   unsigned int index, const union ib_gid *gid,
			   const struct ib_gid_attr *attr,
			   __always_unused void **context)
{
	return set_roce_addr(to_mdev(device), port_num, index, gid, attr);
}

static int mlx5_ib_del_gid(struct ib_device *device, u8 port_num,
			   unsigned int index, __always_unused void **context)
{
	return set_roce_addr(to_mdev(device), port_num, index, NULL, NULL);
}

__be16 mlx5_get_roce_udp_sport(struct mlx5_ib_dev *dev, u8 port_num,
			       int index)
{
	struct ib_gid_attr attr;
	union ib_gid gid;

	if (ib_get_cached_gid(&dev->ib_dev, port_num, index, &gid, &attr))
		return 0;

	if (!attr.ndev)
		return 0;

	dev_put(attr.ndev);

	if (attr.gid_type != IB_GID_TYPE_ROCE_UDP_ENCAP)
		return 0;

	return cpu_to_be16(MLX5_CAP_ROCE(dev->mdev, r_roce_min_src_udp_port));
}

int mlx5_get_roce_gid_type(struct mlx5_ib_dev *dev, u8 port_num,
			   int index, enum ib_gid_type *gid_type)
{
	struct ib_gid_attr attr;
	union ib_gid gid;
	int ret;

	ret = ib_get_cached_gid(&dev->ib_dev, port_num, index, &gid, &attr);
	if (ret)
		return ret;

	if (!attr.ndev)
		return -ENODEV;

	dev_put(attr.ndev);

	*gid_type = attr.gid_type;

	return 0;
}

static int mlx5_use_mad_ifc(struct mlx5_ib_dev *dev)
{
	if (MLX5_CAP_GEN(dev->mdev, port_type) == MLX5_CAP_PORT_TYPE_IB)
		return !MLX5_CAP_GEN(dev->mdev, ib_virt);
	return 0;
}

enum {
	MLX5_VPORT_ACCESS_METHOD_MAD,
	MLX5_VPORT_ACCESS_METHOD_HCA,
	MLX5_VPORT_ACCESS_METHOD_NIC,
};

static int mlx5_get_vport_access_method(struct ib_device *ibdev)
{
	if (mlx5_use_mad_ifc(to_mdev(ibdev)))
		return MLX5_VPORT_ACCESS_METHOD_MAD;

	if (mlx5_ib_port_link_layer(ibdev, 1) ==
	    IB_LINK_LAYER_ETHERNET)
		return MLX5_VPORT_ACCESS_METHOD_NIC;

	return MLX5_VPORT_ACCESS_METHOD_HCA;
}

static void get_atomic_caps(struct mlx5_ib_dev *dev,
			    u8 atomic_size_qp,
			    struct ib_device_attr *props)
{
	u8 tmp;
	u8 atomic_operations = MLX5_CAP_ATOMIC(dev->mdev, atomic_operations);
	u8 atomic_req_8B_endianness_mode =
		MLX5_CAP_ATOMIC(dev->mdev, atomic_req_8B_endianness_mode);

	/* Check if HW supports 8 bytes standard atomic operations and capable
	 * of host endianness respond
	 */
	tmp = MLX5_ATOMIC_OPS_CMP_SWAP | MLX5_ATOMIC_OPS_FETCH_ADD;
	if (((atomic_operations & tmp) == tmp) &&
	    (atomic_size_qp & MLX5_ATOMIC_SIZE_QP_8BYTES) &&
	    (atomic_req_8B_endianness_mode)) {
		props->atomic_cap = IB_ATOMIC_HCA;
	} else {
		props->atomic_cap = IB_ATOMIC_NONE;
	}
}

static void get_atomic_caps_qp(struct mlx5_ib_dev *dev,
			       struct ib_device_attr *props)
{
	u8 atomic_size_qp = MLX5_CAP_ATOMIC(dev->mdev, atomic_size_qp);

	get_atomic_caps(dev, atomic_size_qp, props);
}

static void get_atomic_caps_dc(struct mlx5_ib_dev *dev,
			       struct ib_device_attr *props)
{
	u8 atomic_size_qp = MLX5_CAP_ATOMIC(dev->mdev, atomic_size_dc);

	get_atomic_caps(dev, atomic_size_qp, props);
}

bool mlx5_ib_dc_atomic_is_supported(struct mlx5_ib_dev *dev)
{
	struct ib_device_attr props = {};

	get_atomic_caps_dc(dev, &props);
	return (props.atomic_cap == IB_ATOMIC_HCA) ? true : false;
}
static int mlx5_query_system_image_guid(struct ib_device *ibdev,
					__be64 *sys_image_guid)
{
	struct mlx5_ib_dev *dev = to_mdev(ibdev);
	struct mlx5_core_dev *mdev = dev->mdev;
	u64 tmp;
	int err;

	switch (mlx5_get_vport_access_method(ibdev)) {
	case MLX5_VPORT_ACCESS_METHOD_MAD:
		return mlx5_query_mad_ifc_system_image_guid(ibdev,
							    sys_image_guid);

	case MLX5_VPORT_ACCESS_METHOD_HCA:
		err = mlx5_query_hca_vport_system_image_guid(mdev, &tmp);
		break;

	case MLX5_VPORT_ACCESS_METHOD_NIC:
		err = mlx5_query_nic_vport_system_image_guid(mdev, &tmp);
		break;

	default:
		return -EINVAL;
	}

	if (!err)
		*sys_image_guid = cpu_to_be64(tmp);

	return err;

}

static int mlx5_query_max_pkeys(struct ib_device *ibdev,
				u16 *max_pkeys)
{
	struct mlx5_ib_dev *dev = to_mdev(ibdev);
	struct mlx5_core_dev *mdev = dev->mdev;

	switch (mlx5_get_vport_access_method(ibdev)) {
	case MLX5_VPORT_ACCESS_METHOD_MAD:
		return mlx5_query_mad_ifc_max_pkeys(ibdev, max_pkeys);

	case MLX5_VPORT_ACCESS_METHOD_HCA:
	case MLX5_VPORT_ACCESS_METHOD_NIC:
		*max_pkeys = mlx5_to_sw_pkey_sz(MLX5_CAP_GEN(mdev,
						pkey_table_size));
		return 0;

	default:
		return -EINVAL;
	}
}

static int mlx5_query_vendor_id(struct ib_device *ibdev,
				u32 *vendor_id)
{
	struct mlx5_ib_dev *dev = to_mdev(ibdev);

	switch (mlx5_get_vport_access_method(ibdev)) {
	case MLX5_VPORT_ACCESS_METHOD_MAD:
		return mlx5_query_mad_ifc_vendor_id(ibdev, vendor_id);

	case MLX5_VPORT_ACCESS_METHOD_HCA:
	case MLX5_VPORT_ACCESS_METHOD_NIC:
		return mlx5_core_query_vendor_id(dev->mdev, vendor_id);

	default:
		return -EINVAL;
	}
}

static int mlx5_query_node_guid(struct mlx5_ib_dev *dev,
				__be64 *node_guid)
{
	u64 tmp;
	int err;

	switch (mlx5_get_vport_access_method(&dev->ib_dev)) {
	case MLX5_VPORT_ACCESS_METHOD_MAD:
		return mlx5_query_mad_ifc_node_guid(dev, node_guid);

	case MLX5_VPORT_ACCESS_METHOD_HCA:
		err = mlx5_query_hca_vport_node_guid(dev->mdev, &tmp);
		break;

	case MLX5_VPORT_ACCESS_METHOD_NIC:
		err = mlx5_query_nic_vport_node_guid(dev->mdev, &tmp);
		break;

	default:
		return -EINVAL;
	}

	if (!err)
		*node_guid = cpu_to_be64(tmp);

	return err;
}

struct mlx5_reg_node_desc {
	u8	desc[IB_DEVICE_NODE_DESC_MAX];
};

static int mlx5_query_node_desc(struct mlx5_ib_dev *dev, char *node_desc)
{
	struct mlx5_reg_node_desc in;

	if (mlx5_use_mad_ifc(dev))
		return mlx5_query_mad_ifc_node_desc(dev, node_desc);

	memset(&in, 0, sizeof(in));

	return mlx5_core_access_reg(dev->mdev, &in, sizeof(in), node_desc,
				    sizeof(struct mlx5_reg_node_desc),
				    MLX5_REG_NODE_DESC, 0, 0);
}

static int mlx5_ib_query_device(struct ib_device *ibdev,
				struct ib_device_attr *props,
				struct ib_udata *uhw)
{
	struct mlx5_ib_dev *dev = to_mdev(ibdev);
	struct mlx5_core_dev *mdev = dev->mdev;
	int err = -ENOMEM;
	int max_sq_desc;
	int max_rq_sg;
	int max_sq_sg;
	u64 min_page_size = 1ull << MLX5_CAP_GEN(mdev, log_pg_sz);
	bool raw_support = !mlx5_core_mp_enabled(mdev);
	struct mlx5_ib_query_device_resp resp = {};
	size_t resp_len;
	u64 max_tso;

	resp_len = sizeof(resp.comp_mask) + sizeof(resp.response_length);
	if (uhw->outlen && uhw->outlen < resp_len)
		return -EINVAL;
	else
		resp.response_length = resp_len;

	if (uhw->inlen && !ib_is_udata_cleared(uhw, 0, uhw->inlen))
		return -EINVAL;

	memset(props, 0, sizeof(*props));
	err = mlx5_query_system_image_guid(ibdev,
					   &props->sys_image_guid);
	if (err)
		return err;

	err = mlx5_query_max_pkeys(ibdev, &props->max_pkeys);
	if (err)
		return err;

	err = mlx5_query_vendor_id(ibdev, &props->vendor_id);
	if (err)
		return err;

	props->fw_ver = ((u64)fw_rev_maj(dev->mdev) << 32) |
		(fw_rev_min(dev->mdev) << 16) |
		fw_rev_sub(dev->mdev);
	props->device_cap_flags    = IB_DEVICE_CHANGE_PHY_PORT |
		IB_DEVICE_PORT_ACTIVE_EVENT		|
		IB_DEVICE_SYS_IMAGE_GUID		|
		IB_DEVICE_RC_RNR_NAK_GEN;

	if (MLX5_CAP_GEN(mdev, pkv))
		props->device_cap_flags |= IB_DEVICE_BAD_PKEY_CNTR;
	if (MLX5_CAP_GEN(mdev, qkv))
		props->device_cap_flags |= IB_DEVICE_BAD_QKEY_CNTR;
	if (MLX5_CAP_GEN(mdev, apm))
		props->device_cap_flags |= IB_DEVICE_AUTO_PATH_MIG;
	if (MLX5_CAP_GEN(mdev, xrc))
		props->device_cap_flags |= IB_DEVICE_XRC;
	if (MLX5_CAP_GEN(mdev, imaicl)) {
		props->device_cap_flags |= IB_DEVICE_MEM_WINDOW |
					   IB_DEVICE_MEM_WINDOW_TYPE_2B;
		props->max_mw = 1 << MLX5_CAP_GEN(mdev, log_max_mkey);
		/* We support 'Gappy' memory registration too */
		props->device_cap_flags |= IB_DEVICE_SG_GAPS_REG;
	}
	props->device_cap_flags |= IB_DEVICE_MEM_MGT_EXTENSIONS;
	if (MLX5_CAP_GEN(mdev, sho)) {
		props->device_cap_flags |= IB_DEVICE_SIGNATURE_HANDOVER;
		/* At this stage no support for signature handover */
		props->sig_prot_cap = IB_PROT_T10DIF_TYPE_1 |
				      IB_PROT_T10DIF_TYPE_2 |
				      IB_PROT_T10DIF_TYPE_3;
		props->sig_guard_cap = IB_GUARD_T10DIF_CRC |
				       IB_GUARD_T10DIF_CSUM;
	}
	if (MLX5_CAP_GEN(mdev, block_lb_mc))
		props->device_cap_flags |= IB_DEVICE_BLOCK_MULTICAST_LOOPBACK;

	if (MLX5_CAP_GEN(dev->mdev, eth_net_offloads) && raw_support) {
		if (MLX5_CAP_ETH(mdev, csum_cap)) {
			/* Legacy bit to support old userspace libraries */
			props->device_cap_flags |= IB_DEVICE_RAW_IP_CSUM;
			props->raw_packet_caps |= IB_RAW_PACKET_CAP_IP_CSUM;
		}

		if (MLX5_CAP_ETH(dev->mdev, vlan_cap))
			props->raw_packet_caps |=
				IB_RAW_PACKET_CAP_CVLAN_STRIPPING;

		if (field_avail(typeof(resp), tso_caps, uhw->outlen)) {
			max_tso = MLX5_CAP_ETH(mdev, max_lso_cap);
			if (max_tso) {
				resp.tso_caps.max_tso = 1 << max_tso;
				resp.tso_caps.supported_qpts |=
					1 << IB_QPT_RAW_PACKET;
				resp.response_length += sizeof(resp.tso_caps);
			}
		}

		if (field_avail(typeof(resp), rss_caps, uhw->outlen)) {
			resp.rss_caps.rx_hash_function =
						MLX5_RX_HASH_FUNC_TOEPLITZ;
			resp.rss_caps.rx_hash_fields_mask =
						MLX5_RX_HASH_SRC_IPV4 |
						MLX5_RX_HASH_DST_IPV4 |
						MLX5_RX_HASH_SRC_IPV6 |
						MLX5_RX_HASH_DST_IPV6 |
						MLX5_RX_HASH_SRC_PORT_TCP |
						MLX5_RX_HASH_DST_PORT_TCP |
						MLX5_RX_HASH_SRC_PORT_UDP |
						MLX5_RX_HASH_DST_PORT_UDP |
						MLX5_RX_HASH_INNER;
			resp.response_length += sizeof(resp.rss_caps);
		}
	} else {
		if (field_avail(typeof(resp), tso_caps, uhw->outlen))
			resp.response_length += sizeof(resp.tso_caps);
		if (field_avail(typeof(resp), rss_caps, uhw->outlen))
			resp.response_length += sizeof(resp.rss_caps);
	}

	if (MLX5_CAP_GEN(mdev, ipoib_basic_offloads)) {
		props->device_cap_flags |= IB_DEVICE_UD_IP_CSUM;
		props->device_cap_flags |= IB_DEVICE_UD_TSO;
	}

	if (MLX5_CAP_GEN(dev->mdev, rq_delay_drop) &&
	    MLX5_CAP_GEN(dev->mdev, general_notification_event) &&
	    raw_support)
		props->raw_packet_caps |= IB_RAW_PACKET_CAP_DELAY_DROP;

	if (MLX5_CAP_GEN(mdev, ipoib_enhanced_offloads) &&
	    MLX5_CAP_IPOIB_ENHANCED(mdev, csum_cap))
		props->device_cap_flags |= IB_DEVICE_UD_IP_CSUM;

	if (MLX5_CAP_GEN(dev->mdev, eth_net_offloads) &&
	    MLX5_CAP_ETH(dev->mdev, scatter_fcs) &&
	    raw_support) {
		/* Legacy bit to support old userspace libraries */
		props->device_cap_flags |= IB_DEVICE_RAW_SCATTER_FCS;
		props->raw_packet_caps |= IB_RAW_PACKET_CAP_SCATTER_FCS;
	}

	if (mlx5_get_flow_namespace(dev->mdev, MLX5_FLOW_NAMESPACE_BYPASS))
		props->device_cap_flags |= IB_DEVICE_MANAGED_FLOW_STEERING;

	if (MLX5_CAP_GEN(mdev, end_pad))
		props->device_cap_flags |= IB_DEVICE_PCI_WRITE_END_PADDING;

	props->vendor_part_id	   = mdev->pdev->device;
	props->hw_ver		   = mdev->pdev->revision;

	props->max_mr_size	   = ~0ull;
	props->page_size_cap	   = ~(min_page_size - 1);
	props->max_qp		   = 1 << MLX5_CAP_GEN(mdev, log_max_qp);
	props->max_qp_wr	   = 1 << MLX5_CAP_GEN(mdev, log_max_qp_sz);
	max_rq_sg =  MLX5_CAP_GEN(mdev, max_wqe_sz_rq) /
		     sizeof(struct mlx5_wqe_data_seg);
	max_sq_desc = min_t(int, MLX5_CAP_GEN(mdev, max_wqe_sz_sq), 512);
	max_sq_sg = (max_sq_desc - sizeof(struct mlx5_wqe_ctrl_seg) -
		     sizeof(struct mlx5_wqe_raddr_seg)) /
		sizeof(struct mlx5_wqe_data_seg);
	props->max_sge = min(max_rq_sg, max_sq_sg);
	props->max_sge_rd	   = MLX5_MAX_SGE_RD;
	props->max_cq		   = 1 << MLX5_CAP_GEN(mdev, log_max_cq);
	props->max_cqe = (1 << MLX5_CAP_GEN(mdev, log_max_cq_sz)) - 1;
	props->max_mr		   = 1 << MLX5_CAP_GEN(mdev, log_max_mkey);
	props->max_pd		   = 1 << MLX5_CAP_GEN(mdev, log_max_pd);
	props->max_qp_rd_atom	   = 1 << MLX5_CAP_GEN(mdev, log_max_ra_req_qp);
	props->max_qp_init_rd_atom = 1 << MLX5_CAP_GEN(mdev, log_max_ra_res_qp);
	props->max_srq		   = 1 << MLX5_CAP_GEN(mdev, log_max_srq);
	props->max_srq_wr = (1 << MLX5_CAP_GEN(mdev, log_max_srq_sz)) - 1;
	props->local_ca_ack_delay  = MLX5_CAP_GEN(mdev, local_ca_ack_delay);
	props->max_res_rd_atom	   = props->max_qp_rd_atom * props->max_qp;
	props->max_srq_sge	   = max_rq_sg - 1;
	props->max_fast_reg_page_list_len =
		1 << MLX5_CAP_GEN(mdev, log_max_klm_list_size);
	get_atomic_caps_qp(dev, props);
	props->masked_atomic_cap   = IB_ATOMIC_NONE;
	props->max_mcast_grp	   = 1 << MLX5_CAP_GEN(mdev, log_max_mcg);
	props->max_mcast_qp_attach = MLX5_CAP_GEN(mdev, max_qp_mcg);
	props->max_total_mcast_qp_attach = props->max_mcast_qp_attach *
					   props->max_mcast_grp;
	props->max_map_per_fmr = INT_MAX; /* no limit in ConnectIB */
	props->max_ah = INT_MAX;
	props->hca_core_clock = MLX5_CAP_GEN(mdev, device_frequency_khz);
	props->timestamp_mask = 0x7FFFFFFFFFFFFFFFULL;

#ifdef CONFIG_INFINIBAND_ON_DEMAND_PAGING
	if (MLX5_CAP_GEN(mdev, pg))
		props->device_cap_flags |= IB_DEVICE_ON_DEMAND_PAGING;
	props->odp_caps = dev->odp_caps;
#endif

	if (MLX5_CAP_GEN(mdev, cd))
		props->device_cap_flags |= IB_DEVICE_CROSS_CHANNEL;

	if (!mlx5_core_is_pf(mdev))
		props->device_cap_flags |= IB_DEVICE_VIRTUAL_FUNCTION;

	if (mlx5_ib_port_link_layer(ibdev, 1) ==
	    IB_LINK_LAYER_ETHERNET && raw_support) {
		props->rss_caps.max_rwq_indirection_tables =
			1 << MLX5_CAP_GEN(dev->mdev, log_max_rqt);
		props->rss_caps.max_rwq_indirection_table_size =
			1 << MLX5_CAP_GEN(dev->mdev, log_max_rqt_size);
		props->rss_caps.supported_qpts = 1 << IB_QPT_RAW_PACKET;
		props->max_wq_type_rq =
			1 << MLX5_CAP_GEN(dev->mdev, log_max_rq);
	}

	if (MLX5_CAP_GEN(mdev, tag_matching)) {
		props->tm_caps.max_rndv_hdr_size = MLX5_TM_MAX_RNDV_MSG_SIZE;
		props->tm_caps.max_num_tags =
			(1 << MLX5_CAP_GEN(mdev, log_tag_matching_list_sz)) - 1;
		props->tm_caps.flags = IB_TM_CAP_RC;
		props->tm_caps.max_ops =
			1 << MLX5_CAP_GEN(mdev, log_max_qp_sz);
		props->tm_caps.max_sge = MLX5_TM_MAX_SGE;
	}

	if (MLX5_CAP_GEN(dev->mdev, cq_moderation)) {
		props->cq_caps.max_cq_moderation_count =
						MLX5_MAX_CQ_COUNT;
		props->cq_caps.max_cq_moderation_period =
						MLX5_MAX_CQ_PERIOD;
	}

	if (field_avail(typeof(resp), cqe_comp_caps, uhw->outlen)) {
		resp.cqe_comp_caps.max_num =
			MLX5_CAP_GEN(dev->mdev, cqe_compression) ?
			MLX5_CAP_GEN(dev->mdev, cqe_compression_max_num) : 0;
		resp.cqe_comp_caps.supported_format =
			MLX5_IB_CQE_RES_FORMAT_HASH |
			MLX5_IB_CQE_RES_FORMAT_CSUM;
		resp.response_length += sizeof(resp.cqe_comp_caps);
	}

	if (field_avail(typeof(resp), packet_pacing_caps, uhw->outlen) &&
	    raw_support) {
		if (MLX5_CAP_QOS(mdev, packet_pacing) &&
		    MLX5_CAP_GEN(mdev, qos)) {
			resp.packet_pacing_caps.qp_rate_limit_max =
				MLX5_CAP_QOS(mdev, packet_pacing_max_rate);
			resp.packet_pacing_caps.qp_rate_limit_min =
				MLX5_CAP_QOS(mdev, packet_pacing_min_rate);
			resp.packet_pacing_caps.supported_qpts |=
				1 << IB_QPT_RAW_PACKET;
		}
		resp.response_length += sizeof(resp.packet_pacing_caps);
	}

	if (field_avail(typeof(resp), mlx5_ib_support_multi_pkt_send_wqes,
			uhw->outlen)) {
		if (MLX5_CAP_ETH(mdev, multi_pkt_send_wqe))
			resp.mlx5_ib_support_multi_pkt_send_wqes =
				MLX5_IB_ALLOW_MPW;

		if (MLX5_CAP_ETH(mdev, enhanced_multi_pkt_send_wqe))
			resp.mlx5_ib_support_multi_pkt_send_wqes |=
				MLX5_IB_SUPPORT_EMPW;

		resp.response_length +=
			sizeof(resp.mlx5_ib_support_multi_pkt_send_wqes);
	}

	if (field_avail(typeof(resp), flags, uhw->outlen)) {
		resp.response_length += sizeof(resp.flags);

		if (MLX5_CAP_GEN(mdev, cqe_compression_128))
			resp.flags |=
				MLX5_IB_QUERY_DEV_RESP_FLAGS_CQE_128B_COMP;

		if (MLX5_CAP_GEN(mdev, cqe_128_always))
			resp.flags |= MLX5_IB_QUERY_DEV_RESP_FLAGS_CQE_128B_PAD;
	}

	if (field_avail(typeof(resp), sw_parsing_caps,
			uhw->outlen)) {
		resp.response_length += sizeof(resp.sw_parsing_caps);
		if (MLX5_CAP_ETH(mdev, swp)) {
			resp.sw_parsing_caps.sw_parsing_offloads |=
				MLX5_IB_SW_PARSING;

			if (MLX5_CAP_ETH(mdev, swp_csum))
				resp.sw_parsing_caps.sw_parsing_offloads |=
					MLX5_IB_SW_PARSING_CSUM;

			if (MLX5_CAP_ETH(mdev, swp_lso))
				resp.sw_parsing_caps.sw_parsing_offloads |=
					MLX5_IB_SW_PARSING_LSO;

			if (resp.sw_parsing_caps.sw_parsing_offloads)
				resp.sw_parsing_caps.supported_qpts =
					BIT(IB_QPT_RAW_PACKET);
		}
	}

	if (field_avail(typeof(resp), striding_rq_caps, uhw->outlen) &&
	    raw_support) {
		resp.response_length += sizeof(resp.striding_rq_caps);
		if (MLX5_CAP_GEN(mdev, striding_rq)) {
			resp.striding_rq_caps.min_single_stride_log_num_of_bytes =
				MLX5_MIN_SINGLE_STRIDE_LOG_NUM_BYTES;
			resp.striding_rq_caps.max_single_stride_log_num_of_bytes =
				MLX5_MAX_SINGLE_STRIDE_LOG_NUM_BYTES;
			resp.striding_rq_caps.min_single_wqe_log_num_of_strides =
				MLX5_MIN_SINGLE_WQE_LOG_NUM_STRIDES;
			resp.striding_rq_caps.max_single_wqe_log_num_of_strides =
				MLX5_MAX_SINGLE_WQE_LOG_NUM_STRIDES;
			resp.striding_rq_caps.supported_qpts =
				BIT(IB_QPT_RAW_PACKET);
		}
	}

	if (field_avail(typeof(resp), tunnel_offloads_caps,
			uhw->outlen)) {
		resp.response_length += sizeof(resp.tunnel_offloads_caps);
		if (MLX5_CAP_ETH(mdev, tunnel_stateless_vxlan))
			resp.tunnel_offloads_caps |=
				MLX5_IB_TUNNELED_OFFLOADS_VXLAN;
		if (MLX5_CAP_ETH(mdev, tunnel_stateless_geneve_rx))
			resp.tunnel_offloads_caps |=
				MLX5_IB_TUNNELED_OFFLOADS_GENEVE;
		if (MLX5_CAP_ETH(mdev, tunnel_stateless_gre))
			resp.tunnel_offloads_caps |=
				MLX5_IB_TUNNELED_OFFLOADS_GRE;
	}

	if (uhw->outlen) {
		err = ib_copy_to_udata(uhw, &resp, resp.response_length);

		if (err)
			return err;
	}

	return 0;
}

enum mlx5_ib_width {
	MLX5_IB_WIDTH_1X	= 1 << 0,
	MLX5_IB_WIDTH_2X	= 1 << 1,
	MLX5_IB_WIDTH_4X	= 1 << 2,
	MLX5_IB_WIDTH_8X	= 1 << 3,
	MLX5_IB_WIDTH_12X	= 1 << 4
};

static int translate_active_width(struct ib_device *ibdev, u8 active_width,
				  u8 *ib_width)
{
	struct mlx5_ib_dev *dev = to_mdev(ibdev);
	int err = 0;

	if (active_width & MLX5_IB_WIDTH_1X) {
		*ib_width = IB_WIDTH_1X;
	} else if (active_width & MLX5_IB_WIDTH_2X) {
		mlx5_ib_dbg(dev, "active_width %d is not supported by IB spec\n",
			    (int)active_width);
		err = -EINVAL;
	} else if (active_width & MLX5_IB_WIDTH_4X) {
		*ib_width = IB_WIDTH_4X;
	} else if (active_width & MLX5_IB_WIDTH_8X) {
		*ib_width = IB_WIDTH_8X;
	} else if (active_width & MLX5_IB_WIDTH_12X) {
		*ib_width = IB_WIDTH_12X;
	} else {
		mlx5_ib_dbg(dev, "Invalid active_width %d\n",
			    (int)active_width);
		err = -EINVAL;
	}

	return err;
}

static int mlx5_mtu_to_ib_mtu(int mtu)
{
	switch (mtu) {
	case 256: return 1;
	case 512: return 2;
	case 1024: return 3;
	case 2048: return 4;
	case 4096: return 5;
	default:
		pr_warn("invalid mtu\n");
		return -1;
	}
}

enum ib_max_vl_num {
	__IB_MAX_VL_0		= 1,
	__IB_MAX_VL_0_1		= 2,
	__IB_MAX_VL_0_3		= 3,
	__IB_MAX_VL_0_7		= 4,
	__IB_MAX_VL_0_14	= 5,
};

enum mlx5_vl_hw_cap {
	MLX5_VL_HW_0	= 1,
	MLX5_VL_HW_0_1	= 2,
	MLX5_VL_HW_0_2	= 3,
	MLX5_VL_HW_0_3	= 4,
	MLX5_VL_HW_0_4	= 5,
	MLX5_VL_HW_0_5	= 6,
	MLX5_VL_HW_0_6	= 7,
	MLX5_VL_HW_0_7	= 8,
	MLX5_VL_HW_0_14	= 15
};

static int translate_max_vl_num(struct ib_device *ibdev, u8 vl_hw_cap,
				u8 *max_vl_num)
{
	switch (vl_hw_cap) {
	case MLX5_VL_HW_0:
		*max_vl_num = __IB_MAX_VL_0;
		break;
	case MLX5_VL_HW_0_1:
		*max_vl_num = __IB_MAX_VL_0_1;
		break;
	case MLX5_VL_HW_0_3:
		*max_vl_num = __IB_MAX_VL_0_3;
		break;
	case MLX5_VL_HW_0_7:
		*max_vl_num = __IB_MAX_VL_0_7;
		break;
	case MLX5_VL_HW_0_14:
		*max_vl_num = __IB_MAX_VL_0_14;
		break;

	default:
		return -EINVAL;
	}

	return 0;
}

static int mlx5_query_hca_port(struct ib_device *ibdev, u8 port,
			       struct ib_port_attr *props)
{
	struct mlx5_ib_dev *dev = to_mdev(ibdev);
	struct mlx5_core_dev *mdev = dev->mdev;
	struct mlx5_hca_vport_context *rep;
	u16 max_mtu;
	u16 oper_mtu;
	int err;
	u8 ib_link_width_oper;
	u8 vl_hw_cap;

	rep = kzalloc(sizeof(*rep), GFP_KERNEL);
	if (!rep) {
		err = -ENOMEM;
		goto out;
	}

	/* props being zeroed by the caller, avoid zeroing it here */

	err = mlx5_query_hca_vport_context(mdev, 0, port, 0, rep);
	if (err)
		goto out;

	props->lid		= rep->lid;
	props->lmc		= rep->lmc;
	props->sm_lid		= rep->sm_lid;
	props->sm_sl		= rep->sm_sl;
	props->state		= rep->vport_state;
	props->phys_state	= rep->port_physical_state;
	props->port_cap_flags	= rep->cap_mask1;
	props->gid_tbl_len	= mlx5_get_gid_table_len(MLX5_CAP_GEN(mdev, gid_table_size));
	props->max_msg_sz	= 1 << MLX5_CAP_GEN(mdev, log_max_msg);
	props->pkey_tbl_len	= mlx5_to_sw_pkey_sz(MLX5_CAP_GEN(mdev, pkey_table_size));
	props->bad_pkey_cntr	= rep->pkey_violation_counter;
	props->qkey_viol_cntr	= rep->qkey_violation_counter;
	props->subnet_timeout	= rep->subnet_timeout;
	props->init_type_reply	= rep->init_type_reply;
	props->grh_required	= rep->grh_required;

	err = mlx5_query_port_link_width_oper(mdev, &ib_link_width_oper, port);
	if (err)
		goto out;

	err = translate_active_width(ibdev, ib_link_width_oper,
				     &props->active_width);
	if (err)
		goto out;
	err = mlx5_query_port_ib_proto_oper(mdev, &props->active_speed, port);
	if (err)
		goto out;

	mlx5_query_port_max_mtu(mdev, &max_mtu, port);

	props->max_mtu = mlx5_mtu_to_ib_mtu(max_mtu);

	mlx5_query_port_oper_mtu(mdev, &oper_mtu, port);

	props->active_mtu = mlx5_mtu_to_ib_mtu(oper_mtu);

	err = mlx5_query_port_vl_hw_cap(mdev, &vl_hw_cap, port);
	if (err)
		goto out;

	err = translate_max_vl_num(ibdev, vl_hw_cap,
				   &props->max_vl_num);
out:
	kfree(rep);
	return err;
}

int mlx5_ib_query_port(struct ib_device *ibdev, u8 port,
		       struct ib_port_attr *props)
{
	unsigned int count;
	int ret;

	switch (mlx5_get_vport_access_method(ibdev)) {
	case MLX5_VPORT_ACCESS_METHOD_MAD:
		ret = mlx5_query_mad_ifc_port(ibdev, port, props);
		break;

	case MLX5_VPORT_ACCESS_METHOD_HCA:
		ret = mlx5_query_hca_port(ibdev, port, props);
		break;

	case MLX5_VPORT_ACCESS_METHOD_NIC:
		ret = mlx5_query_port_roce(ibdev, port, props);
		break;

	default:
		ret = -EINVAL;
	}

	if (!ret && props) {
		struct mlx5_ib_dev *dev = to_mdev(ibdev);
		struct mlx5_core_dev *mdev;
		bool put_mdev = true;

		mdev = mlx5_ib_get_native_port_mdev(dev, port, NULL);
		if (!mdev) {
			/* If the port isn't affiliated yet query the master.
			 * The master and slave will have the same values.
			 */
			mdev = dev->mdev;
			port = 1;
			put_mdev = false;
		}
		count = mlx5_core_reserved_gids_count(mdev);
		if (put_mdev)
			mlx5_ib_put_native_port_mdev(dev, port);
		props->gid_tbl_len -= count;
	}
	return ret;
}

static int mlx5_ib_query_gid(struct ib_device *ibdev, u8 port, int index,
			     union ib_gid *gid)
{
	struct mlx5_ib_dev *dev = to_mdev(ibdev);
	struct mlx5_core_dev *mdev = dev->mdev;

	switch (mlx5_get_vport_access_method(ibdev)) {
	case MLX5_VPORT_ACCESS_METHOD_MAD:
		return mlx5_query_mad_ifc_gids(ibdev, port, index, gid);

	case MLX5_VPORT_ACCESS_METHOD_HCA:
		return mlx5_query_hca_vport_gid(mdev, 0, port, 0, index, gid);

	default:
		return -EINVAL;
	}

}

static int mlx5_query_hca_nic_pkey(struct ib_device *ibdev, u8 port,
				   u16 index, u16 *pkey)
{
	struct mlx5_ib_dev *dev = to_mdev(ibdev);
	struct mlx5_core_dev *mdev;
	bool put_mdev = true;
	u8 mdev_port_num;
	int err;

	mdev = mlx5_ib_get_native_port_mdev(dev, port, &mdev_port_num);
	if (!mdev) {
		/* The port isn't affiliated yet, get the PKey from the master
		 * port. For RoCE the PKey tables will be the same.
		 */
		put_mdev = false;
		mdev = dev->mdev;
		mdev_port_num = 1;
	}

	err = mlx5_query_hca_vport_pkey(mdev, 0, mdev_port_num, 0,
					index, pkey);
	if (put_mdev)
		mlx5_ib_put_native_port_mdev(dev, port);

	return err;
}

static int mlx5_ib_query_pkey(struct ib_device *ibdev, u8 port, u16 index,
			      u16 *pkey)
{
	switch (mlx5_get_vport_access_method(ibdev)) {
	case MLX5_VPORT_ACCESS_METHOD_MAD:
		return mlx5_query_mad_ifc_pkey(ibdev, port, index, pkey);

	case MLX5_VPORT_ACCESS_METHOD_HCA:
	case MLX5_VPORT_ACCESS_METHOD_NIC:
		return mlx5_query_hca_nic_pkey(ibdev, port, index, pkey);
	default:
		return -EINVAL;
	}
}

static int mlx5_ib_modify_device(struct ib_device *ibdev, int mask,
				 struct ib_device_modify *props)
{
	struct mlx5_ib_dev *dev = to_mdev(ibdev);
	struct mlx5_reg_node_desc in;
	struct mlx5_reg_node_desc out;
	int err;

	if (mask & ~IB_DEVICE_MODIFY_NODE_DESC)
		return -EOPNOTSUPP;

	if (!(mask & IB_DEVICE_MODIFY_NODE_DESC))
		return 0;

	/*
	 * If possible, pass node desc to FW, so it can generate
	 * a 144 trap.  If cmd fails, just ignore.
	 */
	memcpy(&in, props->node_desc, IB_DEVICE_NODE_DESC_MAX);
	err = mlx5_core_access_reg(dev->mdev, &in, sizeof(in), &out,
				   sizeof(out), MLX5_REG_NODE_DESC, 0, 1);
	if (err)
		return err;

	memcpy(ibdev->node_desc, props->node_desc, IB_DEVICE_NODE_DESC_MAX);

	return err;
}

static int set_port_caps_atomic(struct mlx5_ib_dev *dev, u8 port_num, u32 mask,
				u32 value)
{
	struct mlx5_hca_vport_context ctx = {};
	struct mlx5_core_dev *mdev;
	u8 mdev_port_num;
	int err;

	mdev = mlx5_ib_get_native_port_mdev(dev, port_num, &mdev_port_num);
	if (!mdev)
		return -ENODEV;

	err = mlx5_query_hca_vport_context(mdev, 0, mdev_port_num, 0, &ctx);
	if (err)
		goto out;

	if (~ctx.cap_mask1_perm & mask) {
		mlx5_ib_warn(dev, "trying to change bitmask 0x%X but change supported 0x%X\n",
			     mask, ctx.cap_mask1_perm);
		err = -EINVAL;
		goto out;
	}

	ctx.cap_mask1 = value;
	ctx.cap_mask1_perm = mask;
	err = mlx5_core_modify_hca_vport_context(mdev, 0, mdev_port_num,
						 0, &ctx);

out:
	mlx5_ib_put_native_port_mdev(dev, port_num);

	return err;
}

static int mlx5_ib_modify_port(struct ib_device *ibdev, u8 port, int mask,
			       struct ib_port_modify *props)
{
	struct mlx5_ib_dev *dev = to_mdev(ibdev);
	struct ib_port_attr attr;
	u32 tmp;
	int err;
	u32 change_mask;
	u32 value;
	bool is_ib = (mlx5_ib_port_link_layer(ibdev, port) ==
		      IB_LINK_LAYER_INFINIBAND);

	/* CM layer calls ib_modify_port() regardless of the link layer. For
	 * Ethernet ports, qkey violation and Port capabilities are meaningless.
	 */
	if (!is_ib)
		return 0;

	if (MLX5_CAP_GEN(dev->mdev, ib_virt) && is_ib) {
		change_mask = props->clr_port_cap_mask | props->set_port_cap_mask;
		value = ~props->clr_port_cap_mask | props->set_port_cap_mask;
		return set_port_caps_atomic(dev, port, change_mask, value);
	}

	mutex_lock(&dev->cap_mask_mutex);

	err = ib_query_port(ibdev, port, &attr);
	if (err)
		goto out;

	tmp = (attr.port_cap_flags | props->set_port_cap_mask) &
		~props->clr_port_cap_mask;

	err = mlx5_set_port_caps(dev->mdev, port, tmp);

out:
	mutex_unlock(&dev->cap_mask_mutex);
	return err;
}

static void print_lib_caps(struct mlx5_ib_dev *dev, u64 caps)
{
	mlx5_ib_dbg(dev, "MLX5_LIB_CAP_4K_UAR = %s\n",
		    caps & MLX5_LIB_CAP_4K_UAR ? "y" : "n");
}

static u16 calc_dynamic_bfregs(int uars_per_sys_page)
{
	/* Large page with non 4k uar support might limit the dynamic size */
	if (uars_per_sys_page == 1  && PAGE_SIZE > 4096)
		return MLX5_MIN_DYN_BFREGS;

	return MLX5_MAX_DYN_BFREGS;
}

static int calc_total_bfregs(struct mlx5_ib_dev *dev, bool lib_uar_4k,
			     struct mlx5_ib_alloc_ucontext_req_v2 *req,
			     struct mlx5_bfreg_info *bfregi)
{
	int uars_per_sys_page;
	int bfregs_per_sys_page;
	int ref_bfregs = req->total_num_bfregs;

	if (req->total_num_bfregs == 0)
		return -EINVAL;

	BUILD_BUG_ON(MLX5_MAX_BFREGS % MLX5_NON_FP_BFREGS_IN_PAGE);
	BUILD_BUG_ON(MLX5_MAX_BFREGS < MLX5_NON_FP_BFREGS_IN_PAGE);

	if (req->total_num_bfregs > MLX5_MAX_BFREGS)
		return -ENOMEM;

	uars_per_sys_page = get_uars_per_sys_page(dev, lib_uar_4k);
	bfregs_per_sys_page = uars_per_sys_page * MLX5_NON_FP_BFREGS_PER_UAR;
	/* This holds the required static allocation asked by the user */
	req->total_num_bfregs = ALIGN(req->total_num_bfregs, bfregs_per_sys_page);
	if (req->num_low_latency_bfregs > req->total_num_bfregs - 1)
		return -EINVAL;

	bfregi->num_static_sys_pages = req->total_num_bfregs / bfregs_per_sys_page;
	bfregi->num_dyn_bfregs = ALIGN(calc_dynamic_bfregs(uars_per_sys_page), bfregs_per_sys_page);
	bfregi->total_num_bfregs = req->total_num_bfregs + bfregi->num_dyn_bfregs;
	bfregi->num_sys_pages = bfregi->total_num_bfregs / bfregs_per_sys_page;

	mlx5_ib_dbg(dev, "uar_4k: fw support %s, lib support %s, user requested %d bfregs, allocated %d, total bfregs %d, using %d sys pages\n",
		    MLX5_CAP_GEN(dev->mdev, uar_4k) ? "yes" : "no",
		    lib_uar_4k ? "yes" : "no", ref_bfregs,
		    req->total_num_bfregs, bfregi->total_num_bfregs,
		    bfregi->num_sys_pages);

	return 0;
}

static int allocate_uars(struct mlx5_ib_dev *dev, struct mlx5_ib_ucontext *context)
{
	struct mlx5_bfreg_info *bfregi;
	int err;
	int i;

	bfregi = &context->bfregi;
	for (i = 0; i < bfregi->num_static_sys_pages; i++) {
		err = mlx5_cmd_alloc_uar(dev->mdev, &bfregi->sys_pages[i]);
		if (err)
			goto error;

		mlx5_ib_dbg(dev, "allocated uar %d\n", bfregi->sys_pages[i]);
	}

	for (i = bfregi->num_static_sys_pages; i < bfregi->num_sys_pages; i++)
		bfregi->sys_pages[i] = MLX5_IB_INVALID_UAR_INDEX;

	return 0;

error:
	for (--i; i >= 0; i--)
		if (mlx5_cmd_free_uar(dev->mdev, bfregi->sys_pages[i]))
			mlx5_ib_warn(dev, "failed to free uar %d\n", i);

	return err;
}

static int deallocate_uars(struct mlx5_ib_dev *dev, struct mlx5_ib_ucontext *context)
{
	struct mlx5_bfreg_info *bfregi;
	int err;
	int i;

	bfregi = &context->bfregi;
	for (i = 0; i < bfregi->num_sys_pages; i++) {
		if (i < bfregi->num_static_sys_pages ||
		    bfregi->sys_pages[i] != MLX5_IB_INVALID_UAR_INDEX) {
			err = mlx5_cmd_free_uar(dev->mdev, bfregi->sys_pages[i]);
			if (err) {
				mlx5_ib_warn(dev, "failed to free uar %d, err=%d\n", i, err);
				return err;
			}
		}
	}

	return 0;
}

static int mlx5_ib_alloc_transport_domain(struct mlx5_ib_dev *dev, u32 *tdn)
{
	int err;

	err = mlx5_core_alloc_transport_domain(dev->mdev, tdn);
	if (err)
		return err;

	if ((MLX5_CAP_GEN(dev->mdev, port_type) != MLX5_CAP_PORT_TYPE_ETH) ||
	    (!MLX5_CAP_GEN(dev->mdev, disable_local_lb_uc) &&
	     !MLX5_CAP_GEN(dev->mdev, disable_local_lb_mc)))
		return err;

	mutex_lock(&dev->lb_mutex);
	dev->user_td++;

	if (dev->user_td == 2)
		err = mlx5_nic_vport_update_local_lb(dev->mdev, true);

	mutex_unlock(&dev->lb_mutex);
	return err;
}

static void mlx5_ib_dealloc_transport_domain(struct mlx5_ib_dev *dev, u32 tdn)
{
	mlx5_core_dealloc_transport_domain(dev->mdev, tdn);

	if ((MLX5_CAP_GEN(dev->mdev, port_type) != MLX5_CAP_PORT_TYPE_ETH) ||
	    (!MLX5_CAP_GEN(dev->mdev, disable_local_lb_uc) &&
	     !MLX5_CAP_GEN(dev->mdev, disable_local_lb_mc)))
		return;

	mutex_lock(&dev->lb_mutex);
	dev->user_td--;

	if (dev->user_td < 2)
		mlx5_nic_vport_update_local_lb(dev->mdev, false);

	mutex_unlock(&dev->lb_mutex);
}

static struct ib_ucontext *mlx5_ib_alloc_ucontext(struct ib_device *ibdev,
						  struct ib_udata *udata)
{
	struct mlx5_ib_dev *dev = to_mdev(ibdev);
	struct mlx5_ib_alloc_ucontext_req_v2 req = {};
	struct mlx5_ib_alloc_ucontext_resp resp = {};
	struct mlx5_core_dev *mdev = dev->mdev;
	struct mlx5_ib_ucontext *context;
	struct mlx5_bfreg_info *bfregi;
	int ver;
	int err;
	size_t min_req_v2 = offsetof(struct mlx5_ib_alloc_ucontext_req_v2,
				     max_cqe_version);
	bool lib_uar_4k;

	if (!dev->ib_active)
		return ERR_PTR(-EAGAIN);

	if (udata->inlen == sizeof(struct mlx5_ib_alloc_ucontext_req))
		ver = 0;
	else if (udata->inlen >= min_req_v2)
		ver = 2;
	else
		return ERR_PTR(-EINVAL);

	err = ib_copy_from_udata(&req, udata, min(udata->inlen, sizeof(req)));
	if (err)
		return ERR_PTR(err);

	if (req.flags)
		return ERR_PTR(-EINVAL);

	if (req.comp_mask || req.reserved0 || req.reserved1 || req.reserved2)
		return ERR_PTR(-EOPNOTSUPP);

	req.total_num_bfregs = ALIGN(req.total_num_bfregs,
				    MLX5_NON_FP_BFREGS_PER_UAR);
	if (req.num_low_latency_bfregs > req.total_num_bfregs - 1)
		return ERR_PTR(-EINVAL);

	resp.qp_tab_size = 1 << MLX5_CAP_GEN(dev->mdev, log_max_qp);
	if (mlx5_core_is_pf(dev->mdev) && MLX5_CAP_GEN(dev->mdev, bf))
		resp.bf_reg_size = 1 << MLX5_CAP_GEN(dev->mdev, log_bf_reg_size);
	resp.cache_line_size = cache_line_size();
	resp.max_sq_desc_sz = MLX5_CAP_GEN(dev->mdev, max_wqe_sz_sq);
	resp.max_rq_desc_sz = MLX5_CAP_GEN(dev->mdev, max_wqe_sz_rq);
	resp.max_send_wqebb = 1 << MLX5_CAP_GEN(dev->mdev, log_max_qp_sz);
	resp.max_recv_wr = 1 << MLX5_CAP_GEN(dev->mdev, log_max_qp_sz);
	resp.max_srq_recv_wr = 1 << MLX5_CAP_GEN(dev->mdev, log_max_srq_sz);
	resp.cqe_version = min_t(__u8,
				 (__u8)MLX5_CAP_GEN(dev->mdev, cqe_version),
				 req.max_cqe_version);
	resp.log_uar_size = MLX5_CAP_GEN(dev->mdev, uar_4k) ?
				MLX5_ADAPTER_PAGE_SHIFT : PAGE_SHIFT;
	resp.num_uars_per_page = MLX5_CAP_GEN(dev->mdev, uar_4k) ?
					MLX5_CAP_GEN(dev->mdev, num_of_uars_per_page) : 1;
	resp.response_length = min(offsetof(typeof(resp), response_length) +
				   sizeof(resp.response_length), udata->outlen);

	context = kzalloc(sizeof(*context), GFP_KERNEL);
	if (!context)
		return ERR_PTR(-ENOMEM);

	lib_uar_4k = req.lib_caps & MLX5_LIB_CAP_4K_UAR;
	bfregi = &context->bfregi;

	/* updates req->total_num_bfregs */
	err = calc_total_bfregs(dev, lib_uar_4k, &req, bfregi);
	if (err)
		goto out_ctx;

	mutex_init(&bfregi->lock);
	bfregi->lib_uar_4k = lib_uar_4k;
	bfregi->count = kcalloc(bfregi->total_num_bfregs, sizeof(*bfregi->count),
				GFP_KERNEL);
	if (!bfregi->count) {
		err = -ENOMEM;
		goto out_ctx;
	}

	bfregi->sys_pages = kcalloc(bfregi->num_sys_pages,
				    sizeof(*bfregi->sys_pages),
				    GFP_KERNEL);
	if (!bfregi->sys_pages) {
		err = -ENOMEM;
		goto out_count;
	}

	err = allocate_uars(dev, context);
	if (err)
		goto out_sys_pages;

#ifdef CONFIG_INFINIBAND_ON_DEMAND_PAGING
	context->ibucontext.invalidate_range = &mlx5_ib_invalidate_range;
#endif

	context->upd_xlt_page = __get_free_page(GFP_KERNEL);
	if (!context->upd_xlt_page) {
		err = -ENOMEM;
		goto out_uars;
	}
	mutex_init(&context->upd_xlt_page_mutex);

	if (MLX5_CAP_GEN(dev->mdev, log_max_transport_domain)) {
		err = mlx5_ib_alloc_transport_domain(dev, &context->tdn);
		if (err)
			goto out_page;
	}

	INIT_LIST_HEAD(&context->vma_private_list);
	mutex_init(&context->vma_private_list_mutex);
	INIT_LIST_HEAD(&context->db_page_list);
	mutex_init(&context->db_page_mutex);

	resp.tot_bfregs = req.total_num_bfregs;
	resp.num_ports = dev->num_ports;

	if (field_avail(typeof(resp), cqe_version, udata->outlen))
		resp.response_length += sizeof(resp.cqe_version);

	if (field_avail(typeof(resp), cmds_supp_uhw, udata->outlen)) {
		resp.cmds_supp_uhw |= MLX5_USER_CMDS_SUPP_UHW_QUERY_DEVICE |
				      MLX5_USER_CMDS_SUPP_UHW_CREATE_AH;
		resp.response_length += sizeof(resp.cmds_supp_uhw);
	}

	if (field_avail(typeof(resp), eth_min_inline, udata->outlen)) {
		if (mlx5_ib_port_link_layer(ibdev, 1) == IB_LINK_LAYER_ETHERNET) {
			mlx5_query_min_inline(dev->mdev, &resp.eth_min_inline);
			resp.eth_min_inline++;
		}
		resp.response_length += sizeof(resp.eth_min_inline);
	}

	if (field_avail(typeof(resp), clock_info_versions, udata->outlen)) {
		if (mdev->clock_info)
			resp.clock_info_versions = BIT(MLX5_IB_CLOCK_INFO_V1);
		resp.response_length += sizeof(resp.clock_info_versions);
	}

	/*
	 * We don't want to expose information from the PCI bar that is located
	 * after 4096 bytes, so if the arch only supports larger pages, let's
	 * pretend we don't support reading the HCA's core clock. This is also
	 * forced by mmap function.
	 */
	if (field_avail(typeof(resp), hca_core_clock_offset, udata->outlen)) {
		if (PAGE_SIZE <= 4096) {
			resp.comp_mask |=
				MLX5_IB_ALLOC_UCONTEXT_RESP_MASK_CORE_CLOCK_OFFSET;
			resp.hca_core_clock_offset =
				offsetof(struct mlx5_init_seg, internal_timer_h) % PAGE_SIZE;
		}
		resp.response_length += sizeof(resp.hca_core_clock_offset);
	}

	if (field_avail(typeof(resp), log_uar_size, udata->outlen))
		resp.response_length += sizeof(resp.log_uar_size);

	if (field_avail(typeof(resp), num_uars_per_page, udata->outlen))
		resp.response_length += sizeof(resp.num_uars_per_page);

	if (field_avail(typeof(resp), num_dyn_bfregs, udata->outlen)) {
		resp.num_dyn_bfregs = bfregi->num_dyn_bfregs;
		resp.response_length += sizeof(resp.num_dyn_bfregs);
	}

	err = ib_copy_to_udata(udata, &resp, resp.response_length);
	if (err)
		goto out_td;

	bfregi->ver = ver;
	bfregi->num_low_latency_bfregs = req.num_low_latency_bfregs;
	context->cqe_version = resp.cqe_version;
	context->lib_caps = req.lib_caps;
	print_lib_caps(dev, context->lib_caps);

	return &context->ibucontext;

out_td:
	if (MLX5_CAP_GEN(dev->mdev, log_max_transport_domain))
		mlx5_ib_dealloc_transport_domain(dev, context->tdn);

out_page:
	free_page(context->upd_xlt_page);

out_uars:
	deallocate_uars(dev, context);

out_sys_pages:
	kfree(bfregi->sys_pages);

out_count:
	kfree(bfregi->count);

out_ctx:
	kfree(context);

	return ERR_PTR(err);
}

static int mlx5_ib_dealloc_ucontext(struct ib_ucontext *ibcontext)
{
	struct mlx5_ib_ucontext *context = to_mucontext(ibcontext);
	struct mlx5_ib_dev *dev = to_mdev(ibcontext->device);
	struct mlx5_bfreg_info *bfregi;

	bfregi = &context->bfregi;
	if (MLX5_CAP_GEN(dev->mdev, log_max_transport_domain))
		mlx5_ib_dealloc_transport_domain(dev, context->tdn);

	free_page(context->upd_xlt_page);
	deallocate_uars(dev, context);
	kfree(bfregi->sys_pages);
	kfree(bfregi->count);
	kfree(context);

	return 0;
}

static phys_addr_t uar_index2pfn(struct mlx5_ib_dev *dev,
				 int uar_idx)
{
	int fw_uars_per_page;

	fw_uars_per_page = MLX5_CAP_GEN(dev->mdev, uar_4k) ? MLX5_UARS_IN_PAGE : 1;

	return (pci_resource_start(dev->mdev->pdev, 0) >> PAGE_SHIFT) + uar_idx / fw_uars_per_page;
}

static int get_command(unsigned long offset)
{
	return (offset >> MLX5_IB_MMAP_CMD_SHIFT) & MLX5_IB_MMAP_CMD_MASK;
}

static int get_arg(unsigned long offset)
{
	return offset & ((1 << MLX5_IB_MMAP_CMD_SHIFT) - 1);
}

static int get_index(unsigned long offset)
{
	return get_arg(offset);
}

/* Index resides in an extra byte to enable larger values than 255 */
static int get_extended_index(unsigned long offset)
{
	return get_arg(offset) | ((offset >> 16) & 0xff) << 8;
}

static void  mlx5_ib_vma_open(struct vm_area_struct *area)
{
	/* vma_open is called when a new VMA is created on top of our VMA.  This
	 * is done through either mremap flow or split_vma (usually due to
	 * mlock, madvise, munmap, etc.) We do not support a clone of the VMA,
	 * as this VMA is strongly hardware related.  Therefore we set the
	 * vm_ops of the newly created/cloned VMA to NULL, to prevent it from
	 * calling us again and trying to do incorrect actions.  We assume that
	 * the original VMA size is exactly a single page, and therefore all
	 * "splitting" operation will not happen to it.
	 */
	area->vm_ops = NULL;
}

static void  mlx5_ib_vma_close(struct vm_area_struct *area)
{
	struct mlx5_ib_vma_private_data *mlx5_ib_vma_priv_data;

	/* It's guaranteed that all VMAs opened on a FD are closed before the
	 * file itself is closed, therefore no sync is needed with the regular
	 * closing flow. (e.g. mlx5 ib_dealloc_ucontext)
	 * However need a sync with accessing the vma as part of
	 * mlx5_ib_disassociate_ucontext.
	 * The close operation is usually called under mm->mmap_sem except when
	 * process is exiting.
	 * The exiting case is handled explicitly as part of
	 * mlx5_ib_disassociate_ucontext.
	 */
	mlx5_ib_vma_priv_data = (struct mlx5_ib_vma_private_data *)area->vm_private_data;

	/* setting the vma context pointer to null in the mlx5_ib driver's
	 * private data, to protect a race condition in
	 * mlx5_ib_disassociate_ucontext().
	 */
	mlx5_ib_vma_priv_data->vma = NULL;
	mutex_lock(mlx5_ib_vma_priv_data->vma_private_list_mutex);
	list_del(&mlx5_ib_vma_priv_data->list);
	mutex_unlock(mlx5_ib_vma_priv_data->vma_private_list_mutex);
	kfree(mlx5_ib_vma_priv_data);
}

static const struct vm_operations_struct mlx5_ib_vm_ops = {
	.open = mlx5_ib_vma_open,
	.close = mlx5_ib_vma_close
};

static int mlx5_ib_set_vma_data(struct vm_area_struct *vma,
				struct mlx5_ib_ucontext *ctx)
{
	struct mlx5_ib_vma_private_data *vma_prv;
	struct list_head *vma_head = &ctx->vma_private_list;

	vma_prv = kzalloc(sizeof(*vma_prv), GFP_KERNEL);
	if (!vma_prv)
		return -ENOMEM;

	vma_prv->vma = vma;
	vma_prv->vma_private_list_mutex = &ctx->vma_private_list_mutex;
	vma->vm_private_data = vma_prv;
	vma->vm_ops =  &mlx5_ib_vm_ops;

	mutex_lock(&ctx->vma_private_list_mutex);
	list_add(&vma_prv->list, vma_head);
	mutex_unlock(&ctx->vma_private_list_mutex);

	return 0;
}

static void mlx5_ib_disassociate_ucontext(struct ib_ucontext *ibcontext)
{
	int ret;
	struct vm_area_struct *vma;
	struct mlx5_ib_vma_private_data *vma_private, *n;
	struct mlx5_ib_ucontext *context = to_mucontext(ibcontext);
	struct task_struct *owning_process  = NULL;
	struct mm_struct   *owning_mm       = NULL;

	owning_process = get_pid_task(ibcontext->tgid, PIDTYPE_PID);
	if (!owning_process)
		return;

	owning_mm = get_task_mm(owning_process);
	if (!owning_mm) {
		pr_info("no mm, disassociate ucontext is pending task termination\n");
		while (1) {
			put_task_struct(owning_process);
			usleep_range(1000, 2000);
			owning_process = get_pid_task(ibcontext->tgid,
						      PIDTYPE_PID);
			if (!owning_process ||
			    owning_process->state == TASK_DEAD) {
				pr_info("disassociate ucontext done, task was terminated\n");
				/* in case task was dead need to release the
				 * task struct.
				 */
				if (owning_process)
					put_task_struct(owning_process);
				return;
			}
		}
	}

	/* need to protect from a race on closing the vma as part of
	 * mlx5_ib_vma_close.
	 */
	down_write(&owning_mm->mmap_sem);
	mutex_lock(&context->vma_private_list_mutex);
	list_for_each_entry_safe(vma_private, n, &context->vma_private_list,
				 list) {
		vma = vma_private->vma;
		ret = zap_vma_ptes(vma, vma->vm_start,
				   PAGE_SIZE);
		WARN_ONCE(ret, "%s: zap_vma_ptes failed", __func__);
		/* context going to be destroyed, should
		 * not access ops any more.
		 */
		vma->vm_flags &= ~(VM_SHARED | VM_MAYSHARE);
		vma->vm_ops = NULL;
		list_del(&vma_private->list);
		kfree(vma_private);
	}
	mutex_unlock(&context->vma_private_list_mutex);
	up_write(&owning_mm->mmap_sem);
	mmput(owning_mm);
	put_task_struct(owning_process);
}

static inline char *mmap_cmd2str(enum mlx5_ib_mmap_cmd cmd)
{
	switch (cmd) {
	case MLX5_IB_MMAP_WC_PAGE:
		return "WC";
	case MLX5_IB_MMAP_REGULAR_PAGE:
		return "best effort WC";
	case MLX5_IB_MMAP_NC_PAGE:
		return "NC";
	default:
		return NULL;
	}
}

static int mlx5_ib_mmap_clock_info_page(struct mlx5_ib_dev *dev,
					struct vm_area_struct *vma,
					struct mlx5_ib_ucontext *context)
{
	phys_addr_t pfn;
	int err;

	if (vma->vm_end - vma->vm_start != PAGE_SIZE)
		return -EINVAL;

	if (get_index(vma->vm_pgoff) != MLX5_IB_CLOCK_INFO_V1)
		return -EOPNOTSUPP;

	if (vma->vm_flags & VM_WRITE)
		return -EPERM;

	if (!dev->mdev->clock_info_page)
		return -EOPNOTSUPP;

	pfn = page_to_pfn(dev->mdev->clock_info_page);
	err = remap_pfn_range(vma, vma->vm_start, pfn, PAGE_SIZE,
			      vma->vm_page_prot);
	if (err)
		return err;

	mlx5_ib_dbg(dev, "mapped clock info at 0x%lx, PA 0x%llx\n",
		    vma->vm_start,
		    (unsigned long long)pfn << PAGE_SHIFT);

	return mlx5_ib_set_vma_data(vma, context);
}

static int uar_mmap(struct mlx5_ib_dev *dev, enum mlx5_ib_mmap_cmd cmd,
		    struct vm_area_struct *vma,
		    struct mlx5_ib_ucontext *context)
{
	struct mlx5_bfreg_info *bfregi = &context->bfregi;
	int err;
	unsigned long idx;
	phys_addr_t pfn, pa;
	pgprot_t prot;
	u32 bfreg_dyn_idx = 0;
	u32 uar_index;
	int dyn_uar = (cmd == MLX5_IB_MMAP_ALLOC_WC);
	int max_valid_idx = dyn_uar ? bfregi->num_sys_pages :
				bfregi->num_static_sys_pages;

	if (vma->vm_end - vma->vm_start != PAGE_SIZE)
		return -EINVAL;

	if (dyn_uar)
		idx = get_extended_index(vma->vm_pgoff) + bfregi->num_static_sys_pages;
	else
		idx = get_index(vma->vm_pgoff);

	if (idx >= max_valid_idx) {
		mlx5_ib_warn(dev, "invalid uar index %lu, max=%d\n",
			     idx, max_valid_idx);
		return -EINVAL;
	}

	switch (cmd) {
	case MLX5_IB_MMAP_WC_PAGE:
	case MLX5_IB_MMAP_ALLOC_WC:
/* Some architectures don't support WC memory */
#if defined(CONFIG_X86)
		if (!pat_enabled())
			return -EPERM;
#elif !(defined(CONFIG_PPC) || (defined(CONFIG_ARM) && defined(CONFIG_MMU)))
			return -EPERM;
#endif
	/* fall through */
	case MLX5_IB_MMAP_REGULAR_PAGE:
		/* For MLX5_IB_MMAP_REGULAR_PAGE do the best effort to get WC */
		prot = pgprot_writecombine(vma->vm_page_prot);
		break;
	case MLX5_IB_MMAP_NC_PAGE:
		prot = pgprot_noncached(vma->vm_page_prot);
		break;
	default:
		return -EINVAL;
	}

	if (dyn_uar) {
		int uars_per_page;

		uars_per_page = get_uars_per_sys_page(dev, bfregi->lib_uar_4k);
		bfreg_dyn_idx = idx * (uars_per_page * MLX5_NON_FP_BFREGS_PER_UAR);
		if (bfreg_dyn_idx >= bfregi->total_num_bfregs) {
			mlx5_ib_warn(dev, "invalid bfreg_dyn_idx %u, max=%u\n",
				     bfreg_dyn_idx, bfregi->total_num_bfregs);
			return -EINVAL;
		}

		mutex_lock(&bfregi->lock);
		/* Fail if uar already allocated, first bfreg index of each
		 * page holds its count.
		 */
		if (bfregi->count[bfreg_dyn_idx]) {
			mlx5_ib_warn(dev, "wrong offset, idx %lu is busy, bfregn=%u\n", idx, bfreg_dyn_idx);
			mutex_unlock(&bfregi->lock);
			return -EINVAL;
		}

		bfregi->count[bfreg_dyn_idx]++;
		mutex_unlock(&bfregi->lock);

		err = mlx5_cmd_alloc_uar(dev->mdev, &uar_index);
		if (err) {
			mlx5_ib_warn(dev, "UAR alloc failed\n");
			goto free_bfreg;
		}
	} else {
		uar_index = bfregi->sys_pages[idx];
	}

	pfn = uar_index2pfn(dev, uar_index);
	mlx5_ib_dbg(dev, "uar idx 0x%lx, pfn %pa\n", idx, &pfn);

	vma->vm_page_prot = prot;
	err = io_remap_pfn_range(vma, vma->vm_start, pfn,
				 PAGE_SIZE, vma->vm_page_prot);
	if (err) {
		mlx5_ib_err(dev, "io_remap_pfn_range failed with error=%d, vm_start=0x%lx, pfn=%pa, mmap_cmd=%s\n",
			    err, vma->vm_start, &pfn, mmap_cmd2str(cmd));
		err = -EAGAIN;
		goto err;
	}

	pa = pfn << PAGE_SHIFT;
	mlx5_ib_dbg(dev, "mapped %s at 0x%lx, PA %pa\n", mmap_cmd2str(cmd),
		    vma->vm_start, &pa);

	err = mlx5_ib_set_vma_data(vma, context);
	if (err)
		goto err;

	if (dyn_uar)
		bfregi->sys_pages[idx] = uar_index;
	return 0;

err:
	if (!dyn_uar)
		return err;

	mlx5_cmd_free_uar(dev->mdev, idx);

free_bfreg:
	mlx5_ib_free_bfreg(dev, bfregi, bfreg_dyn_idx);

	return err;
}

static int mlx5_ib_mmap(struct ib_ucontext *ibcontext, struct vm_area_struct *vma)
{
	struct mlx5_ib_ucontext *context = to_mucontext(ibcontext);
	struct mlx5_ib_dev *dev = to_mdev(ibcontext->device);
	unsigned long command;
	phys_addr_t pfn;

	command = get_command(vma->vm_pgoff);
	switch (command) {
	case MLX5_IB_MMAP_WC_PAGE:
	case MLX5_IB_MMAP_NC_PAGE:
	case MLX5_IB_MMAP_REGULAR_PAGE:
	case MLX5_IB_MMAP_ALLOC_WC:
		return uar_mmap(dev, command, vma, context);

	case MLX5_IB_MMAP_GET_CONTIGUOUS_PAGES:
		return -ENOSYS;

	case MLX5_IB_MMAP_CORE_CLOCK:
		if (vma->vm_end - vma->vm_start != PAGE_SIZE)
			return -EINVAL;

		if (vma->vm_flags & VM_WRITE)
			return -EPERM;

		/* Don't expose to user-space information it shouldn't have */
		if (PAGE_SIZE > 4096)
			return -EOPNOTSUPP;

		vma->vm_page_prot = pgprot_noncached(vma->vm_page_prot);
		pfn = (dev->mdev->iseg_base +
		       offsetof(struct mlx5_init_seg, internal_timer_h)) >>
			PAGE_SHIFT;
		if (io_remap_pfn_range(vma, vma->vm_start, pfn,
				       PAGE_SIZE, vma->vm_page_prot))
			return -EAGAIN;

		mlx5_ib_dbg(dev, "mapped internal timer at 0x%lx, PA 0x%llx\n",
			    vma->vm_start,
			    (unsigned long long)pfn << PAGE_SHIFT);
		break;
	case MLX5_IB_MMAP_CLOCK_INFO:
		return mlx5_ib_mmap_clock_info_page(dev, vma, context);

	default:
		return -EINVAL;
	}

	return 0;
}

static struct ib_pd *mlx5_ib_alloc_pd(struct ib_device *ibdev,
				      struct ib_ucontext *context,
				      struct ib_udata *udata)
{
	struct mlx5_ib_alloc_pd_resp resp;
	struct mlx5_ib_pd *pd;
	int err;

	pd = kmalloc(sizeof(*pd), GFP_KERNEL);
	if (!pd)
		return ERR_PTR(-ENOMEM);

	err = mlx5_core_alloc_pd(to_mdev(ibdev)->mdev, &pd->pdn);
	if (err) {
		kfree(pd);
		return ERR_PTR(err);
	}

	if (context) {
		resp.pdn = pd->pdn;
		if (ib_copy_to_udata(udata, &resp, sizeof(resp))) {
			mlx5_core_dealloc_pd(to_mdev(ibdev)->mdev, pd->pdn);
			kfree(pd);
			return ERR_PTR(-EFAULT);
		}
	}

	return &pd->ibpd;
}

static int mlx5_ib_dealloc_pd(struct ib_pd *pd)
{
	struct mlx5_ib_dev *mdev = to_mdev(pd->device);
	struct mlx5_ib_pd *mpd = to_mpd(pd);

	mlx5_core_dealloc_pd(mdev->mdev, mpd->pdn);
	kfree(mpd);

	return 0;
}

enum {
	MATCH_CRITERIA_ENABLE_OUTER_BIT,
	MATCH_CRITERIA_ENABLE_MISC_BIT,
	MATCH_CRITERIA_ENABLE_INNER_BIT
};

#define HEADER_IS_ZERO(match_criteria, headers)			           \
	!(memchr_inv(MLX5_ADDR_OF(fte_match_param, match_criteria, headers), \
		    0, MLX5_FLD_SZ_BYTES(fte_match_param, headers)))       \

static u8 get_match_criteria_enable(u32 *match_criteria)
{
	u8 match_criteria_enable;

	match_criteria_enable =
		(!HEADER_IS_ZERO(match_criteria, outer_headers)) <<
		MATCH_CRITERIA_ENABLE_OUTER_BIT;
	match_criteria_enable |=
		(!HEADER_IS_ZERO(match_criteria, misc_parameters)) <<
		MATCH_CRITERIA_ENABLE_MISC_BIT;
	match_criteria_enable |=
		(!HEADER_IS_ZERO(match_criteria, inner_headers)) <<
		MATCH_CRITERIA_ENABLE_INNER_BIT;

	return match_criteria_enable;
}

static void set_proto(void *outer_c, void *outer_v, u8 mask, u8 val)
{
	MLX5_SET(fte_match_set_lyr_2_4, outer_c, ip_protocol, mask);
	MLX5_SET(fte_match_set_lyr_2_4, outer_v, ip_protocol, val);
}

static void set_flow_label(void *misc_c, void *misc_v, u8 mask, u8 val,
			   bool inner)
{
	if (inner) {
		MLX5_SET(fte_match_set_misc,
			 misc_c, inner_ipv6_flow_label, mask);
		MLX5_SET(fte_match_set_misc,
			 misc_v, inner_ipv6_flow_label, val);
	} else {
		MLX5_SET(fte_match_set_misc,
			 misc_c, outer_ipv6_flow_label, mask);
		MLX5_SET(fte_match_set_misc,
			 misc_v, outer_ipv6_flow_label, val);
	}
}

static void set_tos(void *outer_c, void *outer_v, u8 mask, u8 val)
{
	MLX5_SET(fte_match_set_lyr_2_4, outer_c, ip_ecn, mask);
	MLX5_SET(fte_match_set_lyr_2_4, outer_v, ip_ecn, val);
	MLX5_SET(fte_match_set_lyr_2_4, outer_c, ip_dscp, mask >> 2);
	MLX5_SET(fte_match_set_lyr_2_4, outer_v, ip_dscp, val >> 2);
}

#define LAST_ETH_FIELD vlan_tag
#define LAST_IB_FIELD sl
#define LAST_IPV4_FIELD tos
#define LAST_IPV6_FIELD traffic_class
#define LAST_TCP_UDP_FIELD src_port
#define LAST_TUNNEL_FIELD tunnel_id
#define LAST_FLOW_TAG_FIELD tag_id
#define LAST_DROP_FIELD size

/* Field is the last supported field */
#define FIELDS_NOT_SUPPORTED(filter, field)\
	memchr_inv((void *)&filter.field  +\
		   sizeof(filter.field), 0,\
		   sizeof(filter) -\
		   offsetof(typeof(filter), field) -\
		   sizeof(filter.field))

#define IPV4_VERSION 4
#define IPV6_VERSION 6
static int parse_flow_attr(struct mlx5_core_dev *mdev, u32 *match_c,
			   u32 *match_v, const union ib_flow_spec *ib_spec,
			   u32 *tag_id, bool *is_drop)
{
	void *misc_params_c = MLX5_ADDR_OF(fte_match_param, match_c,
					   misc_parameters);
	void *misc_params_v = MLX5_ADDR_OF(fte_match_param, match_v,
					   misc_parameters);
	void *headers_c;
	void *headers_v;
	int match_ipv;

	if (ib_spec->type & IB_FLOW_SPEC_INNER) {
		headers_c = MLX5_ADDR_OF(fte_match_param, match_c,
					 inner_headers);
		headers_v = MLX5_ADDR_OF(fte_match_param, match_v,
					 inner_headers);
		match_ipv = MLX5_CAP_FLOWTABLE_NIC_RX(mdev,
					ft_field_support.inner_ip_version);
	} else {
		headers_c = MLX5_ADDR_OF(fte_match_param, match_c,
					 outer_headers);
		headers_v = MLX5_ADDR_OF(fte_match_param, match_v,
					 outer_headers);
		match_ipv = MLX5_CAP_FLOWTABLE_NIC_RX(mdev,
					ft_field_support.outer_ip_version);
	}

	switch (ib_spec->type & ~IB_FLOW_SPEC_INNER) {
	case IB_FLOW_SPEC_ETH:
		if (FIELDS_NOT_SUPPORTED(ib_spec->eth.mask, LAST_ETH_FIELD))
			return -EOPNOTSUPP;

		ether_addr_copy(MLX5_ADDR_OF(fte_match_set_lyr_2_4, headers_c,
					     dmac_47_16),
				ib_spec->eth.mask.dst_mac);
		ether_addr_copy(MLX5_ADDR_OF(fte_match_set_lyr_2_4, headers_v,
					     dmac_47_16),
				ib_spec->eth.val.dst_mac);

		ether_addr_copy(MLX5_ADDR_OF(fte_match_set_lyr_2_4, headers_c,
					     smac_47_16),
				ib_spec->eth.mask.src_mac);
		ether_addr_copy(MLX5_ADDR_OF(fte_match_set_lyr_2_4, headers_v,
					     smac_47_16),
				ib_spec->eth.val.src_mac);

		if (ib_spec->eth.mask.vlan_tag) {
			MLX5_SET(fte_match_set_lyr_2_4, headers_c,
				 cvlan_tag, 1);
			MLX5_SET(fte_match_set_lyr_2_4, headers_v,
				 cvlan_tag, 1);

			MLX5_SET(fte_match_set_lyr_2_4, headers_c,
				 first_vid, ntohs(ib_spec->eth.mask.vlan_tag));
			MLX5_SET(fte_match_set_lyr_2_4, headers_v,
				 first_vid, ntohs(ib_spec->eth.val.vlan_tag));

			MLX5_SET(fte_match_set_lyr_2_4, headers_c,
				 first_cfi,
				 ntohs(ib_spec->eth.mask.vlan_tag) >> 12);
			MLX5_SET(fte_match_set_lyr_2_4, headers_v,
				 first_cfi,
				 ntohs(ib_spec->eth.val.vlan_tag) >> 12);

			MLX5_SET(fte_match_set_lyr_2_4, headers_c,
				 first_prio,
				 ntohs(ib_spec->eth.mask.vlan_tag) >> 13);
			MLX5_SET(fte_match_set_lyr_2_4, headers_v,
				 first_prio,
				 ntohs(ib_spec->eth.val.vlan_tag) >> 13);
		}
		MLX5_SET(fte_match_set_lyr_2_4, headers_c,
			 ethertype, ntohs(ib_spec->eth.mask.ether_type));
		MLX5_SET(fte_match_set_lyr_2_4, headers_v,
			 ethertype, ntohs(ib_spec->eth.val.ether_type));
		break;
	case IB_FLOW_SPEC_IPV4:
		if (FIELDS_NOT_SUPPORTED(ib_spec->ipv4.mask, LAST_IPV4_FIELD))
			return -EOPNOTSUPP;

		if (match_ipv) {
			MLX5_SET(fte_match_set_lyr_2_4, headers_c,
				 ip_version, 0xf);
			MLX5_SET(fte_match_set_lyr_2_4, headers_v,
				 ip_version, IPV4_VERSION);
		} else {
			MLX5_SET(fte_match_set_lyr_2_4, headers_c,
				 ethertype, 0xffff);
			MLX5_SET(fte_match_set_lyr_2_4, headers_v,
				 ethertype, ETH_P_IP);
		}

		memcpy(MLX5_ADDR_OF(fte_match_set_lyr_2_4, headers_c,
				    src_ipv4_src_ipv6.ipv4_layout.ipv4),
		       &ib_spec->ipv4.mask.src_ip,
		       sizeof(ib_spec->ipv4.mask.src_ip));
		memcpy(MLX5_ADDR_OF(fte_match_set_lyr_2_4, headers_v,
				    src_ipv4_src_ipv6.ipv4_layout.ipv4),
		       &ib_spec->ipv4.val.src_ip,
		       sizeof(ib_spec->ipv4.val.src_ip));
		memcpy(MLX5_ADDR_OF(fte_match_set_lyr_2_4, headers_c,
				    dst_ipv4_dst_ipv6.ipv4_layout.ipv4),
		       &ib_spec->ipv4.mask.dst_ip,
		       sizeof(ib_spec->ipv4.mask.dst_ip));
		memcpy(MLX5_ADDR_OF(fte_match_set_lyr_2_4, headers_v,
				    dst_ipv4_dst_ipv6.ipv4_layout.ipv4),
		       &ib_spec->ipv4.val.dst_ip,
		       sizeof(ib_spec->ipv4.val.dst_ip));

		set_tos(headers_c, headers_v,
			ib_spec->ipv4.mask.tos, ib_spec->ipv4.val.tos);

		set_proto(headers_c, headers_v,
			  ib_spec->ipv4.mask.proto, ib_spec->ipv4.val.proto);
		break;
	case IB_FLOW_SPEC_IPV6:
		if (FIELDS_NOT_SUPPORTED(ib_spec->ipv6.mask, LAST_IPV6_FIELD))
			return -EOPNOTSUPP;

		if (match_ipv) {
			MLX5_SET(fte_match_set_lyr_2_4, headers_c,
				 ip_version, 0xf);
			MLX5_SET(fte_match_set_lyr_2_4, headers_v,
				 ip_version, IPV6_VERSION);
		} else {
			MLX5_SET(fte_match_set_lyr_2_4, headers_c,
				 ethertype, 0xffff);
			MLX5_SET(fte_match_set_lyr_2_4, headers_v,
				 ethertype, ETH_P_IPV6);
		}

		memcpy(MLX5_ADDR_OF(fte_match_set_lyr_2_4, headers_c,
				    src_ipv4_src_ipv6.ipv6_layout.ipv6),
		       &ib_spec->ipv6.mask.src_ip,
		       sizeof(ib_spec->ipv6.mask.src_ip));
		memcpy(MLX5_ADDR_OF(fte_match_set_lyr_2_4, headers_v,
				    src_ipv4_src_ipv6.ipv6_layout.ipv6),
		       &ib_spec->ipv6.val.src_ip,
		       sizeof(ib_spec->ipv6.val.src_ip));
		memcpy(MLX5_ADDR_OF(fte_match_set_lyr_2_4, headers_c,
				    dst_ipv4_dst_ipv6.ipv6_layout.ipv6),
		       &ib_spec->ipv6.mask.dst_ip,
		       sizeof(ib_spec->ipv6.mask.dst_ip));
		memcpy(MLX5_ADDR_OF(fte_match_set_lyr_2_4, headers_v,
				    dst_ipv4_dst_ipv6.ipv6_layout.ipv6),
		       &ib_spec->ipv6.val.dst_ip,
		       sizeof(ib_spec->ipv6.val.dst_ip));

		set_tos(headers_c, headers_v,
			ib_spec->ipv6.mask.traffic_class,
			ib_spec->ipv6.val.traffic_class);

		set_proto(headers_c, headers_v,
			  ib_spec->ipv6.mask.next_hdr,
			  ib_spec->ipv6.val.next_hdr);

		set_flow_label(misc_params_c, misc_params_v,
			       ntohl(ib_spec->ipv6.mask.flow_label),
			       ntohl(ib_spec->ipv6.val.flow_label),
			       ib_spec->type & IB_FLOW_SPEC_INNER);

		break;
	case IB_FLOW_SPEC_TCP:
		if (FIELDS_NOT_SUPPORTED(ib_spec->tcp_udp.mask,
					 LAST_TCP_UDP_FIELD))
			return -EOPNOTSUPP;

		MLX5_SET(fte_match_set_lyr_2_4, headers_c, ip_protocol,
			 0xff);
		MLX5_SET(fte_match_set_lyr_2_4, headers_v, ip_protocol,
			 IPPROTO_TCP);

		MLX5_SET(fte_match_set_lyr_2_4, headers_c, tcp_sport,
			 ntohs(ib_spec->tcp_udp.mask.src_port));
		MLX5_SET(fte_match_set_lyr_2_4, headers_v, tcp_sport,
			 ntohs(ib_spec->tcp_udp.val.src_port));

		MLX5_SET(fte_match_set_lyr_2_4, headers_c, tcp_dport,
			 ntohs(ib_spec->tcp_udp.mask.dst_port));
		MLX5_SET(fte_match_set_lyr_2_4, headers_v, tcp_dport,
			 ntohs(ib_spec->tcp_udp.val.dst_port));
		break;
	case IB_FLOW_SPEC_UDP:
		if (FIELDS_NOT_SUPPORTED(ib_spec->tcp_udp.mask,
					 LAST_TCP_UDP_FIELD))
			return -EOPNOTSUPP;

		MLX5_SET(fte_match_set_lyr_2_4, headers_c, ip_protocol,
			 0xff);
		MLX5_SET(fte_match_set_lyr_2_4, headers_v, ip_protocol,
			 IPPROTO_UDP);

		MLX5_SET(fte_match_set_lyr_2_4, headers_c, udp_sport,
			 ntohs(ib_spec->tcp_udp.mask.src_port));
		MLX5_SET(fte_match_set_lyr_2_4, headers_v, udp_sport,
			 ntohs(ib_spec->tcp_udp.val.src_port));

		MLX5_SET(fte_match_set_lyr_2_4, headers_c, udp_dport,
			 ntohs(ib_spec->tcp_udp.mask.dst_port));
		MLX5_SET(fte_match_set_lyr_2_4, headers_v, udp_dport,
			 ntohs(ib_spec->tcp_udp.val.dst_port));
		break;
	case IB_FLOW_SPEC_VXLAN_TUNNEL:
		if (FIELDS_NOT_SUPPORTED(ib_spec->tunnel.mask,
					 LAST_TUNNEL_FIELD))
			return -EOPNOTSUPP;

		MLX5_SET(fte_match_set_misc, misc_params_c, vxlan_vni,
			 ntohl(ib_spec->tunnel.mask.tunnel_id));
		MLX5_SET(fte_match_set_misc, misc_params_v, vxlan_vni,
			 ntohl(ib_spec->tunnel.val.tunnel_id));
		break;
	case IB_FLOW_SPEC_ACTION_TAG:
		if (FIELDS_NOT_SUPPORTED(ib_spec->flow_tag,
					 LAST_FLOW_TAG_FIELD))
			return -EOPNOTSUPP;
		if (ib_spec->flow_tag.tag_id >= BIT(24))
			return -EINVAL;

		*tag_id = ib_spec->flow_tag.tag_id;
		break;
	case IB_FLOW_SPEC_ACTION_DROP:
		if (FIELDS_NOT_SUPPORTED(ib_spec->drop,
					 LAST_DROP_FIELD))
			return -EOPNOTSUPP;
		*is_drop = true;
		break;
	default:
		return -EINVAL;
	}

	return 0;
}

/* If a flow could catch both multicast and unicast packets,
 * it won't fall into the multicast flow steering table and this rule
 * could steal other multicast packets.
 */
static bool flow_is_multicast_only(const struct ib_flow_attr *ib_attr)
{
	union ib_flow_spec *flow_spec;

	if (ib_attr->type != IB_FLOW_ATTR_NORMAL ||
	    ib_attr->num_of_specs < 1)
		return false;

	flow_spec = (union ib_flow_spec *)(ib_attr + 1);
	if (flow_spec->type == IB_FLOW_SPEC_IPV4) {
		struct ib_flow_spec_ipv4 *ipv4_spec;

		ipv4_spec = (struct ib_flow_spec_ipv4 *)flow_spec;
		if (ipv4_is_multicast(ipv4_spec->val.dst_ip))
			return true;

		return false;
	}

	if (flow_spec->type == IB_FLOW_SPEC_ETH) {
		struct ib_flow_spec_eth *eth_spec;

		eth_spec = (struct ib_flow_spec_eth *)flow_spec;
		return is_multicast_ether_addr(eth_spec->mask.dst_mac) &&
		       is_multicast_ether_addr(eth_spec->val.dst_mac);
	}

	return false;
}

static bool is_valid_ethertype(struct mlx5_core_dev *mdev,
			       const struct ib_flow_attr *flow_attr,
			       bool check_inner)
{
	union ib_flow_spec *ib_spec = (union ib_flow_spec *)(flow_attr + 1);
	int match_ipv = check_inner ?
			MLX5_CAP_FLOWTABLE_NIC_RX(mdev,
					ft_field_support.inner_ip_version) :
			MLX5_CAP_FLOWTABLE_NIC_RX(mdev,
					ft_field_support.outer_ip_version);
	int inner_bit = check_inner ? IB_FLOW_SPEC_INNER : 0;
	bool ipv4_spec_valid, ipv6_spec_valid;
	unsigned int ip_spec_type = 0;
	bool has_ethertype = false;
	unsigned int spec_index;
	bool mask_valid = true;
	u16 eth_type = 0;
	bool type_valid;

	/* Validate that ethertype is correct */
	for (spec_index = 0; spec_index < flow_attr->num_of_specs; spec_index++) {
		if ((ib_spec->type == (IB_FLOW_SPEC_ETH | inner_bit)) &&
		    ib_spec->eth.mask.ether_type) {
			mask_valid = (ib_spec->eth.mask.ether_type ==
				      htons(0xffff));
			has_ethertype = true;
			eth_type = ntohs(ib_spec->eth.val.ether_type);
		} else if ((ib_spec->type == (IB_FLOW_SPEC_IPV4 | inner_bit)) ||
			   (ib_spec->type == (IB_FLOW_SPEC_IPV6 | inner_bit))) {
			ip_spec_type = ib_spec->type;
		}
		ib_spec = (void *)ib_spec + ib_spec->size;
	}

	type_valid = (!has_ethertype) || (!ip_spec_type);
	if (!type_valid && mask_valid) {
		ipv4_spec_valid = (eth_type == ETH_P_IP) &&
			(ip_spec_type == (IB_FLOW_SPEC_IPV4 | inner_bit));
		ipv6_spec_valid = (eth_type == ETH_P_IPV6) &&
			(ip_spec_type == (IB_FLOW_SPEC_IPV6 | inner_bit));

		type_valid = (ipv4_spec_valid) || (ipv6_spec_valid) ||
			     (((eth_type == ETH_P_MPLS_UC) ||
			       (eth_type == ETH_P_MPLS_MC)) && match_ipv);
	}

	return type_valid;
}

static bool is_valid_attr(struct mlx5_core_dev *mdev,
			  const struct ib_flow_attr *flow_attr)
{
	return is_valid_ethertype(mdev, flow_attr, false) &&
	       is_valid_ethertype(mdev, flow_attr, true);
}

static void put_flow_table(struct mlx5_ib_dev *dev,
			   struct mlx5_ib_flow_prio *prio, bool ft_added)
{
	prio->refcount -= !!ft_added;
	if (!prio->refcount) {
		mlx5_destroy_flow_table(prio->flow_table);
		prio->flow_table = NULL;
	}
}

static int mlx5_ib_destroy_flow(struct ib_flow *flow_id)
{
	struct mlx5_ib_dev *dev = to_mdev(flow_id->qp->device);
	struct mlx5_ib_flow_handler *handler = container_of(flow_id,
							  struct mlx5_ib_flow_handler,
							  ibflow);
	struct mlx5_ib_flow_handler *iter, *tmp;

	mutex_lock(&dev->flow_db.lock);

	list_for_each_entry_safe(iter, tmp, &handler->list, list) {
		mlx5_del_flow_rules(iter->rule);
		put_flow_table(dev, iter->prio, true);
		list_del(&iter->list);
		kfree(iter);
	}

	mlx5_del_flow_rules(handler->rule);
	put_flow_table(dev, handler->prio, true);
	mutex_unlock(&dev->flow_db.lock);

	kfree(handler);

	return 0;
}

static int ib_prio_to_core_prio(unsigned int priority, bool dont_trap)
{
	priority *= 2;
	if (!dont_trap)
		priority++;
	return priority;
}

enum flow_table_type {
	MLX5_IB_FT_RX,
	MLX5_IB_FT_TX
};

#define MLX5_FS_MAX_TYPES	 6
#define MLX5_FS_MAX_ENTRIES	 BIT(16)
static struct mlx5_ib_flow_prio *get_flow_table(struct mlx5_ib_dev *dev,
						struct ib_flow_attr *flow_attr,
						enum flow_table_type ft_type)
{
	bool dont_trap = flow_attr->flags & IB_FLOW_ATTR_FLAGS_DONT_TRAP;
	struct mlx5_flow_namespace *ns = NULL;
	struct mlx5_ib_flow_prio *prio;
	struct mlx5_flow_table *ft;
	int max_table_size;
	int num_entries;
	int num_groups;
	int priority;
	int err = 0;

	max_table_size = BIT(MLX5_CAP_FLOWTABLE_NIC_RX(dev->mdev,
						       log_max_ft_size));
	if (flow_attr->type == IB_FLOW_ATTR_NORMAL) {
		if (flow_is_multicast_only(flow_attr) &&
		    !dont_trap)
			priority = MLX5_IB_FLOW_MCAST_PRIO;
		else
			priority = ib_prio_to_core_prio(flow_attr->priority,
							dont_trap);
		ns = mlx5_get_flow_namespace(dev->mdev,
					     MLX5_FLOW_NAMESPACE_BYPASS);
		num_entries = MLX5_FS_MAX_ENTRIES;
		num_groups = MLX5_FS_MAX_TYPES;
		prio = &dev->flow_db.prios[priority];
	} else if (flow_attr->type == IB_FLOW_ATTR_ALL_DEFAULT ||
		   flow_attr->type == IB_FLOW_ATTR_MC_DEFAULT) {
		ns = mlx5_get_flow_namespace(dev->mdev,
					     MLX5_FLOW_NAMESPACE_LEFTOVERS);
		build_leftovers_ft_param(&priority,
					 &num_entries,
					 &num_groups);
		prio = &dev->flow_db.prios[MLX5_IB_FLOW_LEFTOVERS_PRIO];
	} else if (flow_attr->type == IB_FLOW_ATTR_SNIFFER) {
		if (!MLX5_CAP_FLOWTABLE(dev->mdev,
					allow_sniffer_and_nic_rx_shared_tir))
			return ERR_PTR(-ENOTSUPP);

		ns = mlx5_get_flow_namespace(dev->mdev, ft_type == MLX5_IB_FT_RX ?
					     MLX5_FLOW_NAMESPACE_SNIFFER_RX :
					     MLX5_FLOW_NAMESPACE_SNIFFER_TX);

		prio = &dev->flow_db.sniffer[ft_type];
		priority = 0;
		num_entries = 1;
		num_groups = 1;
	}

	if (!ns)
		return ERR_PTR(-ENOTSUPP);

	if (num_entries > max_table_size)
		return ERR_PTR(-ENOMEM);

	ft = prio->flow_table;
	if (!ft) {
		ft = mlx5_create_auto_grouped_flow_table(ns, priority,
							 num_entries,
							 num_groups,
							 0, 0);

		if (!IS_ERR(ft)) {
			prio->refcount = 0;
			prio->flow_table = ft;
		} else {
			err = PTR_ERR(ft);
		}
	}

	return err ? ERR_PTR(err) : prio;
}

static void set_underlay_qp(struct mlx5_ib_dev *dev,
			    struct mlx5_flow_spec *spec,
			    u32 underlay_qpn)
{
	void *misc_params_c = MLX5_ADDR_OF(fte_match_param,
					   spec->match_criteria,
					   misc_parameters);
	void *misc_params_v = MLX5_ADDR_OF(fte_match_param, spec->match_value,
					   misc_parameters);

	if (underlay_qpn &&
	    MLX5_CAP_FLOWTABLE_NIC_RX(dev->mdev,
				      ft_field_support.bth_dst_qp)) {
		MLX5_SET(fte_match_set_misc,
			 misc_params_v, bth_dst_qp, underlay_qpn);
		MLX5_SET(fte_match_set_misc,
			 misc_params_c, bth_dst_qp, 0xffffff);
	}
}

static struct mlx5_ib_flow_handler *_create_flow_rule(struct mlx5_ib_dev *dev,
						      struct mlx5_ib_flow_prio *ft_prio,
						      const struct ib_flow_attr *flow_attr,
						      struct mlx5_flow_destination *dst,
						      u32 underlay_qpn)
{
	struct mlx5_flow_table	*ft = ft_prio->flow_table;
	struct mlx5_ib_flow_handler *handler;
	struct mlx5_flow_act flow_act = {0};
	struct mlx5_flow_spec *spec;
	struct mlx5_flow_destination *rule_dst = dst;
	const void *ib_flow = (const void *)flow_attr + sizeof(*flow_attr);
	unsigned int spec_index;
	u32 flow_tag = MLX5_FS_DEFAULT_FLOW_TAG;
	bool is_drop = false;
	int err = 0;
	int dest_num = 1;

	if (!is_valid_attr(dev->mdev, flow_attr))
		return ERR_PTR(-EINVAL);

	spec = kvzalloc(sizeof(*spec), GFP_KERNEL);
	handler = kzalloc(sizeof(*handler), GFP_KERNEL);
	if (!handler || !spec) {
		err = -ENOMEM;
		goto free;
	}

	INIT_LIST_HEAD(&handler->list);

	for (spec_index = 0; spec_index < flow_attr->num_of_specs; spec_index++) {
		err = parse_flow_attr(dev->mdev, spec->match_criteria,
				      spec->match_value,
				      ib_flow, &flow_tag, &is_drop);
		if (err < 0)
			goto free;

		ib_flow += ((union ib_flow_spec *)ib_flow)->size;
	}

	if (!flow_is_multicast_only(flow_attr))
		set_underlay_qp(dev, spec, underlay_qpn);

	spec->match_criteria_enable = get_match_criteria_enable(spec->match_criteria);
	if (is_drop) {
		flow_act.action = MLX5_FLOW_CONTEXT_ACTION_DROP;
		rule_dst = NULL;
		dest_num = 0;
	} else {
		flow_act.action = dst ? MLX5_FLOW_CONTEXT_ACTION_FWD_DEST :
		    MLX5_FLOW_CONTEXT_ACTION_FWD_NEXT_PRIO;
	}

	if (flow_tag != MLX5_FS_DEFAULT_FLOW_TAG &&
	    (flow_attr->type == IB_FLOW_ATTR_ALL_DEFAULT ||
	     flow_attr->type == IB_FLOW_ATTR_MC_DEFAULT)) {
		mlx5_ib_warn(dev, "Flow tag %u and attribute type %x isn't allowed in leftovers\n",
			     flow_tag, flow_attr->type);
		err = -EINVAL;
		goto free;
	}
	flow_act.flow_tag = flow_tag;
	handler->rule = mlx5_add_flow_rules(ft, spec,
					    &flow_act,
					    rule_dst, dest_num);

	if (IS_ERR(handler->rule)) {
		err = PTR_ERR(handler->rule);
		goto free;
	}

	ft_prio->refcount++;
	handler->prio = ft_prio;

	ft_prio->flow_table = ft;
free:
	if (err)
		kfree(handler);
	kvfree(spec);
	return err ? ERR_PTR(err) : handler;
}

static struct mlx5_ib_flow_handler *create_flow_rule(struct mlx5_ib_dev *dev,
						     struct mlx5_ib_flow_prio *ft_prio,
						     const struct ib_flow_attr *flow_attr,
						     struct mlx5_flow_destination *dst)
{
	return _create_flow_rule(dev, ft_prio, flow_attr, dst, 0);
}

static struct mlx5_ib_flow_handler *create_dont_trap_rule(struct mlx5_ib_dev *dev,
							  struct mlx5_ib_flow_prio *ft_prio,
							  struct ib_flow_attr *flow_attr,
							  struct mlx5_flow_destination *dst)
{
	struct mlx5_ib_flow_handler *handler_dst = NULL;
	struct mlx5_ib_flow_handler *handler = NULL;

	handler = create_flow_rule(dev, ft_prio, flow_attr, NULL);
	if (!IS_ERR(handler)) {
		handler_dst = create_flow_rule(dev, ft_prio,
					       flow_attr, dst);
		if (IS_ERR(handler_dst)) {
			mlx5_del_flow_rules(handler->rule);
			ft_prio->refcount--;
			kfree(handler);
			handler = handler_dst;
		} else {
			list_add(&handler_dst->list, &handler->list);
		}
	}

	return handler;
}
enum {
	LEFTOVERS_MC,
	LEFTOVERS_UC,
};

static struct mlx5_ib_flow_handler *create_leftovers_rule(struct mlx5_ib_dev *dev,
							  struct mlx5_ib_flow_prio *ft_prio,
							  struct ib_flow_attr *flow_attr,
							  struct mlx5_flow_destination *dst)
{
	struct mlx5_ib_flow_handler *handler_ucast = NULL;
	struct mlx5_ib_flow_handler *handler = NULL;

	static struct {
		struct ib_flow_attr	flow_attr;
		struct ib_flow_spec_eth eth_flow;
	} leftovers_specs[] = {
		[LEFTOVERS_MC] = {
			.flow_attr = {
				.num_of_specs = 1,
				.size = sizeof(leftovers_specs[0])
			},
			.eth_flow = {
				.type = IB_FLOW_SPEC_ETH,
				.size = sizeof(struct ib_flow_spec_eth),
				.mask = {.dst_mac = {0x1} },
				.val =  {.dst_mac = {0x1} }
			}
		},
		[LEFTOVERS_UC] = {
			.flow_attr = {
				.num_of_specs = 1,
				.size = sizeof(leftovers_specs[0])
			},
			.eth_flow = {
				.type = IB_FLOW_SPEC_ETH,
				.size = sizeof(struct ib_flow_spec_eth),
				.mask = {.dst_mac = {0x1} },
				.val = {.dst_mac = {} }
			}
		}
	};

	handler = create_flow_rule(dev, ft_prio,
				   &leftovers_specs[LEFTOVERS_MC].flow_attr,
				   dst);
	if (!IS_ERR(handler) &&
	    flow_attr->type == IB_FLOW_ATTR_ALL_DEFAULT) {
		handler_ucast = create_flow_rule(dev, ft_prio,
						 &leftovers_specs[LEFTOVERS_UC].flow_attr,
						 dst);
		if (IS_ERR(handler_ucast)) {
			mlx5_del_flow_rules(handler->rule);
			ft_prio->refcount--;
			kfree(handler);
			handler = handler_ucast;
		} else {
			list_add(&handler_ucast->list, &handler->list);
		}
	}

	return handler;
}

static struct mlx5_ib_flow_handler *create_sniffer_rule(struct mlx5_ib_dev *dev,
							struct mlx5_ib_flow_prio *ft_rx,
							struct mlx5_ib_flow_prio *ft_tx,
							struct mlx5_flow_destination *dst)
{
	struct mlx5_ib_flow_handler *handler_rx;
	struct mlx5_ib_flow_handler *handler_tx;
	int err;
	static const struct ib_flow_attr flow_attr  = {
		.num_of_specs = 0,
		.size = sizeof(flow_attr)
	};

	handler_rx = create_flow_rule(dev, ft_rx, &flow_attr, dst);
	if (IS_ERR(handler_rx)) {
		err = PTR_ERR(handler_rx);
		goto err;
	}

	handler_tx = create_flow_rule(dev, ft_tx, &flow_attr, dst);
	if (IS_ERR(handler_tx)) {
		err = PTR_ERR(handler_tx);
		goto err_tx;
	}

	list_add(&handler_tx->list, &handler_rx->list);

	return handler_rx;

err_tx:
	mlx5_del_flow_rules(handler_rx->rule);
	ft_rx->refcount--;
	kfree(handler_rx);
err:
	return ERR_PTR(err);
}

static struct ib_flow *mlx5_ib_create_flow(struct ib_qp *qp,
					   struct ib_flow_attr *flow_attr,
					   int domain)
{
	struct mlx5_ib_dev *dev = to_mdev(qp->device);
	struct mlx5_ib_qp *mqp = to_mqp(qp);
	struct mlx5_ib_flow_handler *handler = NULL;
	struct mlx5_flow_destination *dst = NULL;
	struct mlx5_ib_flow_prio *ft_prio_tx = NULL;
	struct mlx5_ib_flow_prio *ft_prio;
	int err;
	int underlay_qpn;

	if (flow_attr->priority > MLX5_IB_FLOW_LAST_PRIO)
		return ERR_PTR(-ENOMEM);

	if (domain != IB_FLOW_DOMAIN_USER ||
	    flow_attr->port > dev->num_ports ||
	    (flow_attr->flags & ~IB_FLOW_ATTR_FLAGS_DONT_TRAP))
		return ERR_PTR(-EINVAL);

	dst = kzalloc(sizeof(*dst), GFP_KERNEL);
	if (!dst)
		return ERR_PTR(-ENOMEM);

	mutex_lock(&dev->flow_db.lock);

	ft_prio = get_flow_table(dev, flow_attr, MLX5_IB_FT_RX);
	if (IS_ERR(ft_prio)) {
		err = PTR_ERR(ft_prio);
		goto unlock;
	}
	if (flow_attr->type == IB_FLOW_ATTR_SNIFFER) {
		ft_prio_tx = get_flow_table(dev, flow_attr, MLX5_IB_FT_TX);
		if (IS_ERR(ft_prio_tx)) {
			err = PTR_ERR(ft_prio_tx);
			ft_prio_tx = NULL;
			goto destroy_ft;
		}
	}

	dst->type = MLX5_FLOW_DESTINATION_TYPE_TIR;
	if (mqp->flags & MLX5_IB_QP_RSS)
		dst->tir_num = mqp->rss_qp.tirn;
	else
		dst->tir_num = mqp->raw_packet_qp.rq.tirn;

	if (flow_attr->type == IB_FLOW_ATTR_NORMAL) {
		if (flow_attr->flags & IB_FLOW_ATTR_FLAGS_DONT_TRAP)  {
			handler = create_dont_trap_rule(dev, ft_prio,
							flow_attr, dst);
		} else {
			underlay_qpn = (mqp->flags & MLX5_IB_QP_UNDERLAY) ?
					mqp->underlay_qpn : 0;
			handler = _create_flow_rule(dev, ft_prio, flow_attr,
						    dst, underlay_qpn);
		}
	} else if (flow_attr->type == IB_FLOW_ATTR_ALL_DEFAULT ||
		   flow_attr->type == IB_FLOW_ATTR_MC_DEFAULT) {
		handler = create_leftovers_rule(dev, ft_prio, flow_attr,
						dst);
	} else if (flow_attr->type == IB_FLOW_ATTR_SNIFFER) {
		handler = create_sniffer_rule(dev, ft_prio, ft_prio_tx, dst);
	} else {
		err = -EINVAL;
		goto destroy_ft;
	}

	if (IS_ERR(handler)) {
		err = PTR_ERR(handler);
		handler = NULL;
		goto destroy_ft;
	}

	mutex_unlock(&dev->flow_db.lock);
	kfree(dst);

	return &handler->ibflow;

destroy_ft:
	put_flow_table(dev, ft_prio, false);
	if (ft_prio_tx)
		put_flow_table(dev, ft_prio_tx, false);
unlock:
	mutex_unlock(&dev->flow_db.lock);
	kfree(dst);
	kfree(handler);
	return ERR_PTR(err);
}

static int mlx5_ib_mcg_attach(struct ib_qp *ibqp, union ib_gid *gid, u16 lid)
{
	struct mlx5_ib_dev *dev = to_mdev(ibqp->device);
	struct mlx5_ib_qp *mqp = to_mqp(ibqp);
	int err;

	if (mqp->flags & MLX5_IB_QP_UNDERLAY) {
		mlx5_ib_dbg(dev, "Attaching a multi cast group to underlay QP is not supported\n");
		return -EOPNOTSUPP;
	}

	err = mlx5_core_attach_mcg(dev->mdev, gid, ibqp->qp_num);
	if (err)
		mlx5_ib_warn(dev, "failed attaching QPN 0x%x, MGID %pI6\n",
			     ibqp->qp_num, gid->raw);

	return err;
}

static int mlx5_ib_mcg_detach(struct ib_qp *ibqp, union ib_gid *gid, u16 lid)
{
	struct mlx5_ib_dev *dev = to_mdev(ibqp->device);
	int err;

	err = mlx5_core_detach_mcg(dev->mdev, gid, ibqp->qp_num);
	if (err)
		mlx5_ib_warn(dev, "failed detaching QPN 0x%x, MGID %pI6\n",
			     ibqp->qp_num, gid->raw);

	return err;
}

static int init_node_data(struct mlx5_ib_dev *dev)
{
	int err;

	err = mlx5_query_node_desc(dev, dev->ib_dev.node_desc);
	if (err)
		return err;

	dev->mdev->rev_id = dev->mdev->pdev->revision;

	return mlx5_query_node_guid(dev, &dev->ib_dev.node_guid);
}

static ssize_t show_fw_pages(struct device *device, struct device_attribute *attr,
			     char *buf)
{
	struct mlx5_ib_dev *dev =
		container_of(device, struct mlx5_ib_dev, ib_dev.dev);

	return sprintf(buf, "%d\n", dev->mdev->priv.fw_pages);
}

static ssize_t show_reg_pages(struct device *device,
			      struct device_attribute *attr, char *buf)
{
	struct mlx5_ib_dev *dev =
		container_of(device, struct mlx5_ib_dev, ib_dev.dev);

	return sprintf(buf, "%d\n", atomic_read(&dev->mdev->priv.reg_pages));
}

static ssize_t show_hca(struct device *device, struct device_attribute *attr,
			char *buf)
{
	struct mlx5_ib_dev *dev =
		container_of(device, struct mlx5_ib_dev, ib_dev.dev);
	return sprintf(buf, "MT%d\n", dev->mdev->pdev->device);
}

static ssize_t show_rev(struct device *device, struct device_attribute *attr,
			char *buf)
{
	struct mlx5_ib_dev *dev =
		container_of(device, struct mlx5_ib_dev, ib_dev.dev);
	return sprintf(buf, "%x\n", dev->mdev->rev_id);
}

static ssize_t show_board(struct device *device, struct device_attribute *attr,
			  char *buf)
{
	struct mlx5_ib_dev *dev =
		container_of(device, struct mlx5_ib_dev, ib_dev.dev);
	return sprintf(buf, "%.*s\n", MLX5_BOARD_ID_LEN,
		       dev->mdev->board_id);
}

static DEVICE_ATTR(hw_rev,   S_IRUGO, show_rev,    NULL);
static DEVICE_ATTR(hca_type, S_IRUGO, show_hca,    NULL);
static DEVICE_ATTR(board_id, S_IRUGO, show_board,  NULL);
static DEVICE_ATTR(fw_pages, S_IRUGO, show_fw_pages, NULL);
static DEVICE_ATTR(reg_pages, S_IRUGO, show_reg_pages, NULL);

static struct device_attribute *mlx5_class_attributes[] = {
	&dev_attr_hw_rev,
	&dev_attr_hca_type,
	&dev_attr_board_id,
	&dev_attr_fw_pages,
	&dev_attr_reg_pages,
};

static void pkey_change_handler(struct work_struct *work)
{
	struct mlx5_ib_port_resources *ports =
		container_of(work, struct mlx5_ib_port_resources,
			     pkey_change_work);

	mutex_lock(&ports->devr->mutex);
	mlx5_ib_gsi_pkey_change(ports->gsi);
	mutex_unlock(&ports->devr->mutex);
}

static void mlx5_ib_handle_internal_error(struct mlx5_ib_dev *ibdev)
{
	struct mlx5_ib_qp *mqp;
	struct mlx5_ib_cq *send_mcq, *recv_mcq;
	struct mlx5_core_cq *mcq;
	struct list_head cq_armed_list;
	unsigned long flags_qp;
	unsigned long flags_cq;
	unsigned long flags;

	INIT_LIST_HEAD(&cq_armed_list);

	/* Go over qp list reside on that ibdev, sync with create/destroy qp.*/
	spin_lock_irqsave(&ibdev->reset_flow_resource_lock, flags);
	list_for_each_entry(mqp, &ibdev->qp_list, qps_list) {
		spin_lock_irqsave(&mqp->sq.lock, flags_qp);
		if (mqp->sq.tail != mqp->sq.head) {
			send_mcq = to_mcq(mqp->ibqp.send_cq);
			spin_lock_irqsave(&send_mcq->lock, flags_cq);
			if (send_mcq->mcq.comp &&
			    mqp->ibqp.send_cq->comp_handler) {
				if (!send_mcq->mcq.reset_notify_added) {
					send_mcq->mcq.reset_notify_added = 1;
					list_add_tail(&send_mcq->mcq.reset_notify,
						      &cq_armed_list);
				}
			}
			spin_unlock_irqrestore(&send_mcq->lock, flags_cq);
		}
		spin_unlock_irqrestore(&mqp->sq.lock, flags_qp);
		spin_lock_irqsave(&mqp->rq.lock, flags_qp);
		/* no handling is needed for SRQ */
		if (!mqp->ibqp.srq) {
			if (mqp->rq.tail != mqp->rq.head) {
				recv_mcq = to_mcq(mqp->ibqp.recv_cq);
				spin_lock_irqsave(&recv_mcq->lock, flags_cq);
				if (recv_mcq->mcq.comp &&
				    mqp->ibqp.recv_cq->comp_handler) {
					if (!recv_mcq->mcq.reset_notify_added) {
						recv_mcq->mcq.reset_notify_added = 1;
						list_add_tail(&recv_mcq->mcq.reset_notify,
							      &cq_armed_list);
					}
				}
				spin_unlock_irqrestore(&recv_mcq->lock,
						       flags_cq);
			}
		}
		spin_unlock_irqrestore(&mqp->rq.lock, flags_qp);
	}
	/*At that point all inflight post send were put to be executed as of we
	 * lock/unlock above locks Now need to arm all involved CQs.
	 */
	list_for_each_entry(mcq, &cq_armed_list, reset_notify) {
		mcq->comp(mcq);
	}
	spin_unlock_irqrestore(&ibdev->reset_flow_resource_lock, flags);
}

static void delay_drop_handler(struct work_struct *work)
{
	int err;
	struct mlx5_ib_delay_drop *delay_drop =
		container_of(work, struct mlx5_ib_delay_drop,
			     delay_drop_work);

	atomic_inc(&delay_drop->events_cnt);

	mutex_lock(&delay_drop->lock);
	err = mlx5_core_set_delay_drop(delay_drop->dev->mdev,
				       delay_drop->timeout);
	if (err) {
		mlx5_ib_warn(delay_drop->dev, "Failed to set delay drop, timeout=%u\n",
			     delay_drop->timeout);
		delay_drop->activate = false;
	}
	mutex_unlock(&delay_drop->lock);
}

static void mlx5_ib_handle_event(struct work_struct *_work)
{
	struct mlx5_ib_event_work *work =
		container_of(_work, struct mlx5_ib_event_work, work);
	struct mlx5_ib_dev *ibdev;
	struct ib_event ibev;
	bool fatal = false;
	u8 port = 0;

	if (mlx5_core_is_mp_slave(work->dev)) {
		ibdev = mlx5_ib_get_ibdev_from_mpi(work->context);
		if (!ibdev)
			goto out;
	} else {
		ibdev = work->context;
	}

	switch (work->event) {
	case MLX5_DEV_EVENT_SYS_ERROR:
		ibev.event = IB_EVENT_DEVICE_FATAL;
		mlx5_ib_handle_internal_error(ibdev);
		fatal = true;
		break;

	case MLX5_DEV_EVENT_PORT_UP:
	case MLX5_DEV_EVENT_PORT_DOWN:
	case MLX5_DEV_EVENT_PORT_INITIALIZED:
		port = (u8)work->param;

		/* In RoCE, port up/down events are handled in
		 * mlx5_netdev_event().
		 */
		if (mlx5_ib_port_link_layer(&ibdev->ib_dev, port) ==
			IB_LINK_LAYER_ETHERNET)
			goto out;

		ibev.event = (work->event == MLX5_DEV_EVENT_PORT_UP) ?
			     IB_EVENT_PORT_ACTIVE : IB_EVENT_PORT_ERR;
		break;

	case MLX5_DEV_EVENT_LID_CHANGE:
		ibev.event = IB_EVENT_LID_CHANGE;
		port = (u8)work->param;
		break;

	case MLX5_DEV_EVENT_PKEY_CHANGE:
		ibev.event = IB_EVENT_PKEY_CHANGE;
		port = (u8)work->param;

		schedule_work(&ibdev->devr.ports[port - 1].pkey_change_work);
		break;

	case MLX5_DEV_EVENT_GUID_CHANGE:
		ibev.event = IB_EVENT_GID_CHANGE;
		port = (u8)work->param;
		break;

	case MLX5_DEV_EVENT_CLIENT_REREG:
		ibev.event = IB_EVENT_CLIENT_REREGISTER;
		port = (u8)work->param;
		break;
	case MLX5_DEV_EVENT_DELAY_DROP_TIMEOUT:
		schedule_work(&ibdev->delay_drop.delay_drop_work);
		goto out;
	default:
		goto out;
	}

	ibev.device	      = &ibdev->ib_dev;
	ibev.element.port_num = port;

	if (port < 1 || port > ibdev->num_ports) {
		mlx5_ib_warn(ibdev, "warning: event on port %d\n", port);
		goto out;
	}

	if (ibdev->ib_active)
		ib_dispatch_event(&ibev);

	if (fatal)
		ibdev->ib_active = false;
out:
	kfree(work);
}

static void mlx5_ib_event(struct mlx5_core_dev *dev, void *context,
			  enum mlx5_dev_event event, unsigned long param)
{
	struct mlx5_ib_event_work *work;

	work = kmalloc(sizeof(*work), GFP_ATOMIC);
	if (!work)
		return;

	INIT_WORK(&work->work, mlx5_ib_handle_event);
	work->dev = dev;
	work->param = param;
	work->context = context;
	work->event = event;

	queue_work(mlx5_ib_event_wq, &work->work);
}

static int set_has_smi_cap(struct mlx5_ib_dev *dev)
{
	struct mlx5_hca_vport_context vport_ctx;
	int err;
	int port;

	for (port = 1; port <= dev->num_ports; port++) {
		dev->mdev->port_caps[port - 1].has_smi = false;
		if (MLX5_CAP_GEN(dev->mdev, port_type) ==
		    MLX5_CAP_PORT_TYPE_IB) {
			if (MLX5_CAP_GEN(dev->mdev, ib_virt)) {
				err = mlx5_query_hca_vport_context(dev->mdev, 0,
								   port, 0,
								   &vport_ctx);
				if (err) {
					mlx5_ib_err(dev, "query_hca_vport_context for port=%d failed %d\n",
						    port, err);
					return err;
				}
				dev->mdev->port_caps[port - 1].has_smi =
					vport_ctx.has_smi;
			} else {
				dev->mdev->port_caps[port - 1].has_smi = true;
			}
		}
	}
	return 0;
}

static void get_ext_port_caps(struct mlx5_ib_dev *dev)
{
	int port;

	for (port = 1; port <= dev->num_ports; port++)
		mlx5_query_ext_port_caps(dev, port);
}

static int get_port_caps(struct mlx5_ib_dev *dev, u8 port)
{
	struct ib_device_attr *dprops = NULL;
	struct ib_port_attr *pprops = NULL;
	int err = -ENOMEM;
	struct ib_udata uhw = {.inlen = 0, .outlen = 0};

	pprops = kmalloc(sizeof(*pprops), GFP_KERNEL);
	if (!pprops)
		goto out;

	dprops = kmalloc(sizeof(*dprops), GFP_KERNEL);
	if (!dprops)
		goto out;

	err = set_has_smi_cap(dev);
	if (err)
		goto out;

	err = mlx5_ib_query_device(&dev->ib_dev, dprops, &uhw);
	if (err) {
		mlx5_ib_warn(dev, "query_device failed %d\n", err);
		goto out;
	}

	memset(pprops, 0, sizeof(*pprops));
	err = mlx5_ib_query_port(&dev->ib_dev, port, pprops);
	if (err) {
		mlx5_ib_warn(dev, "query_port %d failed %d\n",
			     port, err);
		goto out;
	}

	dev->mdev->port_caps[port - 1].pkey_table_len =
					dprops->max_pkeys;
	dev->mdev->port_caps[port - 1].gid_table_len =
					pprops->gid_tbl_len;
	mlx5_ib_dbg(dev, "port %d: pkey_table_len %d, gid_table_len %d\n",
		    port, dprops->max_pkeys, pprops->gid_tbl_len);

out:
	kfree(pprops);
	kfree(dprops);

	return err;
}

static void destroy_umrc_res(struct mlx5_ib_dev *dev)
{
	int err;

	err = mlx5_mr_cache_cleanup(dev);
	if (err)
		mlx5_ib_warn(dev, "mr cache cleanup failed\n");

	mlx5_ib_destroy_qp(dev->umrc.qp);
	ib_free_cq(dev->umrc.cq);
	ib_dealloc_pd(dev->umrc.pd);
}

enum {
	MAX_UMR_WR = 128,
};

static int create_umr_res(struct mlx5_ib_dev *dev)
{
	struct ib_qp_init_attr *init_attr = NULL;
	struct ib_qp_attr *attr = NULL;
	struct ib_pd *pd;
	struct ib_cq *cq;
	struct ib_qp *qp;
	int ret;

	attr = kzalloc(sizeof(*attr), GFP_KERNEL);
	init_attr = kzalloc(sizeof(*init_attr), GFP_KERNEL);
	if (!attr || !init_attr) {
		ret = -ENOMEM;
		goto error_0;
	}

	pd = ib_alloc_pd(&dev->ib_dev, 0);
	if (IS_ERR(pd)) {
		mlx5_ib_dbg(dev, "Couldn't create PD for sync UMR QP\n");
		ret = PTR_ERR(pd);
		goto error_0;
	}

	cq = ib_alloc_cq(&dev->ib_dev, NULL, 128, 0, IB_POLL_SOFTIRQ);
	if (IS_ERR(cq)) {
		mlx5_ib_dbg(dev, "Couldn't create CQ for sync UMR QP\n");
		ret = PTR_ERR(cq);
		goto error_2;
	}

	init_attr->send_cq = cq;
	init_attr->recv_cq = cq;
	init_attr->sq_sig_type = IB_SIGNAL_ALL_WR;
	init_attr->cap.max_send_wr = MAX_UMR_WR;
	init_attr->cap.max_send_sge = 1;
	init_attr->qp_type = MLX5_IB_QPT_REG_UMR;
	init_attr->port_num = 1;
	qp = mlx5_ib_create_qp(pd, init_attr, NULL);
	if (IS_ERR(qp)) {
		mlx5_ib_dbg(dev, "Couldn't create sync UMR QP\n");
		ret = PTR_ERR(qp);
		goto error_3;
	}
	qp->device     = &dev->ib_dev;
	qp->real_qp    = qp;
	qp->uobject    = NULL;
	qp->qp_type    = MLX5_IB_QPT_REG_UMR;
	qp->send_cq    = init_attr->send_cq;
	qp->recv_cq    = init_attr->recv_cq;

	attr->qp_state = IB_QPS_INIT;
	attr->port_num = 1;
	ret = mlx5_ib_modify_qp(qp, attr, IB_QP_STATE | IB_QP_PKEY_INDEX |
				IB_QP_PORT, NULL);
	if (ret) {
		mlx5_ib_dbg(dev, "Couldn't modify UMR QP\n");
		goto error_4;
	}

	memset(attr, 0, sizeof(*attr));
	attr->qp_state = IB_QPS_RTR;
	attr->path_mtu = IB_MTU_256;

	ret = mlx5_ib_modify_qp(qp, attr, IB_QP_STATE, NULL);
	if (ret) {
		mlx5_ib_dbg(dev, "Couldn't modify umr QP to rtr\n");
		goto error_4;
	}

	memset(attr, 0, sizeof(*attr));
	attr->qp_state = IB_QPS_RTS;
	ret = mlx5_ib_modify_qp(qp, attr, IB_QP_STATE, NULL);
	if (ret) {
		mlx5_ib_dbg(dev, "Couldn't modify umr QP to rts\n");
		goto error_4;
	}

	dev->umrc.qp = qp;
	dev->umrc.cq = cq;
	dev->umrc.pd = pd;

	sema_init(&dev->umrc.sem, MAX_UMR_WR);
	ret = mlx5_mr_cache_init(dev);
	if (ret) {
		mlx5_ib_warn(dev, "mr cache init failed %d\n", ret);
		goto error_4;
	}

	kfree(attr);
	kfree(init_attr);

	return 0;

error_4:
	mlx5_ib_destroy_qp(qp);

error_3:
	ib_free_cq(cq);

error_2:
	ib_dealloc_pd(pd);

error_0:
	kfree(attr);
	kfree(init_attr);
	return ret;
}

static u8 mlx5_get_umr_fence(u8 umr_fence_cap)
{
	switch (umr_fence_cap) {
	case MLX5_CAP_UMR_FENCE_NONE:
		return MLX5_FENCE_MODE_NONE;
	case MLX5_CAP_UMR_FENCE_SMALL:
		return MLX5_FENCE_MODE_INITIATOR_SMALL;
	default:
		return MLX5_FENCE_MODE_STRONG_ORDERING;
	}
}

static int create_dev_resources(struct mlx5_ib_resources *devr)
{
	struct ib_srq_init_attr attr;
	struct mlx5_ib_dev *dev;
	struct ib_cq_init_attr cq_attr = {.cqe = 1};
	int port;
	int ret = 0;

	dev = container_of(devr, struct mlx5_ib_dev, devr);

	mutex_init(&devr->mutex);

	devr->p0 = mlx5_ib_alloc_pd(&dev->ib_dev, NULL, NULL);
	if (IS_ERR(devr->p0)) {
		ret = PTR_ERR(devr->p0);
		goto error0;
	}
	devr->p0->device  = &dev->ib_dev;
	devr->p0->uobject = NULL;
	atomic_set(&devr->p0->usecnt, 0);

	devr->c0 = mlx5_ib_create_cq(&dev->ib_dev, &cq_attr, NULL, NULL);
	if (IS_ERR(devr->c0)) {
		ret = PTR_ERR(devr->c0);
		goto error1;
	}
	devr->c0->device        = &dev->ib_dev;
	devr->c0->uobject       = NULL;
	devr->c0->comp_handler  = NULL;
	devr->c0->event_handler = NULL;
	devr->c0->cq_context    = NULL;
	atomic_set(&devr->c0->usecnt, 0);

	devr->x0 = mlx5_ib_alloc_xrcd(&dev->ib_dev, NULL, NULL);
	if (IS_ERR(devr->x0)) {
		ret = PTR_ERR(devr->x0);
		goto error2;
	}
	devr->x0->device = &dev->ib_dev;
	devr->x0->inode = NULL;
	atomic_set(&devr->x0->usecnt, 0);
	mutex_init(&devr->x0->tgt_qp_mutex);
	INIT_LIST_HEAD(&devr->x0->tgt_qp_list);

	devr->x1 = mlx5_ib_alloc_xrcd(&dev->ib_dev, NULL, NULL);
	if (IS_ERR(devr->x1)) {
		ret = PTR_ERR(devr->x1);
		goto error3;
	}
	devr->x1->device = &dev->ib_dev;
	devr->x1->inode = NULL;
	atomic_set(&devr->x1->usecnt, 0);
	mutex_init(&devr->x1->tgt_qp_mutex);
	INIT_LIST_HEAD(&devr->x1->tgt_qp_list);

	memset(&attr, 0, sizeof(attr));
	attr.attr.max_sge = 1;
	attr.attr.max_wr = 1;
	attr.srq_type = IB_SRQT_XRC;
	attr.ext.cq = devr->c0;
	attr.ext.xrc.xrcd = devr->x0;

	devr->s0 = mlx5_ib_create_srq(devr->p0, &attr, NULL);
	if (IS_ERR(devr->s0)) {
		ret = PTR_ERR(devr->s0);
		goto error4;
	}
	devr->s0->device	= &dev->ib_dev;
	devr->s0->pd		= devr->p0;
	devr->s0->uobject       = NULL;
	devr->s0->event_handler = NULL;
	devr->s0->srq_context   = NULL;
	devr->s0->srq_type      = IB_SRQT_XRC;
	devr->s0->ext.xrc.xrcd	= devr->x0;
	devr->s0->ext.cq	= devr->c0;
	atomic_inc(&devr->s0->ext.xrc.xrcd->usecnt);
	atomic_inc(&devr->s0->ext.cq->usecnt);
	atomic_inc(&devr->p0->usecnt);
	atomic_set(&devr->s0->usecnt, 0);

	memset(&attr, 0, sizeof(attr));
	attr.attr.max_sge = 1;
	attr.attr.max_wr = 1;
	attr.srq_type = IB_SRQT_BASIC;
	devr->s1 = mlx5_ib_create_srq(devr->p0, &attr, NULL);
	if (IS_ERR(devr->s1)) {
		ret = PTR_ERR(devr->s1);
		goto error5;
	}
	devr->s1->device	= &dev->ib_dev;
	devr->s1->pd		= devr->p0;
	devr->s1->uobject       = NULL;
	devr->s1->event_handler = NULL;
	devr->s1->srq_context   = NULL;
	devr->s1->srq_type      = IB_SRQT_BASIC;
	devr->s1->ext.cq	= devr->c0;
	atomic_inc(&devr->p0->usecnt);
	atomic_set(&devr->s1->usecnt, 0);

	for (port = 0; port < ARRAY_SIZE(devr->ports); ++port) {
		INIT_WORK(&devr->ports[port].pkey_change_work,
			  pkey_change_handler);
		devr->ports[port].devr = devr;
	}

	return 0;

error5:
	mlx5_ib_destroy_srq(devr->s0);
error4:
	mlx5_ib_dealloc_xrcd(devr->x1);
error3:
	mlx5_ib_dealloc_xrcd(devr->x0);
error2:
	mlx5_ib_destroy_cq(devr->c0);
error1:
	mlx5_ib_dealloc_pd(devr->p0);
error0:
	return ret;
}

static void destroy_dev_resources(struct mlx5_ib_resources *devr)
{
	struct mlx5_ib_dev *dev =
		container_of(devr, struct mlx5_ib_dev, devr);
	int port;

	mlx5_ib_destroy_srq(devr->s1);
	mlx5_ib_destroy_srq(devr->s0);
	mlx5_ib_dealloc_xrcd(devr->x0);
	mlx5_ib_dealloc_xrcd(devr->x1);
	mlx5_ib_destroy_cq(devr->c0);
	mlx5_ib_dealloc_pd(devr->p0);

	/* Make sure no change P_Key work items are still executing */
	for (port = 0; port < dev->num_ports; ++port)
		cancel_work_sync(&devr->ports[port].pkey_change_work);
}

static u32 get_core_cap_flags(struct ib_device *ibdev)
{
	struct mlx5_ib_dev *dev = to_mdev(ibdev);
	enum rdma_link_layer ll = mlx5_ib_port_link_layer(ibdev, 1);
	u8 l3_type_cap = MLX5_CAP_ROCE(dev->mdev, l3_type);
	u8 roce_version_cap = MLX5_CAP_ROCE(dev->mdev, roce_version);
	bool raw_support = !mlx5_core_mp_enabled(dev->mdev);
	u32 ret = 0;

	if (ll == IB_LINK_LAYER_INFINIBAND)
		return RDMA_CORE_PORT_IBA_IB;

	if (raw_support)
		ret = RDMA_CORE_PORT_RAW_PACKET;

	if (!(l3_type_cap & MLX5_ROCE_L3_TYPE_IPV4_CAP))
		return ret;

	if (!(l3_type_cap & MLX5_ROCE_L3_TYPE_IPV6_CAP))
		return ret;

	if (roce_version_cap & MLX5_ROCE_VERSION_1_CAP)
		ret |= RDMA_CORE_PORT_IBA_ROCE;

	if (roce_version_cap & MLX5_ROCE_VERSION_2_CAP)
		ret |= RDMA_CORE_PORT_IBA_ROCE_UDP_ENCAP;

	return ret;
}

static int mlx5_port_immutable(struct ib_device *ibdev, u8 port_num,
			       struct ib_port_immutable *immutable)
{
	struct ib_port_attr attr;
	struct mlx5_ib_dev *dev = to_mdev(ibdev);
	enum rdma_link_layer ll = mlx5_ib_port_link_layer(ibdev, port_num);
	int err;

	immutable->core_cap_flags = get_core_cap_flags(ibdev);

	err = ib_query_port(ibdev, port_num, &attr);
	if (err)
		return err;

	immutable->pkey_tbl_len = attr.pkey_tbl_len;
	immutable->gid_tbl_len = attr.gid_tbl_len;
	immutable->core_cap_flags = get_core_cap_flags(ibdev);
	if ((ll == IB_LINK_LAYER_INFINIBAND) || MLX5_CAP_GEN(dev->mdev, roce))
		immutable->max_mad_size = IB_MGMT_MAD_SIZE;

	return 0;
}

static void get_dev_fw_str(struct ib_device *ibdev, char *str)
{
	struct mlx5_ib_dev *dev =
		container_of(ibdev, struct mlx5_ib_dev, ib_dev);
	snprintf(str, IB_FW_VERSION_NAME_MAX, "%d.%d.%04d",
		 fw_rev_maj(dev->mdev), fw_rev_min(dev->mdev),
		 fw_rev_sub(dev->mdev));
}

static int mlx5_eth_lag_init(struct mlx5_ib_dev *dev)
{
	struct mlx5_core_dev *mdev = dev->mdev;
	struct mlx5_flow_namespace *ns = mlx5_get_flow_namespace(mdev,
								 MLX5_FLOW_NAMESPACE_LAG);
	struct mlx5_flow_table *ft;
	int err;

	if (!ns || !mlx5_lag_is_active(mdev))
		return 0;

	err = mlx5_cmd_create_vport_lag(mdev);
	if (err)
		return err;

	ft = mlx5_create_lag_demux_flow_table(ns, 0, 0);
	if (IS_ERR(ft)) {
		err = PTR_ERR(ft);
		goto err_destroy_vport_lag;
	}

	dev->flow_db.lag_demux_ft = ft;
	return 0;

err_destroy_vport_lag:
	mlx5_cmd_destroy_vport_lag(mdev);
	return err;
}

static void mlx5_eth_lag_cleanup(struct mlx5_ib_dev *dev)
{
	struct mlx5_core_dev *mdev = dev->mdev;

	if (dev->flow_db.lag_demux_ft) {
		mlx5_destroy_flow_table(dev->flow_db.lag_demux_ft);
		dev->flow_db.lag_demux_ft = NULL;

		mlx5_cmd_destroy_vport_lag(mdev);
	}
}

static int mlx5_add_netdev_notifier(struct mlx5_ib_dev *dev, u8 port_num)
{
	int err;

	dev->roce[port_num].nb.notifier_call = mlx5_netdev_event;
	err = register_netdevice_notifier(&dev->roce[port_num].nb);
	if (err) {
		dev->roce[port_num].nb.notifier_call = NULL;
		return err;
	}

	return 0;
}

static void mlx5_remove_netdev_notifier(struct mlx5_ib_dev *dev, u8 port_num)
{
	if (dev->roce[port_num].nb.notifier_call) {
		unregister_netdevice_notifier(&dev->roce[port_num].nb);
		dev->roce[port_num].nb.notifier_call = NULL;
	}
}

static int mlx5_enable_eth(struct mlx5_ib_dev *dev, u8 port_num)
{
	int err;

	err = mlx5_add_netdev_notifier(dev, port_num);
	if (err)
		return err;

	if (MLX5_CAP_GEN(dev->mdev, roce)) {
		err = mlx5_nic_vport_enable_roce(dev->mdev);
		if (err)
			goto err_unregister_netdevice_notifier;
	}

	err = mlx5_eth_lag_init(dev);
	if (err)
		goto err_disable_roce;

	return 0;

err_disable_roce:
	if (MLX5_CAP_GEN(dev->mdev, roce))
		mlx5_nic_vport_disable_roce(dev->mdev);

err_unregister_netdevice_notifier:
	mlx5_remove_netdev_notifier(dev, port_num);
	return err;
}

static void mlx5_disable_eth(struct mlx5_ib_dev *dev)
{
	mlx5_eth_lag_cleanup(dev);
	if (MLX5_CAP_GEN(dev->mdev, roce))
		mlx5_nic_vport_disable_roce(dev->mdev);
}

struct mlx5_ib_counter {
	const char *name;
	size_t offset;
};

#define INIT_Q_COUNTER(_name)		\
	{ .name = #_name, .offset = MLX5_BYTE_OFF(query_q_counter_out, _name)}

static const struct mlx5_ib_counter basic_q_cnts[] = {
	INIT_Q_COUNTER(rx_write_requests),
	INIT_Q_COUNTER(rx_read_requests),
	INIT_Q_COUNTER(rx_atomic_requests),
	INIT_Q_COUNTER(out_of_buffer),
};

static const struct mlx5_ib_counter out_of_seq_q_cnts[] = {
	INIT_Q_COUNTER(out_of_sequence),
};

static const struct mlx5_ib_counter retrans_q_cnts[] = {
	INIT_Q_COUNTER(duplicate_request),
	INIT_Q_COUNTER(rnr_nak_retry_err),
	INIT_Q_COUNTER(packet_seq_err),
	INIT_Q_COUNTER(implied_nak_seq_err),
	INIT_Q_COUNTER(local_ack_timeout_err),
};

#define INIT_CONG_COUNTER(_name)		\
	{ .name = #_name, .offset =	\
		MLX5_BYTE_OFF(query_cong_statistics_out, _name ## _high)}

static const struct mlx5_ib_counter cong_cnts[] = {
	INIT_CONG_COUNTER(rp_cnp_ignored),
	INIT_CONG_COUNTER(rp_cnp_handled),
	INIT_CONG_COUNTER(np_ecn_marked_roce_packets),
	INIT_CONG_COUNTER(np_cnp_sent),
};

static const struct mlx5_ib_counter extended_err_cnts[] = {
	INIT_Q_COUNTER(resp_local_length_error),
	INIT_Q_COUNTER(resp_cqe_error),
	INIT_Q_COUNTER(req_cqe_error),
	INIT_Q_COUNTER(req_remote_invalid_request),
	INIT_Q_COUNTER(req_remote_access_errors),
	INIT_Q_COUNTER(resp_remote_access_errors),
	INIT_Q_COUNTER(resp_cqe_flush_error),
	INIT_Q_COUNTER(req_cqe_flush_error),
};

static void mlx5_ib_dealloc_counters(struct mlx5_ib_dev *dev)
{
	int i;

	for (i = 0; i < dev->num_ports; i++) {
		if (dev->port[i].cnts.set_id)
			mlx5_core_dealloc_q_counter(dev->mdev,
						    dev->port[i].cnts.set_id);
		kfree(dev->port[i].cnts.names);
		kfree(dev->port[i].cnts.offsets);
	}
}

static int __mlx5_ib_alloc_counters(struct mlx5_ib_dev *dev,
				    struct mlx5_ib_counters *cnts)
{
	u32 num_counters;

	num_counters = ARRAY_SIZE(basic_q_cnts);

	if (MLX5_CAP_GEN(dev->mdev, out_of_seq_cnt))
		num_counters += ARRAY_SIZE(out_of_seq_q_cnts);

	if (MLX5_CAP_GEN(dev->mdev, retransmission_q_counters))
		num_counters += ARRAY_SIZE(retrans_q_cnts);

	if (MLX5_CAP_GEN(dev->mdev, enhanced_error_q_counters))
		num_counters += ARRAY_SIZE(extended_err_cnts);

	cnts->num_q_counters = num_counters;

	if (MLX5_CAP_GEN(dev->mdev, cc_query_allowed)) {
		cnts->num_cong_counters = ARRAY_SIZE(cong_cnts);
		num_counters += ARRAY_SIZE(cong_cnts);
	}

	cnts->names = kcalloc(num_counters, sizeof(cnts->names), GFP_KERNEL);
	if (!cnts->names)
		return -ENOMEM;

	cnts->offsets = kcalloc(num_counters,
				sizeof(cnts->offsets), GFP_KERNEL);
	if (!cnts->offsets)
		goto err_names;

	return 0;

err_names:
	kfree(cnts->names);
	cnts->names = NULL;
	return -ENOMEM;
}

static void mlx5_ib_fill_counters(struct mlx5_ib_dev *dev,
				  const char **names,
				  size_t *offsets)
{
	int i;
	int j = 0;

	for (i = 0; i < ARRAY_SIZE(basic_q_cnts); i++, j++) {
		names[j] = basic_q_cnts[i].name;
		offsets[j] = basic_q_cnts[i].offset;
	}

	if (MLX5_CAP_GEN(dev->mdev, out_of_seq_cnt)) {
		for (i = 0; i < ARRAY_SIZE(out_of_seq_q_cnts); i++, j++) {
			names[j] = out_of_seq_q_cnts[i].name;
			offsets[j] = out_of_seq_q_cnts[i].offset;
		}
	}

	if (MLX5_CAP_GEN(dev->mdev, retransmission_q_counters)) {
		for (i = 0; i < ARRAY_SIZE(retrans_q_cnts); i++, j++) {
			names[j] = retrans_q_cnts[i].name;
			offsets[j] = retrans_q_cnts[i].offset;
		}
	}

	if (MLX5_CAP_GEN(dev->mdev, enhanced_error_q_counters)) {
		for (i = 0; i < ARRAY_SIZE(extended_err_cnts); i++, j++) {
			names[j] = extended_err_cnts[i].name;
			offsets[j] = extended_err_cnts[i].offset;
		}
	}

	if (MLX5_CAP_GEN(dev->mdev, cc_query_allowed)) {
		for (i = 0; i < ARRAY_SIZE(cong_cnts); i++, j++) {
			names[j] = cong_cnts[i].name;
			offsets[j] = cong_cnts[i].offset;
		}
	}
}

static int mlx5_ib_alloc_counters(struct mlx5_ib_dev *dev)
{
	int err = 0;
	int i;

	for (i = 0; i < dev->num_ports; i++) {
		err = __mlx5_ib_alloc_counters(dev, &dev->port[i].cnts);
		if (err)
			goto err_alloc;

		mlx5_ib_fill_counters(dev, dev->port[i].cnts.names,
				      dev->port[i].cnts.offsets);

		err = mlx5_core_alloc_q_counter(dev->mdev,
						&dev->port[i].cnts.set_id);
		if (err) {
			mlx5_ib_warn(dev,
				     "couldn't allocate queue counter for port %d, err %d\n",
				     i + 1, err);
			goto err_alloc;
		}
		dev->port[i].cnts.set_id_valid = true;
	}

	return 0;

err_alloc:
	mlx5_ib_dealloc_counters(dev);
	return err;
}

static struct rdma_hw_stats *mlx5_ib_alloc_hw_stats(struct ib_device *ibdev,
						    u8 port_num)
{
	struct mlx5_ib_dev *dev = to_mdev(ibdev);
	struct mlx5_ib_port *port = &dev->port[port_num - 1];

	/* We support only per port stats */
	if (port_num == 0)
		return NULL;

	return rdma_alloc_hw_stats_struct(port->cnts.names,
					  port->cnts.num_q_counters +
					  port->cnts.num_cong_counters,
					  RDMA_HW_STATS_DEFAULT_LIFESPAN);
}

static int mlx5_ib_query_q_counters(struct mlx5_core_dev *mdev,
				    struct mlx5_ib_port *port,
				    struct rdma_hw_stats *stats)
{
	int outlen = MLX5_ST_SZ_BYTES(query_q_counter_out);
	void *out;
	__be32 val;
	int ret, i;

	out = kvzalloc(outlen, GFP_KERNEL);
	if (!out)
		return -ENOMEM;

	ret = mlx5_core_query_q_counter(mdev,
					port->cnts.set_id, 0,
					out, outlen);
	if (ret)
		goto free;

	for (i = 0; i < port->cnts.num_q_counters; i++) {
		val = *(__be32 *)(out + port->cnts.offsets[i]);
		stats->value[i] = (u64)be32_to_cpu(val);
	}

free:
	kvfree(out);
	return ret;
}

static int mlx5_ib_get_hw_stats(struct ib_device *ibdev,
				struct rdma_hw_stats *stats,
				u8 port_num, int index)
{
	struct mlx5_ib_dev *dev = to_mdev(ibdev);
	struct mlx5_ib_port *port = &dev->port[port_num - 1];
	struct mlx5_core_dev *mdev;
	int ret, num_counters;
	u8 mdev_port_num;

	if (!stats)
		return -EINVAL;

	num_counters = port->cnts.num_q_counters + port->cnts.num_cong_counters;

	/* q_counters are per IB device, query the master mdev */
	ret = mlx5_ib_query_q_counters(dev->mdev, port, stats);
	if (ret)
		return ret;

	if (MLX5_CAP_GEN(dev->mdev, cc_query_allowed)) {
<<<<<<< HEAD
=======
		mdev = mlx5_ib_get_native_port_mdev(dev, port_num,
						    &mdev_port_num);
		if (!mdev) {
			/* If port is not affiliated yet, its in down state
			 * which doesn't have any counters yet, so it would be
			 * zero. So no need to read from the HCA.
			 */
			goto done;
		}
>>>>>>> 03a0dded
		ret = mlx5_lag_query_cong_counters(dev->mdev,
						   stats->value +
						   port->cnts.num_q_counters,
						   port->cnts.num_cong_counters,
						   port->cnts.offsets +
						   port->cnts.num_q_counters);
<<<<<<< HEAD
=======

		mlx5_ib_put_native_port_mdev(dev, port_num);
>>>>>>> 03a0dded
		if (ret)
			return ret;
	}

done:
	return num_counters;
}

static void mlx5_ib_free_rdma_netdev(struct net_device *netdev)
{
	return mlx5_rdma_netdev_free(netdev);
}

static struct net_device*
mlx5_ib_alloc_rdma_netdev(struct ib_device *hca,
			  u8 port_num,
			  enum rdma_netdev_t type,
			  const char *name,
			  unsigned char name_assign_type,
			  void (*setup)(struct net_device *))
{
	struct net_device *netdev;
	struct rdma_netdev *rn;

	if (type != RDMA_NETDEV_IPOIB)
		return ERR_PTR(-EOPNOTSUPP);

	netdev = mlx5_rdma_netdev_alloc(to_mdev(hca)->mdev, hca,
					name, setup);
	if (likely(!IS_ERR_OR_NULL(netdev))) {
		rn = netdev_priv(netdev);
		rn->free_rdma_netdev = mlx5_ib_free_rdma_netdev;
	}
	return netdev;
}

static void delay_drop_debugfs_cleanup(struct mlx5_ib_dev *dev)
{
	if (!dev->delay_drop.dbg)
		return;
	debugfs_remove_recursive(dev->delay_drop.dbg->dir_debugfs);
	kfree(dev->delay_drop.dbg);
	dev->delay_drop.dbg = NULL;
}

static void cancel_delay_drop(struct mlx5_ib_dev *dev)
{
	if (!(dev->ib_dev.attrs.raw_packet_caps & IB_RAW_PACKET_CAP_DELAY_DROP))
		return;

	cancel_work_sync(&dev->delay_drop.delay_drop_work);
	delay_drop_debugfs_cleanup(dev);
}

static ssize_t delay_drop_timeout_read(struct file *filp, char __user *buf,
				       size_t count, loff_t *pos)
{
	struct mlx5_ib_delay_drop *delay_drop = filp->private_data;
	char lbuf[20];
	int len;

	len = snprintf(lbuf, sizeof(lbuf), "%u\n", delay_drop->timeout);
	return simple_read_from_buffer(buf, count, pos, lbuf, len);
}

static ssize_t delay_drop_timeout_write(struct file *filp, const char __user *buf,
					size_t count, loff_t *pos)
{
	struct mlx5_ib_delay_drop *delay_drop = filp->private_data;
	u32 timeout;
	u32 var;

	if (kstrtouint_from_user(buf, count, 0, &var))
		return -EFAULT;

	timeout = min_t(u32, roundup(var, 100), MLX5_MAX_DELAY_DROP_TIMEOUT_MS *
			1000);
	if (timeout != var)
		mlx5_ib_dbg(delay_drop->dev, "Round delay drop timeout to %u usec\n",
			    timeout);

	delay_drop->timeout = timeout;

	return count;
}

static const struct file_operations fops_delay_drop_timeout = {
	.owner	= THIS_MODULE,
	.open	= simple_open,
	.write	= delay_drop_timeout_write,
	.read	= delay_drop_timeout_read,
};

static int delay_drop_debugfs_init(struct mlx5_ib_dev *dev)
{
	struct mlx5_ib_dbg_delay_drop *dbg;

	if (!mlx5_debugfs_root)
		return 0;

	dbg = kzalloc(sizeof(*dbg), GFP_KERNEL);
	if (!dbg)
		return -ENOMEM;

	dev->delay_drop.dbg = dbg;

	dbg->dir_debugfs =
		debugfs_create_dir("delay_drop",
				   dev->mdev->priv.dbg_root);
	if (!dbg->dir_debugfs)
		goto out_debugfs;

	dbg->events_cnt_debugfs =
		debugfs_create_atomic_t("num_timeout_events", 0400,
					dbg->dir_debugfs,
					&dev->delay_drop.events_cnt);
	if (!dbg->events_cnt_debugfs)
		goto out_debugfs;

	dbg->rqs_cnt_debugfs =
		debugfs_create_atomic_t("num_rqs", 0400,
					dbg->dir_debugfs,
					&dev->delay_drop.rqs_cnt);
	if (!dbg->rqs_cnt_debugfs)
		goto out_debugfs;

	dbg->timeout_debugfs =
		debugfs_create_file("timeout", 0600,
				    dbg->dir_debugfs,
				    &dev->delay_drop,
				    &fops_delay_drop_timeout);
	if (!dbg->timeout_debugfs)
		goto out_debugfs;

	return 0;

out_debugfs:
	delay_drop_debugfs_cleanup(dev);
	return -ENOMEM;
}

static void init_delay_drop(struct mlx5_ib_dev *dev)
{
	if (!(dev->ib_dev.attrs.raw_packet_caps & IB_RAW_PACKET_CAP_DELAY_DROP))
		return;

	mutex_init(&dev->delay_drop.lock);
	dev->delay_drop.dev = dev;
	dev->delay_drop.activate = false;
	dev->delay_drop.timeout = MLX5_MAX_DELAY_DROP_TIMEOUT_MS * 1000;
	INIT_WORK(&dev->delay_drop.delay_drop_work, delay_drop_handler);
	atomic_set(&dev->delay_drop.rqs_cnt, 0);
	atomic_set(&dev->delay_drop.events_cnt, 0);

	if (delay_drop_debugfs_init(dev))
		mlx5_ib_warn(dev, "Failed to init delay drop debugfs\n");
}

static const struct cpumask *
mlx5_ib_get_vector_affinity(struct ib_device *ibdev, int comp_vector)
{
	struct mlx5_ib_dev *dev = to_mdev(ibdev);

	return mlx5_get_vector_affinity(dev->mdev, comp_vector);
}

/* The mlx5_ib_multiport_mutex should be held when calling this function */
static void mlx5_ib_unbind_slave_port(struct mlx5_ib_dev *ibdev,
				      struct mlx5_ib_multiport_info *mpi)
{
	u8 port_num = mlx5_core_native_port_num(mpi->mdev) - 1;
	struct mlx5_ib_port *port = &ibdev->port[port_num];
	int comps;
	int err;
	int i;

	mlx5_ib_cleanup_cong_debugfs(ibdev, port_num);

	spin_lock(&port->mp.mpi_lock);
	if (!mpi->ibdev) {
		spin_unlock(&port->mp.mpi_lock);
		return;
	}
	mpi->ibdev = NULL;

	spin_unlock(&port->mp.mpi_lock);
	mlx5_remove_netdev_notifier(ibdev, port_num);
	spin_lock(&port->mp.mpi_lock);

	comps = mpi->mdev_refcnt;
	if (comps) {
		mpi->unaffiliate = true;
		init_completion(&mpi->unref_comp);
		spin_unlock(&port->mp.mpi_lock);

		for (i = 0; i < comps; i++)
			wait_for_completion(&mpi->unref_comp);

		spin_lock(&port->mp.mpi_lock);
		mpi->unaffiliate = false;
	}

	port->mp.mpi = NULL;

	list_add_tail(&mpi->list, &mlx5_ib_unaffiliated_port_list);

	spin_unlock(&port->mp.mpi_lock);

	err = mlx5_nic_vport_unaffiliate_multiport(mpi->mdev);

	mlx5_ib_dbg(ibdev, "unaffiliated port %d\n", port_num + 1);
	/* Log an error, still needed to cleanup the pointers and add
	 * it back to the list.
	 */
	if (err)
		mlx5_ib_err(ibdev, "Failed to unaffiliate port %u\n",
			    port_num + 1);

	ibdev->roce[port_num].last_port_state = IB_PORT_DOWN;
}

/* The mlx5_ib_multiport_mutex should be held when calling this function */
static bool mlx5_ib_bind_slave_port(struct mlx5_ib_dev *ibdev,
				    struct mlx5_ib_multiport_info *mpi)
{
	u8 port_num = mlx5_core_native_port_num(mpi->mdev) - 1;
	int err;

	spin_lock(&ibdev->port[port_num].mp.mpi_lock);
	if (ibdev->port[port_num].mp.mpi) {
		mlx5_ib_warn(ibdev, "port %d already affiliated.\n",
			     port_num + 1);
		spin_unlock(&ibdev->port[port_num].mp.mpi_lock);
		return false;
	}

	ibdev->port[port_num].mp.mpi = mpi;
	mpi->ibdev = ibdev;
	spin_unlock(&ibdev->port[port_num].mp.mpi_lock);

	err = mlx5_nic_vport_affiliate_multiport(ibdev->mdev, mpi->mdev);
	if (err)
		goto unbind;

	err = get_port_caps(ibdev, mlx5_core_native_port_num(mpi->mdev));
	if (err)
		goto unbind;

	err = mlx5_add_netdev_notifier(ibdev, port_num);
	if (err) {
		mlx5_ib_err(ibdev, "failed adding netdev notifier for port %u\n",
			    port_num + 1);
		goto unbind;
	}

	err = mlx5_ib_init_cong_debugfs(ibdev, port_num);
	if (err)
		goto unbind;

	return true;

unbind:
	mlx5_ib_unbind_slave_port(ibdev, mpi);
	return false;
}

static int mlx5_ib_init_multiport_master(struct mlx5_ib_dev *dev)
{
	int port_num = mlx5_core_native_port_num(dev->mdev) - 1;
	enum rdma_link_layer ll = mlx5_ib_port_link_layer(&dev->ib_dev,
							  port_num + 1);
	struct mlx5_ib_multiport_info *mpi;
	int err;
	int i;

	if (!mlx5_core_is_mp_master(dev->mdev) || ll != IB_LINK_LAYER_ETHERNET)
		return 0;

	err = mlx5_query_nic_vport_system_image_guid(dev->mdev,
						     &dev->sys_image_guid);
	if (err)
		return err;

	err = mlx5_nic_vport_enable_roce(dev->mdev);
	if (err)
		return err;

	mutex_lock(&mlx5_ib_multiport_mutex);
	for (i = 0; i < dev->num_ports; i++) {
		bool bound = false;

		/* build a stub multiport info struct for the native port. */
		if (i == port_num) {
			mpi = kzalloc(sizeof(*mpi), GFP_KERNEL);
			if (!mpi) {
				mutex_unlock(&mlx5_ib_multiport_mutex);
				mlx5_nic_vport_disable_roce(dev->mdev);
				return -ENOMEM;
			}

			mpi->is_master = true;
			mpi->mdev = dev->mdev;
			mpi->sys_image_guid = dev->sys_image_guid;
			dev->port[i].mp.mpi = mpi;
			mpi->ibdev = dev;
			mpi = NULL;
			continue;
		}

		list_for_each_entry(mpi, &mlx5_ib_unaffiliated_port_list,
				    list) {
			if (dev->sys_image_guid == mpi->sys_image_guid &&
			    (mlx5_core_native_port_num(mpi->mdev) - 1) == i) {
				bound = mlx5_ib_bind_slave_port(dev, mpi);
			}

			if (bound) {
				dev_dbg(&mpi->mdev->pdev->dev, "removing port from unaffiliated list.\n");
				mlx5_ib_dbg(dev, "port %d bound\n", i + 1);
				list_del(&mpi->list);
				break;
			}
		}
		if (!bound) {
			get_port_caps(dev, i + 1);
			mlx5_ib_dbg(dev, "no free port found for port %d\n",
				    i + 1);
		}
	}

	list_add_tail(&dev->ib_dev_list, &mlx5_ib_dev_list);
	mutex_unlock(&mlx5_ib_multiport_mutex);
	return err;
}

static void mlx5_ib_cleanup_multiport_master(struct mlx5_ib_dev *dev)
{
	int port_num = mlx5_core_native_port_num(dev->mdev) - 1;
	enum rdma_link_layer ll = mlx5_ib_port_link_layer(&dev->ib_dev,
							  port_num + 1);
	int i;

	if (!mlx5_core_is_mp_master(dev->mdev) || ll != IB_LINK_LAYER_ETHERNET)
		return;

	mutex_lock(&mlx5_ib_multiport_mutex);
	for (i = 0; i < dev->num_ports; i++) {
		if (dev->port[i].mp.mpi) {
			/* Destroy the native port stub */
			if (i == port_num) {
				kfree(dev->port[i].mp.mpi);
				dev->port[i].mp.mpi = NULL;
			} else {
				mlx5_ib_dbg(dev, "unbinding port_num: %d\n", i + 1);
				mlx5_ib_unbind_slave_port(dev, dev->port[i].mp.mpi);
			}
		}
	}

	mlx5_ib_dbg(dev, "removing from devlist\n");
	list_del(&dev->ib_dev_list);
	mutex_unlock(&mlx5_ib_multiport_mutex);

	mlx5_nic_vport_disable_roce(dev->mdev);
}

static void mlx5_ib_stage_init_cleanup(struct mlx5_ib_dev *dev)
{
	mlx5_ib_cleanup_multiport_master(dev);
#ifdef CONFIG_INFINIBAND_ON_DEMAND_PAGING
	cleanup_srcu_struct(&dev->mr_srcu);
#endif
	kfree(dev->port);
}

static int mlx5_ib_stage_init_init(struct mlx5_ib_dev *dev)
{
	struct mlx5_core_dev *mdev = dev->mdev;
	const char *name;
	int err;
	int i;

	dev->port = kcalloc(dev->num_ports, sizeof(*dev->port),
			    GFP_KERNEL);
	if (!dev->port)
		return -ENOMEM;

	for (i = 0; i < dev->num_ports; i++) {
		spin_lock_init(&dev->port[i].mp.mpi_lock);
		rwlock_init(&dev->roce[i].netdev_lock);
	}

	err = mlx5_ib_init_multiport_master(dev);
	if (err)
		goto err_free_port;

	if (!mlx5_core_mp_enabled(mdev)) {
		int i;

		for (i = 1; i <= dev->num_ports; i++) {
			err = get_port_caps(dev, i);
			if (err)
				break;
		}
	} else {
		err = get_port_caps(dev, mlx5_core_native_port_num(mdev));
	}
	if (err)
		goto err_mp;

	if (mlx5_use_mad_ifc(dev))
		get_ext_port_caps(dev);

	if (!mlx5_lag_is_active(mdev))
		name = "mlx5_%d";
	else
		name = "mlx5_bond_%d";

	strlcpy(dev->ib_dev.name, name, IB_DEVICE_NAME_MAX);
	dev->ib_dev.owner		= THIS_MODULE;
	dev->ib_dev.node_type		= RDMA_NODE_IB_CA;
	dev->ib_dev.local_dma_lkey	= 0 /* not supported for now */;
	dev->ib_dev.phys_port_cnt	= dev->num_ports;
	dev->ib_dev.num_comp_vectors    =
		dev->mdev->priv.eq_table.num_comp_vectors;
	dev->ib_dev.dev.parent		= &mdev->pdev->dev;

	mutex_init(&dev->flow_db.lock);
	mutex_init(&dev->cap_mask_mutex);
	INIT_LIST_HEAD(&dev->qp_list);
	spin_lock_init(&dev->reset_flow_resource_lock);

#ifdef CONFIG_INFINIBAND_ON_DEMAND_PAGING
	err = init_srcu_struct(&dev->mr_srcu);
	if (err)
		goto err_free_port;
#endif

	return 0;
err_mp:
	mlx5_ib_cleanup_multiport_master(dev);

err_free_port:
	kfree(dev->port);

	return -ENOMEM;
}

static int mlx5_ib_stage_caps_init(struct mlx5_ib_dev *dev)
{
	struct mlx5_core_dev *mdev = dev->mdev;
	int err;

	dev->ib_dev.uverbs_abi_ver	= MLX5_IB_UVERBS_ABI_VERSION;
	dev->ib_dev.uverbs_cmd_mask	=
		(1ull << IB_USER_VERBS_CMD_GET_CONTEXT)		|
		(1ull << IB_USER_VERBS_CMD_QUERY_DEVICE)	|
		(1ull << IB_USER_VERBS_CMD_QUERY_PORT)		|
		(1ull << IB_USER_VERBS_CMD_ALLOC_PD)		|
		(1ull << IB_USER_VERBS_CMD_DEALLOC_PD)		|
		(1ull << IB_USER_VERBS_CMD_CREATE_AH)		|
		(1ull << IB_USER_VERBS_CMD_DESTROY_AH)		|
		(1ull << IB_USER_VERBS_CMD_REG_MR)		|
		(1ull << IB_USER_VERBS_CMD_REREG_MR)		|
		(1ull << IB_USER_VERBS_CMD_DEREG_MR)		|
		(1ull << IB_USER_VERBS_CMD_CREATE_COMP_CHANNEL)	|
		(1ull << IB_USER_VERBS_CMD_CREATE_CQ)		|
		(1ull << IB_USER_VERBS_CMD_RESIZE_CQ)		|
		(1ull << IB_USER_VERBS_CMD_DESTROY_CQ)		|
		(1ull << IB_USER_VERBS_CMD_CREATE_QP)		|
		(1ull << IB_USER_VERBS_CMD_MODIFY_QP)		|
		(1ull << IB_USER_VERBS_CMD_QUERY_QP)		|
		(1ull << IB_USER_VERBS_CMD_DESTROY_QP)		|
		(1ull << IB_USER_VERBS_CMD_ATTACH_MCAST)	|
		(1ull << IB_USER_VERBS_CMD_DETACH_MCAST)	|
		(1ull << IB_USER_VERBS_CMD_CREATE_SRQ)		|
		(1ull << IB_USER_VERBS_CMD_MODIFY_SRQ)		|
		(1ull << IB_USER_VERBS_CMD_QUERY_SRQ)		|
		(1ull << IB_USER_VERBS_CMD_DESTROY_SRQ)		|
		(1ull << IB_USER_VERBS_CMD_CREATE_XSRQ)		|
		(1ull << IB_USER_VERBS_CMD_OPEN_QP);
	dev->ib_dev.uverbs_ex_cmd_mask =
		(1ull << IB_USER_VERBS_EX_CMD_QUERY_DEVICE)	|
		(1ull << IB_USER_VERBS_EX_CMD_CREATE_CQ)	|
		(1ull << IB_USER_VERBS_EX_CMD_CREATE_QP)	|
		(1ull << IB_USER_VERBS_EX_CMD_MODIFY_QP)	|
		(1ull << IB_USER_VERBS_EX_CMD_MODIFY_CQ);

	dev->ib_dev.query_device	= mlx5_ib_query_device;
	dev->ib_dev.query_port		= mlx5_ib_query_port;
	dev->ib_dev.get_link_layer	= mlx5_ib_port_link_layer;
	dev->ib_dev.query_gid		= mlx5_ib_query_gid;
	dev->ib_dev.add_gid		= mlx5_ib_add_gid;
	dev->ib_dev.del_gid		= mlx5_ib_del_gid;
	dev->ib_dev.query_pkey		= mlx5_ib_query_pkey;
	dev->ib_dev.modify_device	= mlx5_ib_modify_device;
	dev->ib_dev.modify_port		= mlx5_ib_modify_port;
	dev->ib_dev.alloc_ucontext	= mlx5_ib_alloc_ucontext;
	dev->ib_dev.dealloc_ucontext	= mlx5_ib_dealloc_ucontext;
	dev->ib_dev.mmap		= mlx5_ib_mmap;
	dev->ib_dev.alloc_pd		= mlx5_ib_alloc_pd;
	dev->ib_dev.dealloc_pd		= mlx5_ib_dealloc_pd;
	dev->ib_dev.create_ah		= mlx5_ib_create_ah;
	dev->ib_dev.query_ah		= mlx5_ib_query_ah;
	dev->ib_dev.destroy_ah		= mlx5_ib_destroy_ah;
	dev->ib_dev.create_srq		= mlx5_ib_create_srq;
	dev->ib_dev.modify_srq		= mlx5_ib_modify_srq;
	dev->ib_dev.query_srq		= mlx5_ib_query_srq;
	dev->ib_dev.destroy_srq		= mlx5_ib_destroy_srq;
	dev->ib_dev.post_srq_recv	= mlx5_ib_post_srq_recv;
	dev->ib_dev.create_qp		= mlx5_ib_create_qp;
	dev->ib_dev.modify_qp		= mlx5_ib_modify_qp;
	dev->ib_dev.query_qp		= mlx5_ib_query_qp;
	dev->ib_dev.destroy_qp		= mlx5_ib_destroy_qp;
	dev->ib_dev.post_send		= mlx5_ib_post_send;
	dev->ib_dev.post_recv		= mlx5_ib_post_recv;
	dev->ib_dev.create_cq		= mlx5_ib_create_cq;
	dev->ib_dev.modify_cq		= mlx5_ib_modify_cq;
	dev->ib_dev.resize_cq		= mlx5_ib_resize_cq;
	dev->ib_dev.destroy_cq		= mlx5_ib_destroy_cq;
	dev->ib_dev.poll_cq		= mlx5_ib_poll_cq;
	dev->ib_dev.req_notify_cq	= mlx5_ib_arm_cq;
	dev->ib_dev.get_dma_mr		= mlx5_ib_get_dma_mr;
	dev->ib_dev.reg_user_mr		= mlx5_ib_reg_user_mr;
	dev->ib_dev.rereg_user_mr	= mlx5_ib_rereg_user_mr;
	dev->ib_dev.dereg_mr		= mlx5_ib_dereg_mr;
	dev->ib_dev.attach_mcast	= mlx5_ib_mcg_attach;
	dev->ib_dev.detach_mcast	= mlx5_ib_mcg_detach;
	dev->ib_dev.process_mad		= mlx5_ib_process_mad;
	dev->ib_dev.alloc_mr		= mlx5_ib_alloc_mr;
	dev->ib_dev.map_mr_sg		= mlx5_ib_map_mr_sg;
	dev->ib_dev.check_mr_status	= mlx5_ib_check_mr_status;
	dev->ib_dev.get_port_immutable  = mlx5_port_immutable;
	dev->ib_dev.get_dev_fw_str      = get_dev_fw_str;
	dev->ib_dev.get_vector_affinity	= mlx5_ib_get_vector_affinity;
	if (MLX5_CAP_GEN(mdev, ipoib_enhanced_offloads))
		dev->ib_dev.alloc_rdma_netdev	= mlx5_ib_alloc_rdma_netdev;

	if (mlx5_core_is_pf(mdev)) {
		dev->ib_dev.get_vf_config	= mlx5_ib_get_vf_config;
		dev->ib_dev.set_vf_link_state	= mlx5_ib_set_vf_link_state;
		dev->ib_dev.get_vf_stats	= mlx5_ib_get_vf_stats;
		dev->ib_dev.set_vf_guid		= mlx5_ib_set_vf_guid;
	}

	dev->ib_dev.disassociate_ucontext = mlx5_ib_disassociate_ucontext;

	dev->umr_fence = mlx5_get_umr_fence(MLX5_CAP_GEN(mdev, umr_fence));

	if (MLX5_CAP_GEN(mdev, imaicl)) {
		dev->ib_dev.alloc_mw		= mlx5_ib_alloc_mw;
		dev->ib_dev.dealloc_mw		= mlx5_ib_dealloc_mw;
		dev->ib_dev.uverbs_cmd_mask |=
			(1ull << IB_USER_VERBS_CMD_ALLOC_MW)	|
			(1ull << IB_USER_VERBS_CMD_DEALLOC_MW);
	}

	if (MLX5_CAP_GEN(mdev, xrc)) {
		dev->ib_dev.alloc_xrcd = mlx5_ib_alloc_xrcd;
		dev->ib_dev.dealloc_xrcd = mlx5_ib_dealloc_xrcd;
		dev->ib_dev.uverbs_cmd_mask |=
			(1ull << IB_USER_VERBS_CMD_OPEN_XRCD) |
			(1ull << IB_USER_VERBS_CMD_CLOSE_XRCD);
	}

	dev->ib_dev.create_flow	= mlx5_ib_create_flow;
	dev->ib_dev.destroy_flow = mlx5_ib_destroy_flow;
	dev->ib_dev.uverbs_ex_cmd_mask |=
			(1ull << IB_USER_VERBS_EX_CMD_CREATE_FLOW) |
			(1ull << IB_USER_VERBS_EX_CMD_DESTROY_FLOW);

	err = init_node_data(dev);
	if (err)
		return err;

	if ((MLX5_CAP_GEN(dev->mdev, port_type) == MLX5_CAP_PORT_TYPE_ETH) &&
	    (MLX5_CAP_GEN(dev->mdev, disable_local_lb_uc) ||
	     MLX5_CAP_GEN(dev->mdev, disable_local_lb_mc)))
		mutex_init(&dev->lb_mutex);

	return 0;
}

static int mlx5_ib_stage_roce_init(struct mlx5_ib_dev *dev)
{
	struct mlx5_core_dev *mdev = dev->mdev;
	enum rdma_link_layer ll;
	int port_type_cap;
	u8 port_num;
	int err;
	int i;

	port_num = mlx5_core_native_port_num(dev->mdev) - 1;
	port_type_cap = MLX5_CAP_GEN(mdev, port_type);
	ll = mlx5_port_type_cap_to_rdma_ll(port_type_cap);

	if (ll == IB_LINK_LAYER_ETHERNET) {
		for (i = 0; i < dev->num_ports; i++) {
			dev->roce[i].dev = dev;
			dev->roce[i].native_port_num = i + 1;
			dev->roce[i].last_port_state = IB_PORT_DOWN;
		}

		dev->ib_dev.get_netdev	= mlx5_ib_get_netdev;
		dev->ib_dev.create_wq	 = mlx5_ib_create_wq;
		dev->ib_dev.modify_wq	 = mlx5_ib_modify_wq;
		dev->ib_dev.destroy_wq	 = mlx5_ib_destroy_wq;
		dev->ib_dev.create_rwq_ind_table = mlx5_ib_create_rwq_ind_table;
		dev->ib_dev.destroy_rwq_ind_table = mlx5_ib_destroy_rwq_ind_table;
		dev->ib_dev.uverbs_ex_cmd_mask |=
			(1ull << IB_USER_VERBS_EX_CMD_CREATE_WQ) |
			(1ull << IB_USER_VERBS_EX_CMD_MODIFY_WQ) |
			(1ull << IB_USER_VERBS_EX_CMD_DESTROY_WQ) |
			(1ull << IB_USER_VERBS_EX_CMD_CREATE_RWQ_IND_TBL) |
			(1ull << IB_USER_VERBS_EX_CMD_DESTROY_RWQ_IND_TBL);
		err = mlx5_enable_eth(dev, port_num);
		if (err)
			return err;
	}

	return 0;
}

static void mlx5_ib_stage_roce_cleanup(struct mlx5_ib_dev *dev)
{
	struct mlx5_core_dev *mdev = dev->mdev;
	enum rdma_link_layer ll;
	int port_type_cap;
	u8 port_num;

	port_num = mlx5_core_native_port_num(dev->mdev) - 1;
	port_type_cap = MLX5_CAP_GEN(mdev, port_type);
	ll = mlx5_port_type_cap_to_rdma_ll(port_type_cap);

	if (ll == IB_LINK_LAYER_ETHERNET) {
		mlx5_disable_eth(dev);
		mlx5_remove_netdev_notifier(dev, port_num);
	}
}

static int mlx5_ib_stage_dev_res_init(struct mlx5_ib_dev *dev)
{
	return create_dev_resources(&dev->devr);
}

static void mlx5_ib_stage_dev_res_cleanup(struct mlx5_ib_dev *dev)
{
	destroy_dev_resources(&dev->devr);
}

static int mlx5_ib_stage_odp_init(struct mlx5_ib_dev *dev)
{
	mlx5_ib_internal_fill_odp_caps(dev);

	return mlx5_ib_odp_init_one(dev);
}

static int mlx5_ib_stage_counters_init(struct mlx5_ib_dev *dev)
{
	if (MLX5_CAP_GEN(dev->mdev, max_qp_cnt)) {
		dev->ib_dev.get_hw_stats	= mlx5_ib_get_hw_stats;
		dev->ib_dev.alloc_hw_stats	= mlx5_ib_alloc_hw_stats;

		return mlx5_ib_alloc_counters(dev);
	}

	return 0;
}

static void mlx5_ib_stage_counters_cleanup(struct mlx5_ib_dev *dev)
{
	if (MLX5_CAP_GEN(dev->mdev, max_qp_cnt))
		mlx5_ib_dealloc_counters(dev);
}

static int mlx5_ib_stage_cong_debugfs_init(struct mlx5_ib_dev *dev)
{
	return mlx5_ib_init_cong_debugfs(dev,
					 mlx5_core_native_port_num(dev->mdev) - 1);
}

static void mlx5_ib_stage_cong_debugfs_cleanup(struct mlx5_ib_dev *dev)
{
	mlx5_ib_cleanup_cong_debugfs(dev,
				     mlx5_core_native_port_num(dev->mdev) - 1);
}

static int mlx5_ib_stage_uar_init(struct mlx5_ib_dev *dev)
{
	dev->mdev->priv.uar = mlx5_get_uars_page(dev->mdev);
<<<<<<< HEAD
	if (IS_ERR(dev->mdev->priv.uar))
		goto err_cong;
=======
	if (!dev->mdev->priv.uar)
		return -ENOMEM;
	return 0;
}

static void mlx5_ib_stage_uar_cleanup(struct mlx5_ib_dev *dev)
{
	mlx5_put_uars_page(dev->mdev, dev->mdev->priv.uar);
}

static int mlx5_ib_stage_bfrag_init(struct mlx5_ib_dev *dev)
{
	int err;
>>>>>>> 03a0dded

	err = mlx5_alloc_bfreg(dev->mdev, &dev->bfreg, false, false);
	if (err)
		return err;

	err = mlx5_alloc_bfreg(dev->mdev, &dev->fp_bfreg, false, true);
	if (err)
		mlx5_free_bfreg(dev->mdev, &dev->fp_bfreg);

	return err;
}

static void mlx5_ib_stage_bfrag_cleanup(struct mlx5_ib_dev *dev)
{
	mlx5_free_bfreg(dev->mdev, &dev->fp_bfreg);
	mlx5_free_bfreg(dev->mdev, &dev->bfreg);
}

static int mlx5_ib_stage_ib_reg_init(struct mlx5_ib_dev *dev)
{
	return ib_register_device(&dev->ib_dev, NULL);
}

static void mlx5_ib_stage_ib_reg_cleanup(struct mlx5_ib_dev *dev)
{
	ib_unregister_device(&dev->ib_dev);
}

static int mlx5_ib_stage_umr_res_init(struct mlx5_ib_dev *dev)
{
	return create_umr_res(dev);
}

static void mlx5_ib_stage_umr_res_cleanup(struct mlx5_ib_dev *dev)
{
	destroy_umrc_res(dev);
}

static int mlx5_ib_stage_delay_drop_init(struct mlx5_ib_dev *dev)
{
	init_delay_drop(dev);

	return 0;
}

static void mlx5_ib_stage_delay_drop_cleanup(struct mlx5_ib_dev *dev)
{
	cancel_delay_drop(dev);
}

static int mlx5_ib_stage_class_attr_init(struct mlx5_ib_dev *dev)
{
	int err;
	int i;

	for (i = 0; i < ARRAY_SIZE(mlx5_class_attributes); i++) {
		err = device_create_file(&dev->ib_dev.dev,
					 mlx5_class_attributes[i]);
		if (err)
			return err;
	}

<<<<<<< HEAD
	if ((MLX5_CAP_GEN(mdev, port_type) == MLX5_CAP_PORT_TYPE_ETH) &&
	    (MLX5_CAP_GEN(mdev, disable_local_lb_uc) ||
	     MLX5_CAP_GEN(mdev, disable_local_lb_mc)))
		mutex_init(&dev->lb_mutex);
=======
	return 0;
}

static void __mlx5_ib_remove(struct mlx5_ib_dev *dev,
			     const struct mlx5_ib_profile *profile,
			     int stage)
{
	/* Number of stages to cleanup */
	while (stage) {
		stage--;
		if (profile->stage[stage].cleanup)
			profile->stage[stage].cleanup(dev);
	}

	ib_dealloc_device((struct ib_device *)dev);
}

static void *mlx5_ib_add_slave_port(struct mlx5_core_dev *mdev, u8 port_num);

static void *__mlx5_ib_add(struct mlx5_core_dev *mdev,
			   const struct mlx5_ib_profile *profile)
{
	struct mlx5_ib_dev *dev;
	int err;
	int i;

	printk_once(KERN_INFO "%s", mlx5_version);

	dev = (struct mlx5_ib_dev *)ib_alloc_device(sizeof(*dev));
	if (!dev)
		return NULL;
>>>>>>> 03a0dded

	dev->mdev = mdev;
	dev->num_ports = max(MLX5_CAP_GEN(mdev, num_ports),
			     MLX5_CAP_GEN(mdev, num_vhca_ports));

	for (i = 0; i < MLX5_IB_STAGE_MAX; i++) {
		if (profile->stage[i].init) {
			err = profile->stage[i].init(dev);
			if (err)
				goto err_out;
		}
	}

	dev->profile = profile;
	dev->ib_active = true;

	return dev;

err_out:
	__mlx5_ib_remove(dev, profile, i);

	return NULL;
}

static const struct mlx5_ib_profile pf_profile = {
	STAGE_CREATE(MLX5_IB_STAGE_INIT,
		     mlx5_ib_stage_init_init,
		     mlx5_ib_stage_init_cleanup),
	STAGE_CREATE(MLX5_IB_STAGE_CAPS,
		     mlx5_ib_stage_caps_init,
		     NULL),
	STAGE_CREATE(MLX5_IB_STAGE_ROCE,
		     mlx5_ib_stage_roce_init,
		     mlx5_ib_stage_roce_cleanup),
	STAGE_CREATE(MLX5_IB_STAGE_DEVICE_RESOURCES,
		     mlx5_ib_stage_dev_res_init,
		     mlx5_ib_stage_dev_res_cleanup),
	STAGE_CREATE(MLX5_IB_STAGE_ODP,
		     mlx5_ib_stage_odp_init,
		     NULL),
	STAGE_CREATE(MLX5_IB_STAGE_COUNTERS,
		     mlx5_ib_stage_counters_init,
		     mlx5_ib_stage_counters_cleanup),
	STAGE_CREATE(MLX5_IB_STAGE_CONG_DEBUGFS,
		     mlx5_ib_stage_cong_debugfs_init,
		     mlx5_ib_stage_cong_debugfs_cleanup),
	STAGE_CREATE(MLX5_IB_STAGE_UAR,
		     mlx5_ib_stage_uar_init,
		     mlx5_ib_stage_uar_cleanup),
	STAGE_CREATE(MLX5_IB_STAGE_BFREG,
		     mlx5_ib_stage_bfrag_init,
		     mlx5_ib_stage_bfrag_cleanup),
	STAGE_CREATE(MLX5_IB_STAGE_IB_REG,
		     mlx5_ib_stage_ib_reg_init,
		     mlx5_ib_stage_ib_reg_cleanup),
	STAGE_CREATE(MLX5_IB_STAGE_UMR_RESOURCES,
		     mlx5_ib_stage_umr_res_init,
		     mlx5_ib_stage_umr_res_cleanup),
	STAGE_CREATE(MLX5_IB_STAGE_DELAY_DROP,
		     mlx5_ib_stage_delay_drop_init,
		     mlx5_ib_stage_delay_drop_cleanup),
	STAGE_CREATE(MLX5_IB_STAGE_CLASS_ATTR,
		     mlx5_ib_stage_class_attr_init,
		     NULL),
};

static void *mlx5_ib_add_slave_port(struct mlx5_core_dev *mdev, u8 port_num)
{
	struct mlx5_ib_multiport_info *mpi;
	struct mlx5_ib_dev *dev;
	bool bound = false;
	int err;

	mpi = kzalloc(sizeof(*mpi), GFP_KERNEL);
	if (!mpi)
		return NULL;

	mpi->mdev = mdev;

	err = mlx5_query_nic_vport_system_image_guid(mdev,
						     &mpi->sys_image_guid);
	if (err) {
		kfree(mpi);
		return NULL;
	}

	mutex_lock(&mlx5_ib_multiport_mutex);
	list_for_each_entry(dev, &mlx5_ib_dev_list, ib_dev_list) {
		if (dev->sys_image_guid == mpi->sys_image_guid)
			bound = mlx5_ib_bind_slave_port(dev, mpi);

		if (bound) {
			rdma_roce_rescan_device(&dev->ib_dev);
			break;
		}
	}

	if (!bound) {
		list_add_tail(&mpi->list, &mlx5_ib_unaffiliated_port_list);
		dev_dbg(&mdev->pdev->dev, "no suitable IB device found to bind to, added to unaffiliated list.\n");
	} else {
		mlx5_ib_dbg(dev, "bound port %u\n", port_num + 1);
	}
	mutex_unlock(&mlx5_ib_multiport_mutex);

	return mpi;
}

static void *mlx5_ib_add(struct mlx5_core_dev *mdev)
{
	enum rdma_link_layer ll;
	int port_type_cap;

	port_type_cap = MLX5_CAP_GEN(mdev, port_type);
	ll = mlx5_port_type_cap_to_rdma_ll(port_type_cap);

	if (mlx5_core_is_mp_slave(mdev) && ll == IB_LINK_LAYER_ETHERNET) {
		u8 port_num = mlx5_core_native_port_num(mdev) - 1;

		return mlx5_ib_add_slave_port(mdev, port_num);
	}

	return __mlx5_ib_add(mdev, &pf_profile);
}

static void mlx5_ib_remove(struct mlx5_core_dev *mdev, void *context)
{
	struct mlx5_ib_multiport_info *mpi;
	struct mlx5_ib_dev *dev;

	if (mlx5_core_is_mp_slave(mdev)) {
		mpi = context;
		mutex_lock(&mlx5_ib_multiport_mutex);
		if (mpi->ibdev)
			mlx5_ib_unbind_slave_port(mpi->ibdev, mpi);
		list_del(&mpi->list);
		mutex_unlock(&mlx5_ib_multiport_mutex);
		return;
	}

	dev = context;
	__mlx5_ib_remove(dev, dev->profile, MLX5_IB_STAGE_MAX);
}

static struct mlx5_interface mlx5_ib_interface = {
	.add            = mlx5_ib_add,
	.remove         = mlx5_ib_remove,
	.event          = mlx5_ib_event,
#ifdef CONFIG_INFINIBAND_ON_DEMAND_PAGING
	.pfault		= mlx5_ib_pfault,
#endif
	.protocol	= MLX5_INTERFACE_PROTOCOL_IB,
};

static int __init mlx5_ib_init(void)
{
	int err;

	mlx5_ib_event_wq = alloc_ordered_workqueue("mlx5_ib_event_wq", 0);
	if (!mlx5_ib_event_wq)
		return -ENOMEM;

	mlx5_ib_odp_init();

	err = mlx5_register_interface(&mlx5_ib_interface);

	return err;
}

static void __exit mlx5_ib_cleanup(void)
{
	mlx5_unregister_interface(&mlx5_ib_interface);
	destroy_workqueue(mlx5_ib_event_wq);
}

module_init(mlx5_ib_init);
module_exit(mlx5_ib_cleanup);<|MERGE_RESOLUTION|>--- conflicted
+++ resolved
@@ -4120,8 +4120,6 @@
 		return ret;
 
 	if (MLX5_CAP_GEN(dev->mdev, cc_query_allowed)) {
-<<<<<<< HEAD
-=======
 		mdev = mlx5_ib_get_native_port_mdev(dev, port_num,
 						    &mdev_port_num);
 		if (!mdev) {
@@ -4131,18 +4129,14 @@
 			 */
 			goto done;
 		}
->>>>>>> 03a0dded
 		ret = mlx5_lag_query_cong_counters(dev->mdev,
 						   stats->value +
 						   port->cnts.num_q_counters,
 						   port->cnts.num_cong_counters,
 						   port->cnts.offsets +
 						   port->cnts.num_q_counters);
-<<<<<<< HEAD
-=======
 
 		mlx5_ib_put_native_port_mdev(dev, port_num);
->>>>>>> 03a0dded
 		if (ret)
 			return ret;
 	}
@@ -4833,10 +4827,6 @@
 static int mlx5_ib_stage_uar_init(struct mlx5_ib_dev *dev)
 {
 	dev->mdev->priv.uar = mlx5_get_uars_page(dev->mdev);
-<<<<<<< HEAD
-	if (IS_ERR(dev->mdev->priv.uar))
-		goto err_cong;
-=======
 	if (!dev->mdev->priv.uar)
 		return -ENOMEM;
 	return 0;
@@ -4850,7 +4840,6 @@
 static int mlx5_ib_stage_bfrag_init(struct mlx5_ib_dev *dev)
 {
 	int err;
->>>>>>> 03a0dded
 
 	err = mlx5_alloc_bfreg(dev->mdev, &dev->bfreg, false, false);
 	if (err)
@@ -4913,12 +4902,6 @@
 			return err;
 	}
 
-<<<<<<< HEAD
-	if ((MLX5_CAP_GEN(mdev, port_type) == MLX5_CAP_PORT_TYPE_ETH) &&
-	    (MLX5_CAP_GEN(mdev, disable_local_lb_uc) ||
-	     MLX5_CAP_GEN(mdev, disable_local_lb_mc)))
-		mutex_init(&dev->lb_mutex);
-=======
 	return 0;
 }
 
@@ -4950,7 +4933,6 @@
 	dev = (struct mlx5_ib_dev *)ib_alloc_device(sizeof(*dev));
 	if (!dev)
 		return NULL;
->>>>>>> 03a0dded
 
 	dev->mdev = mdev;
 	dev->num_ports = max(MLX5_CAP_GEN(mdev, num_ports),
