--- conflicted
+++ resolved
@@ -177,10 +177,7 @@
 struct xdr_array2_desc {
 	unsigned int elem_size;
 	unsigned int array_len;
-<<<<<<< HEAD
-=======
 	unsigned int array_maxlen;
->>>>>>> 81065e2f
 	xdr_xcode_elem_t xcode;
 };
 
