--- conflicted
+++ resolved
@@ -756,16 +756,10 @@
 	}
 
 	/* Initialize outbound message descriptor ring */
-<<<<<<< HEAD
-	rmu->msg_tx_ring.virt = dma_zalloc_coherent(priv->dev,
-				rmu->msg_tx_ring.size * RIO_MSG_DESC_SIZE,
-				&rmu->msg_tx_ring.phys, GFP_KERNEL);
-=======
 	rmu->msg_tx_ring.virt = dma_alloc_coherent(priv->dev,
 						   rmu->msg_tx_ring.size * RIO_MSG_DESC_SIZE,
 						   &rmu->msg_tx_ring.phys,
 						   GFP_KERNEL);
->>>>>>> f17b5f06
 	if (!rmu->msg_tx_ring.virt) {
 		rc = -ENOMEM;
 		goto out_dma;
