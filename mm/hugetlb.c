// SPDX-License-Identifier: GPL-2.0-only
/*
 * Generic hugetlb support.
 * (C) Nadia Yvette Chambers, April 2004
 */
#include <linux/list.h>
#include <linux/init.h>
#include <linux/mm.h>
#include <linux/seq_file.h>
#include <linux/sysctl.h>
#include <linux/highmem.h>
#include <linux/mmu_notifier.h>
#include <linux/nodemask.h>
#include <linux/pagemap.h>
#include <linux/mempolicy.h>
#include <linux/compiler.h>
#include <linux/cpuset.h>
#include <linux/mutex.h>
#include <linux/memblock.h>
#include <linux/sysfs.h>
#include <linux/slab.h>
#include <linux/sched/mm.h>
#include <linux/mmdebug.h>
#include <linux/sched/signal.h>
#include <linux/rmap.h>
#include <linux/string_helpers.h>
#include <linux/swap.h>
#include <linux/swapops.h>
#include <linux/jhash.h>
#include <linux/numa.h>
#include <linux/llist.h>
#include <linux/cma.h>
#include <linux/migrate.h>

#include <asm/page.h>
#include <asm/pgalloc.h>
#include <asm/tlb.h>

#include <linux/io.h>
#include <linux/hugetlb.h>
#include <linux/hugetlb_cgroup.h>
#include <linux/node.h>
#include <linux/page_owner.h>
#include "internal.h"
#include "hugetlb_vmemmap.h"

int hugetlb_max_hstate __read_mostly;
unsigned int default_hstate_idx;
struct hstate hstates[HUGE_MAX_HSTATE];

#ifdef CONFIG_CMA
static struct cma *hugetlb_cma[MAX_NUMNODES];
static unsigned long hugetlb_cma_size_in_node[MAX_NUMNODES] __initdata;
static bool hugetlb_cma_page(struct page *page, unsigned int order)
{
	return cma_pages_valid(hugetlb_cma[page_to_nid(page)], page,
				1 << order);
}
#else
static bool hugetlb_cma_page(struct page *page, unsigned int order)
{
	return false;
}
#endif
static unsigned long hugetlb_cma_size __initdata;

/*
 * Minimum page order among possible hugepage sizes, set to a proper value
 * at boot time.
 */
static unsigned int minimum_order __read_mostly = UINT_MAX;

__initdata LIST_HEAD(huge_boot_pages);

/* for command line parsing */
static struct hstate * __initdata parsed_hstate;
static unsigned long __initdata default_hstate_max_huge_pages;
static bool __initdata parsed_valid_hugepagesz = true;
static bool __initdata parsed_default_hugepagesz;
static unsigned int default_hugepages_in_node[MAX_NUMNODES] __initdata;

/*
 * Protects updates to hugepage_freelists, hugepage_activelist, nr_huge_pages,
 * free_huge_pages, and surplus_huge_pages.
 */
DEFINE_SPINLOCK(hugetlb_lock);

/*
 * Serializes faults on the same logical page.  This is used to
 * prevent spurious OOMs when the hugepage pool is fully utilized.
 */
static int num_fault_mutexes;
struct mutex *hugetlb_fault_mutex_table ____cacheline_aligned_in_smp;

/* Forward declaration */
static int hugetlb_acct_memory(struct hstate *h, long delta);

static inline bool subpool_is_free(struct hugepage_subpool *spool)
{
	if (spool->count)
		return false;
	if (spool->max_hpages != -1)
		return spool->used_hpages == 0;
	if (spool->min_hpages != -1)
		return spool->rsv_hpages == spool->min_hpages;

	return true;
}

static inline void unlock_or_release_subpool(struct hugepage_subpool *spool,
						unsigned long irq_flags)
{
	spin_unlock_irqrestore(&spool->lock, irq_flags);

	/* If no pages are used, and no other handles to the subpool
	 * remain, give up any reservations based on minimum size and
	 * free the subpool */
	if (subpool_is_free(spool)) {
		if (spool->min_hpages != -1)
			hugetlb_acct_memory(spool->hstate,
						-spool->min_hpages);
		kfree(spool);
	}
}

struct hugepage_subpool *hugepage_new_subpool(struct hstate *h, long max_hpages,
						long min_hpages)
{
	struct hugepage_subpool *spool;

	spool = kzalloc(sizeof(*spool), GFP_KERNEL);
	if (!spool)
		return NULL;

	spin_lock_init(&spool->lock);
	spool->count = 1;
	spool->max_hpages = max_hpages;
	spool->hstate = h;
	spool->min_hpages = min_hpages;

	if (min_hpages != -1 && hugetlb_acct_memory(h, min_hpages)) {
		kfree(spool);
		return NULL;
	}
	spool->rsv_hpages = min_hpages;

	return spool;
}

void hugepage_put_subpool(struct hugepage_subpool *spool)
{
	unsigned long flags;

	spin_lock_irqsave(&spool->lock, flags);
	BUG_ON(!spool->count);
	spool->count--;
	unlock_or_release_subpool(spool, flags);
}

/*
 * Subpool accounting for allocating and reserving pages.
 * Return -ENOMEM if there are not enough resources to satisfy the
 * request.  Otherwise, return the number of pages by which the
 * global pools must be adjusted (upward).  The returned value may
 * only be different than the passed value (delta) in the case where
 * a subpool minimum size must be maintained.
 */
static long hugepage_subpool_get_pages(struct hugepage_subpool *spool,
				      long delta)
{
	long ret = delta;

	if (!spool)
		return ret;

	spin_lock_irq(&spool->lock);

	if (spool->max_hpages != -1) {		/* maximum size accounting */
		if ((spool->used_hpages + delta) <= spool->max_hpages)
			spool->used_hpages += delta;
		else {
			ret = -ENOMEM;
			goto unlock_ret;
		}
	}

	/* minimum size accounting */
	if (spool->min_hpages != -1 && spool->rsv_hpages) {
		if (delta > spool->rsv_hpages) {
			/*
			 * Asking for more reserves than those already taken on
			 * behalf of subpool.  Return difference.
			 */
			ret = delta - spool->rsv_hpages;
			spool->rsv_hpages = 0;
		} else {
			ret = 0;	/* reserves already accounted for */
			spool->rsv_hpages -= delta;
		}
	}

unlock_ret:
	spin_unlock_irq(&spool->lock);
	return ret;
}

/*
 * Subpool accounting for freeing and unreserving pages.
 * Return the number of global page reservations that must be dropped.
 * The return value may only be different than the passed value (delta)
 * in the case where a subpool minimum size must be maintained.
 */
static long hugepage_subpool_put_pages(struct hugepage_subpool *spool,
				       long delta)
{
	long ret = delta;
	unsigned long flags;

	if (!spool)
		return delta;

	spin_lock_irqsave(&spool->lock, flags);

	if (spool->max_hpages != -1)		/* maximum size accounting */
		spool->used_hpages -= delta;

	 /* minimum size accounting */
	if (spool->min_hpages != -1 && spool->used_hpages < spool->min_hpages) {
		if (spool->rsv_hpages + delta <= spool->min_hpages)
			ret = 0;
		else
			ret = spool->rsv_hpages + delta - spool->min_hpages;

		spool->rsv_hpages += delta;
		if (spool->rsv_hpages > spool->min_hpages)
			spool->rsv_hpages = spool->min_hpages;
	}

	/*
	 * If hugetlbfs_put_super couldn't free spool due to an outstanding
	 * quota reference, free it now.
	 */
	unlock_or_release_subpool(spool, flags);

	return ret;
}

static inline struct hugepage_subpool *subpool_inode(struct inode *inode)
{
	return HUGETLBFS_SB(inode->i_sb)->spool;
}

static inline struct hugepage_subpool *subpool_vma(struct vm_area_struct *vma)
{
	return subpool_inode(file_inode(vma->vm_file));
}

/* Helper that removes a struct file_region from the resv_map cache and returns
 * it for use.
 */
static struct file_region *
get_file_region_entry_from_cache(struct resv_map *resv, long from, long to)
{
	struct file_region *nrg = NULL;

	VM_BUG_ON(resv->region_cache_count <= 0);

	resv->region_cache_count--;
	nrg = list_first_entry(&resv->region_cache, struct file_region, link);
	list_del(&nrg->link);

	nrg->from = from;
	nrg->to = to;

	return nrg;
}

static void copy_hugetlb_cgroup_uncharge_info(struct file_region *nrg,
					      struct file_region *rg)
{
#ifdef CONFIG_CGROUP_HUGETLB
	nrg->reservation_counter = rg->reservation_counter;
	nrg->css = rg->css;
	if (rg->css)
		css_get(rg->css);
#endif
}

/* Helper that records hugetlb_cgroup uncharge info. */
static void record_hugetlb_cgroup_uncharge_info(struct hugetlb_cgroup *h_cg,
						struct hstate *h,
						struct resv_map *resv,
						struct file_region *nrg)
{
#ifdef CONFIG_CGROUP_HUGETLB
	if (h_cg) {
		nrg->reservation_counter =
			&h_cg->rsvd_hugepage[hstate_index(h)];
		nrg->css = &h_cg->css;
		/*
		 * The caller will hold exactly one h_cg->css reference for the
		 * whole contiguous reservation region. But this area might be
		 * scattered when there are already some file_regions reside in
		 * it. As a result, many file_regions may share only one css
		 * reference. In order to ensure that one file_region must hold
		 * exactly one h_cg->css reference, we should do css_get for
		 * each file_region and leave the reference held by caller
		 * untouched.
		 */
		css_get(&h_cg->css);
		if (!resv->pages_per_hpage)
			resv->pages_per_hpage = pages_per_huge_page(h);
		/* pages_per_hpage should be the same for all entries in
		 * a resv_map.
		 */
		VM_BUG_ON(resv->pages_per_hpage != pages_per_huge_page(h));
	} else {
		nrg->reservation_counter = NULL;
		nrg->css = NULL;
	}
#endif
}

static void put_uncharge_info(struct file_region *rg)
{
#ifdef CONFIG_CGROUP_HUGETLB
	if (rg->css)
		css_put(rg->css);
#endif
}

static bool has_same_uncharge_info(struct file_region *rg,
				   struct file_region *org)
{
#ifdef CONFIG_CGROUP_HUGETLB
	return rg->reservation_counter == org->reservation_counter &&
	       rg->css == org->css;

#else
	return true;
#endif
}

static void coalesce_file_region(struct resv_map *resv, struct file_region *rg)
{
	struct file_region *nrg = NULL, *prg = NULL;

	prg = list_prev_entry(rg, link);
	if (&prg->link != &resv->regions && prg->to == rg->from &&
	    has_same_uncharge_info(prg, rg)) {
		prg->to = rg->to;

		list_del(&rg->link);
		put_uncharge_info(rg);
		kfree(rg);

		rg = prg;
	}

	nrg = list_next_entry(rg, link);
	if (&nrg->link != &resv->regions && nrg->from == rg->to &&
	    has_same_uncharge_info(nrg, rg)) {
		nrg->from = rg->from;

		list_del(&rg->link);
		put_uncharge_info(rg);
		kfree(rg);
	}
}

static inline long
hugetlb_resv_map_add(struct resv_map *map, struct file_region *rg, long from,
		     long to, struct hstate *h, struct hugetlb_cgroup *cg,
		     long *regions_needed)
{
	struct file_region *nrg;

	if (!regions_needed) {
		nrg = get_file_region_entry_from_cache(map, from, to);
		record_hugetlb_cgroup_uncharge_info(cg, h, map, nrg);
		list_add(&nrg->link, rg->link.prev);
		coalesce_file_region(map, nrg);
	} else
		*regions_needed += 1;

	return to - from;
}

/*
 * Must be called with resv->lock held.
 *
 * Calling this with regions_needed != NULL will count the number of pages
 * to be added but will not modify the linked list. And regions_needed will
 * indicate the number of file_regions needed in the cache to carry out to add
 * the regions for this range.
 */
static long add_reservation_in_range(struct resv_map *resv, long f, long t,
				     struct hugetlb_cgroup *h_cg,
				     struct hstate *h, long *regions_needed)
{
	long add = 0;
	struct list_head *head = &resv->regions;
	long last_accounted_offset = f;
	struct file_region *rg = NULL, *trg = NULL;

	if (regions_needed)
		*regions_needed = 0;

	/* In this loop, we essentially handle an entry for the range
	 * [last_accounted_offset, rg->from), at every iteration, with some
	 * bounds checking.
	 */
	list_for_each_entry_safe(rg, trg, head, link) {
		/* Skip irrelevant regions that start before our range. */
		if (rg->from < f) {
			/* If this region ends after the last accounted offset,
			 * then we need to update last_accounted_offset.
			 */
			if (rg->to > last_accounted_offset)
				last_accounted_offset = rg->to;
			continue;
		}

		/* When we find a region that starts beyond our range, we've
		 * finished.
		 */
		if (rg->from >= t)
			break;

		/* Add an entry for last_accounted_offset -> rg->from, and
		 * update last_accounted_offset.
		 */
		if (rg->from > last_accounted_offset)
			add += hugetlb_resv_map_add(resv, rg,
						    last_accounted_offset,
						    rg->from, h, h_cg,
						    regions_needed);

		last_accounted_offset = rg->to;
	}

	/* Handle the case where our range extends beyond
	 * last_accounted_offset.
	 */
	if (last_accounted_offset < t)
		add += hugetlb_resv_map_add(resv, rg, last_accounted_offset,
					    t, h, h_cg, regions_needed);

	return add;
}

/* Must be called with resv->lock acquired. Will drop lock to allocate entries.
 */
static int allocate_file_region_entries(struct resv_map *resv,
					int regions_needed)
	__must_hold(&resv->lock)
{
	struct list_head allocated_regions;
	int to_allocate = 0, i = 0;
	struct file_region *trg = NULL, *rg = NULL;

	VM_BUG_ON(regions_needed < 0);

	INIT_LIST_HEAD(&allocated_regions);

	/*
	 * Check for sufficient descriptors in the cache to accommodate
	 * the number of in progress add operations plus regions_needed.
	 *
	 * This is a while loop because when we drop the lock, some other call
	 * to region_add or region_del may have consumed some region_entries,
	 * so we keep looping here until we finally have enough entries for
	 * (adds_in_progress + regions_needed).
	 */
	while (resv->region_cache_count <
	       (resv->adds_in_progress + regions_needed)) {
		to_allocate = resv->adds_in_progress + regions_needed -
			      resv->region_cache_count;

		/* At this point, we should have enough entries in the cache
		 * for all the existing adds_in_progress. We should only be
		 * needing to allocate for regions_needed.
		 */
		VM_BUG_ON(resv->region_cache_count < resv->adds_in_progress);

		spin_unlock(&resv->lock);
		for (i = 0; i < to_allocate; i++) {
			trg = kmalloc(sizeof(*trg), GFP_KERNEL);
			if (!trg)
				goto out_of_memory;
			list_add(&trg->link, &allocated_regions);
		}

		spin_lock(&resv->lock);

		list_splice(&allocated_regions, &resv->region_cache);
		resv->region_cache_count += to_allocate;
	}

	return 0;

out_of_memory:
	list_for_each_entry_safe(rg, trg, &allocated_regions, link) {
		list_del(&rg->link);
		kfree(rg);
	}
	return -ENOMEM;
}

/*
 * Add the huge page range represented by [f, t) to the reserve
 * map.  Regions will be taken from the cache to fill in this range.
 * Sufficient regions should exist in the cache due to the previous
 * call to region_chg with the same range, but in some cases the cache will not
 * have sufficient entries due to races with other code doing region_add or
 * region_del.  The extra needed entries will be allocated.
 *
 * regions_needed is the out value provided by a previous call to region_chg.
 *
 * Return the number of new huge pages added to the map.  This number is greater
 * than or equal to zero.  If file_region entries needed to be allocated for
 * this operation and we were not able to allocate, it returns -ENOMEM.
 * region_add of regions of length 1 never allocate file_regions and cannot
 * fail; region_chg will always allocate at least 1 entry and a region_add for
 * 1 page will only require at most 1 entry.
 */
static long region_add(struct resv_map *resv, long f, long t,
		       long in_regions_needed, struct hstate *h,
		       struct hugetlb_cgroup *h_cg)
{
	long add = 0, actual_regions_needed = 0;

	spin_lock(&resv->lock);
retry:

	/* Count how many regions are actually needed to execute this add. */
	add_reservation_in_range(resv, f, t, NULL, NULL,
				 &actual_regions_needed);

	/*
	 * Check for sufficient descriptors in the cache to accommodate
	 * this add operation. Note that actual_regions_needed may be greater
	 * than in_regions_needed, as the resv_map may have been modified since
	 * the region_chg call. In this case, we need to make sure that we
	 * allocate extra entries, such that we have enough for all the
	 * existing adds_in_progress, plus the excess needed for this
	 * operation.
	 */
	if (actual_regions_needed > in_regions_needed &&
	    resv->region_cache_count <
		    resv->adds_in_progress +
			    (actual_regions_needed - in_regions_needed)) {
		/* region_add operation of range 1 should never need to
		 * allocate file_region entries.
		 */
		VM_BUG_ON(t - f <= 1);

		if (allocate_file_region_entries(
			    resv, actual_regions_needed - in_regions_needed)) {
			return -ENOMEM;
		}

		goto retry;
	}

	add = add_reservation_in_range(resv, f, t, h_cg, h, NULL);

	resv->adds_in_progress -= in_regions_needed;

	spin_unlock(&resv->lock);
	return add;
}

/*
 * Examine the existing reserve map and determine how many
 * huge pages in the specified range [f, t) are NOT currently
 * represented.  This routine is called before a subsequent
 * call to region_add that will actually modify the reserve
 * map to add the specified range [f, t).  region_chg does
 * not change the number of huge pages represented by the
 * map.  A number of new file_region structures is added to the cache as a
 * placeholder, for the subsequent region_add call to use. At least 1
 * file_region structure is added.
 *
 * out_regions_needed is the number of regions added to the
 * resv->adds_in_progress.  This value needs to be provided to a follow up call
 * to region_add or region_abort for proper accounting.
 *
 * Returns the number of huge pages that need to be added to the existing
 * reservation map for the range [f, t).  This number is greater or equal to
 * zero.  -ENOMEM is returned if a new file_region structure or cache entry
 * is needed and can not be allocated.
 */
static long region_chg(struct resv_map *resv, long f, long t,
		       long *out_regions_needed)
{
	long chg = 0;

	spin_lock(&resv->lock);

	/* Count how many hugepages in this range are NOT represented. */
	chg = add_reservation_in_range(resv, f, t, NULL, NULL,
				       out_regions_needed);

	if (*out_regions_needed == 0)
		*out_regions_needed = 1;

	if (allocate_file_region_entries(resv, *out_regions_needed))
		return -ENOMEM;

	resv->adds_in_progress += *out_regions_needed;

	spin_unlock(&resv->lock);
	return chg;
}

/*
 * Abort the in progress add operation.  The adds_in_progress field
 * of the resv_map keeps track of the operations in progress between
 * calls to region_chg and region_add.  Operations are sometimes
 * aborted after the call to region_chg.  In such cases, region_abort
 * is called to decrement the adds_in_progress counter. regions_needed
 * is the value returned by the region_chg call, it is used to decrement
 * the adds_in_progress counter.
 *
 * NOTE: The range arguments [f, t) are not needed or used in this
 * routine.  They are kept to make reading the calling code easier as
 * arguments will match the associated region_chg call.
 */
static void region_abort(struct resv_map *resv, long f, long t,
			 long regions_needed)
{
	spin_lock(&resv->lock);
	VM_BUG_ON(!resv->region_cache_count);
	resv->adds_in_progress -= regions_needed;
	spin_unlock(&resv->lock);
}

/*
 * Delete the specified range [f, t) from the reserve map.  If the
 * t parameter is LONG_MAX, this indicates that ALL regions after f
 * should be deleted.  Locate the regions which intersect [f, t)
 * and either trim, delete or split the existing regions.
 *
 * Returns the number of huge pages deleted from the reserve map.
 * In the normal case, the return value is zero or more.  In the
 * case where a region must be split, a new region descriptor must
 * be allocated.  If the allocation fails, -ENOMEM will be returned.
 * NOTE: If the parameter t == LONG_MAX, then we will never split
 * a region and possibly return -ENOMEM.  Callers specifying
 * t == LONG_MAX do not need to check for -ENOMEM error.
 */
static long region_del(struct resv_map *resv, long f, long t)
{
	struct list_head *head = &resv->regions;
	struct file_region *rg, *trg;
	struct file_region *nrg = NULL;
	long del = 0;

retry:
	spin_lock(&resv->lock);
	list_for_each_entry_safe(rg, trg, head, link) {
		/*
		 * Skip regions before the range to be deleted.  file_region
		 * ranges are normally of the form [from, to).  However, there
		 * may be a "placeholder" entry in the map which is of the form
		 * (from, to) with from == to.  Check for placeholder entries
		 * at the beginning of the range to be deleted.
		 */
		if (rg->to <= f && (rg->to != rg->from || rg->to != f))
			continue;

		if (rg->from >= t)
			break;

		if (f > rg->from && t < rg->to) { /* Must split region */
			/*
			 * Check for an entry in the cache before dropping
			 * lock and attempting allocation.
			 */
			if (!nrg &&
			    resv->region_cache_count > resv->adds_in_progress) {
				nrg = list_first_entry(&resv->region_cache,
							struct file_region,
							link);
				list_del(&nrg->link);
				resv->region_cache_count--;
			}

			if (!nrg) {
				spin_unlock(&resv->lock);
				nrg = kmalloc(sizeof(*nrg), GFP_KERNEL);
				if (!nrg)
					return -ENOMEM;
				goto retry;
			}

			del += t - f;
			hugetlb_cgroup_uncharge_file_region(
				resv, rg, t - f, false);

			/* New entry for end of split region */
			nrg->from = t;
			nrg->to = rg->to;

			copy_hugetlb_cgroup_uncharge_info(nrg, rg);

			INIT_LIST_HEAD(&nrg->link);

			/* Original entry is trimmed */
			rg->to = f;

			list_add(&nrg->link, &rg->link);
			nrg = NULL;
			break;
		}

		if (f <= rg->from && t >= rg->to) { /* Remove entire region */
			del += rg->to - rg->from;
			hugetlb_cgroup_uncharge_file_region(resv, rg,
							    rg->to - rg->from, true);
			list_del(&rg->link);
			kfree(rg);
			continue;
		}

		if (f <= rg->from) {	/* Trim beginning of region */
			hugetlb_cgroup_uncharge_file_region(resv, rg,
							    t - rg->from, false);

			del += t - rg->from;
			rg->from = t;
		} else {		/* Trim end of region */
			hugetlb_cgroup_uncharge_file_region(resv, rg,
							    rg->to - f, false);

			del += rg->to - f;
			rg->to = f;
		}
	}

	spin_unlock(&resv->lock);
	kfree(nrg);
	return del;
}

/*
 * A rare out of memory error was encountered which prevented removal of
 * the reserve map region for a page.  The huge page itself was free'ed
 * and removed from the page cache.  This routine will adjust the subpool
 * usage count, and the global reserve count if needed.  By incrementing
 * these counts, the reserve map entry which could not be deleted will
 * appear as a "reserved" entry instead of simply dangling with incorrect
 * counts.
 */
void hugetlb_fix_reserve_counts(struct inode *inode)
{
	struct hugepage_subpool *spool = subpool_inode(inode);
	long rsv_adjust;
	bool reserved = false;

	rsv_adjust = hugepage_subpool_get_pages(spool, 1);
	if (rsv_adjust > 0) {
		struct hstate *h = hstate_inode(inode);

		if (!hugetlb_acct_memory(h, 1))
			reserved = true;
	} else if (!rsv_adjust) {
		reserved = true;
	}

	if (!reserved)
		pr_warn("hugetlb: Huge Page Reserved count may go negative.\n");
}

/*
 * Count and return the number of huge pages in the reserve map
 * that intersect with the range [f, t).
 */
static long region_count(struct resv_map *resv, long f, long t)
{
	struct list_head *head = &resv->regions;
	struct file_region *rg;
	long chg = 0;

	spin_lock(&resv->lock);
	/* Locate each segment we overlap with, and count that overlap. */
	list_for_each_entry(rg, head, link) {
		long seg_from;
		long seg_to;

		if (rg->to <= f)
			continue;
		if (rg->from >= t)
			break;

		seg_from = max(rg->from, f);
		seg_to = min(rg->to, t);

		chg += seg_to - seg_from;
	}
	spin_unlock(&resv->lock);

	return chg;
}

/*
 * Convert the address within this vma to the page offset within
 * the mapping, in pagecache page units; huge pages here.
 */
static pgoff_t vma_hugecache_offset(struct hstate *h,
			struct vm_area_struct *vma, unsigned long address)
{
	return ((address - vma->vm_start) >> huge_page_shift(h)) +
			(vma->vm_pgoff >> huge_page_order(h));
}

pgoff_t linear_hugepage_index(struct vm_area_struct *vma,
				     unsigned long address)
{
	return vma_hugecache_offset(hstate_vma(vma), vma, address);
}
EXPORT_SYMBOL_GPL(linear_hugepage_index);

/*
 * Return the size of the pages allocated when backing a VMA. In the majority
 * cases this will be same size as used by the page table entries.
 */
unsigned long vma_kernel_pagesize(struct vm_area_struct *vma)
{
	if (vma->vm_ops && vma->vm_ops->pagesize)
		return vma->vm_ops->pagesize(vma);
	return PAGE_SIZE;
}
EXPORT_SYMBOL_GPL(vma_kernel_pagesize);

/*
 * Return the page size being used by the MMU to back a VMA. In the majority
 * of cases, the page size used by the kernel matches the MMU size. On
 * architectures where it differs, an architecture-specific 'strong'
 * version of this symbol is required.
 */
__weak unsigned long vma_mmu_pagesize(struct vm_area_struct *vma)
{
	return vma_kernel_pagesize(vma);
}

/*
 * Flags for MAP_PRIVATE reservations.  These are stored in the bottom
 * bits of the reservation map pointer, which are always clear due to
 * alignment.
 */
#define HPAGE_RESV_OWNER    (1UL << 0)
#define HPAGE_RESV_UNMAPPED (1UL << 1)
#define HPAGE_RESV_MASK (HPAGE_RESV_OWNER | HPAGE_RESV_UNMAPPED)

/*
 * These helpers are used to track how many pages are reserved for
 * faults in a MAP_PRIVATE mapping. Only the process that called mmap()
 * is guaranteed to have their future faults succeed.
 *
 * With the exception of reset_vma_resv_huge_pages() which is called at fork(),
 * the reserve counters are updated with the hugetlb_lock held. It is safe
 * to reset the VMA at fork() time as it is not in use yet and there is no
 * chance of the global counters getting corrupted as a result of the values.
 *
 * The private mapping reservation is represented in a subtly different
 * manner to a shared mapping.  A shared mapping has a region map associated
 * with the underlying file, this region map represents the backing file
 * pages which have ever had a reservation assigned which this persists even
 * after the page is instantiated.  A private mapping has a region map
 * associated with the original mmap which is attached to all VMAs which
 * reference it, this region map represents those offsets which have consumed
 * reservation ie. where pages have been instantiated.
 */
static unsigned long get_vma_private_data(struct vm_area_struct *vma)
{
	return (unsigned long)vma->vm_private_data;
}

static void set_vma_private_data(struct vm_area_struct *vma,
							unsigned long value)
{
	vma->vm_private_data = (void *)value;
}

static void
resv_map_set_hugetlb_cgroup_uncharge_info(struct resv_map *resv_map,
					  struct hugetlb_cgroup *h_cg,
					  struct hstate *h)
{
#ifdef CONFIG_CGROUP_HUGETLB
	if (!h_cg || !h) {
		resv_map->reservation_counter = NULL;
		resv_map->pages_per_hpage = 0;
		resv_map->css = NULL;
	} else {
		resv_map->reservation_counter =
			&h_cg->rsvd_hugepage[hstate_index(h)];
		resv_map->pages_per_hpage = pages_per_huge_page(h);
		resv_map->css = &h_cg->css;
	}
#endif
}

struct resv_map *resv_map_alloc(void)
{
	struct resv_map *resv_map = kmalloc(sizeof(*resv_map), GFP_KERNEL);
	struct file_region *rg = kmalloc(sizeof(*rg), GFP_KERNEL);

	if (!resv_map || !rg) {
		kfree(resv_map);
		kfree(rg);
		return NULL;
	}

	kref_init(&resv_map->refs);
	spin_lock_init(&resv_map->lock);
	INIT_LIST_HEAD(&resv_map->regions);

	resv_map->adds_in_progress = 0;
	/*
	 * Initialize these to 0. On shared mappings, 0's here indicate these
	 * fields don't do cgroup accounting. On private mappings, these will be
	 * re-initialized to the proper values, to indicate that hugetlb cgroup
	 * reservations are to be un-charged from here.
	 */
	resv_map_set_hugetlb_cgroup_uncharge_info(resv_map, NULL, NULL);

	INIT_LIST_HEAD(&resv_map->region_cache);
	list_add(&rg->link, &resv_map->region_cache);
	resv_map->region_cache_count = 1;

	return resv_map;
}

void resv_map_release(struct kref *ref)
{
	struct resv_map *resv_map = container_of(ref, struct resv_map, refs);
	struct list_head *head = &resv_map->region_cache;
	struct file_region *rg, *trg;

	/* Clear out any active regions before we release the map. */
	region_del(resv_map, 0, LONG_MAX);

	/* ... and any entries left in the cache */
	list_for_each_entry_safe(rg, trg, head, link) {
		list_del(&rg->link);
		kfree(rg);
	}

	VM_BUG_ON(resv_map->adds_in_progress);

	kfree(resv_map);
}

static inline struct resv_map *inode_resv_map(struct inode *inode)
{
	/*
	 * At inode evict time, i_mapping may not point to the original
	 * address space within the inode.  This original address space
	 * contains the pointer to the resv_map.  So, always use the
	 * address space embedded within the inode.
	 * The VERY common case is inode->mapping == &inode->i_data but,
	 * this may not be true for device special inodes.
	 */
	return (struct resv_map *)(&inode->i_data)->private_data;
}

static struct resv_map *vma_resv_map(struct vm_area_struct *vma)
{
	VM_BUG_ON_VMA(!is_vm_hugetlb_page(vma), vma);
	if (vma->vm_flags & VM_MAYSHARE) {
		struct address_space *mapping = vma->vm_file->f_mapping;
		struct inode *inode = mapping->host;

		return inode_resv_map(inode);

	} else {
		return (struct resv_map *)(get_vma_private_data(vma) &
							~HPAGE_RESV_MASK);
	}
}

static void set_vma_resv_map(struct vm_area_struct *vma, struct resv_map *map)
{
	VM_BUG_ON_VMA(!is_vm_hugetlb_page(vma), vma);
	VM_BUG_ON_VMA(vma->vm_flags & VM_MAYSHARE, vma);

	set_vma_private_data(vma, (get_vma_private_data(vma) &
				HPAGE_RESV_MASK) | (unsigned long)map);
}

static void set_vma_resv_flags(struct vm_area_struct *vma, unsigned long flags)
{
	VM_BUG_ON_VMA(!is_vm_hugetlb_page(vma), vma);
	VM_BUG_ON_VMA(vma->vm_flags & VM_MAYSHARE, vma);

	set_vma_private_data(vma, get_vma_private_data(vma) | flags);
}

static int is_vma_resv_set(struct vm_area_struct *vma, unsigned long flag)
{
	VM_BUG_ON_VMA(!is_vm_hugetlb_page(vma), vma);

	return (get_vma_private_data(vma) & flag) != 0;
}

/* Reset counters to 0 and clear all HPAGE_RESV_* flags */
void reset_vma_resv_huge_pages(struct vm_area_struct *vma)
{
	VM_BUG_ON_VMA(!is_vm_hugetlb_page(vma), vma);
	if (!(vma->vm_flags & VM_MAYSHARE))
		vma->vm_private_data = (void *)0;
}

/*
 * Reset and decrement one ref on hugepage private reservation.
 * Called with mm->mmap_sem writer semaphore held.
 * This function should be only used by move_vma() and operate on
 * same sized vma. It should never come here with last ref on the
 * reservation.
 */
void clear_vma_resv_huge_pages(struct vm_area_struct *vma)
{
	/*
	 * Clear the old hugetlb private page reservation.
	 * It has already been transferred to new_vma.
	 *
	 * During a mremap() operation of a hugetlb vma we call move_vma()
	 * which copies vma into new_vma and unmaps vma. After the copy
	 * operation both new_vma and vma share a reference to the resv_map
	 * struct, and at that point vma is about to be unmapped. We don't
	 * want to return the reservation to the pool at unmap of vma because
	 * the reservation still lives on in new_vma, so simply decrement the
	 * ref here and remove the resv_map reference from this vma.
	 */
	struct resv_map *reservations = vma_resv_map(vma);

	if (reservations && is_vma_resv_set(vma, HPAGE_RESV_OWNER)) {
		resv_map_put_hugetlb_cgroup_uncharge_info(reservations);
		kref_put(&reservations->refs, resv_map_release);
	}

	reset_vma_resv_huge_pages(vma);
}

/* Returns true if the VMA has associated reserve pages */
static bool vma_has_reserves(struct vm_area_struct *vma, long chg)
{
	if (vma->vm_flags & VM_NORESERVE) {
		/*
		 * This address is already reserved by other process(chg == 0),
		 * so, we should decrement reserved count. Without decrementing,
		 * reserve count remains after releasing inode, because this
		 * allocated page will go into page cache and is regarded as
		 * coming from reserved pool in releasing step.  Currently, we
		 * don't have any other solution to deal with this situation
		 * properly, so add work-around here.
		 */
		if (vma->vm_flags & VM_MAYSHARE && chg == 0)
			return true;
		else
			return false;
	}

	/* Shared mappings always use reserves */
	if (vma->vm_flags & VM_MAYSHARE) {
		/*
		 * We know VM_NORESERVE is not set.  Therefore, there SHOULD
		 * be a region map for all pages.  The only situation where
		 * there is no region map is if a hole was punched via
		 * fallocate.  In this case, there really are no reserves to
		 * use.  This situation is indicated if chg != 0.
		 */
		if (chg)
			return false;
		else
			return true;
	}

	/*
	 * Only the process that called mmap() has reserves for
	 * private mappings.
	 */
	if (is_vma_resv_set(vma, HPAGE_RESV_OWNER)) {
		/*
		 * Like the shared case above, a hole punch or truncate
		 * could have been performed on the private mapping.
		 * Examine the value of chg to determine if reserves
		 * actually exist or were previously consumed.
		 * Very Subtle - The value of chg comes from a previous
		 * call to vma_needs_reserves().  The reserve map for
		 * private mappings has different (opposite) semantics
		 * than that of shared mappings.  vma_needs_reserves()
		 * has already taken this difference in semantics into
		 * account.  Therefore, the meaning of chg is the same
		 * as in the shared case above.  Code could easily be
		 * combined, but keeping it separate draws attention to
		 * subtle differences.
		 */
		if (chg)
			return false;
		else
			return true;
	}

	return false;
}

static void enqueue_huge_page(struct hstate *h, struct page *page)
{
	int nid = page_to_nid(page);

	lockdep_assert_held(&hugetlb_lock);
	VM_BUG_ON_PAGE(page_count(page), page);

	list_move(&page->lru, &h->hugepage_freelists[nid]);
	h->free_huge_pages++;
	h->free_huge_pages_node[nid]++;
	SetHPageFreed(page);
}

static struct page *dequeue_huge_page_node_exact(struct hstate *h, int nid)
{
	struct page *page;
	bool pin = !!(current->flags & PF_MEMALLOC_PIN);

	lockdep_assert_held(&hugetlb_lock);
	list_for_each_entry(page, &h->hugepage_freelists[nid], lru) {
		if (pin && !is_pinnable_page(page))
			continue;

		if (PageHWPoison(page))
			continue;

		list_move(&page->lru, &h->hugepage_activelist);
		set_page_refcounted(page);
		ClearHPageFreed(page);
		h->free_huge_pages--;
		h->free_huge_pages_node[nid]--;
		return page;
	}

	return NULL;
}

static struct page *dequeue_huge_page_nodemask(struct hstate *h, gfp_t gfp_mask, int nid,
		nodemask_t *nmask)
{
	unsigned int cpuset_mems_cookie;
	struct zonelist *zonelist;
	struct zone *zone;
	struct zoneref *z;
	int node = NUMA_NO_NODE;

	zonelist = node_zonelist(nid, gfp_mask);

retry_cpuset:
	cpuset_mems_cookie = read_mems_allowed_begin();
	for_each_zone_zonelist_nodemask(zone, z, zonelist, gfp_zone(gfp_mask), nmask) {
		struct page *page;

		if (!cpuset_zone_allowed(zone, gfp_mask))
			continue;
		/*
		 * no need to ask again on the same node. Pool is node rather than
		 * zone aware
		 */
		if (zone_to_nid(zone) == node)
			continue;
		node = zone_to_nid(zone);

		page = dequeue_huge_page_node_exact(h, node);
		if (page)
			return page;
	}
	if (unlikely(read_mems_allowed_retry(cpuset_mems_cookie)))
		goto retry_cpuset;

	return NULL;
}

static struct page *dequeue_huge_page_vma(struct hstate *h,
				struct vm_area_struct *vma,
				unsigned long address, int avoid_reserve,
				long chg)
{
	struct page *page = NULL;
	struct mempolicy *mpol;
	gfp_t gfp_mask;
	nodemask_t *nodemask;
	int nid;

	/*
	 * A child process with MAP_PRIVATE mappings created by their parent
	 * have no page reserves. This check ensures that reservations are
	 * not "stolen". The child may still get SIGKILLed
	 */
	if (!vma_has_reserves(vma, chg) &&
			h->free_huge_pages - h->resv_huge_pages == 0)
		goto err;

	/* If reserves cannot be used, ensure enough pages are in the pool */
	if (avoid_reserve && h->free_huge_pages - h->resv_huge_pages == 0)
		goto err;

	gfp_mask = htlb_alloc_mask(h);
	nid = huge_node(vma, address, gfp_mask, &mpol, &nodemask);

	if (mpol_is_preferred_many(mpol)) {
		page = dequeue_huge_page_nodemask(h, gfp_mask, nid, nodemask);

		/* Fallback to all nodes if page==NULL */
		nodemask = NULL;
	}

	if (!page)
		page = dequeue_huge_page_nodemask(h, gfp_mask, nid, nodemask);

	if (page && !avoid_reserve && vma_has_reserves(vma, chg)) {
		SetHPageRestoreReserve(page);
		h->resv_huge_pages--;
	}

	mpol_cond_put(mpol);
	return page;

err:
	return NULL;
}

/*
 * common helper functions for hstate_next_node_to_{alloc|free}.
 * We may have allocated or freed a huge page based on a different
 * nodes_allowed previously, so h->next_node_to_{alloc|free} might
 * be outside of *nodes_allowed.  Ensure that we use an allowed
 * node for alloc or free.
 */
static int next_node_allowed(int nid, nodemask_t *nodes_allowed)
{
	nid = next_node_in(nid, *nodes_allowed);
	VM_BUG_ON(nid >= MAX_NUMNODES);

	return nid;
}

static int get_valid_node_allowed(int nid, nodemask_t *nodes_allowed)
{
	if (!node_isset(nid, *nodes_allowed))
		nid = next_node_allowed(nid, nodes_allowed);
	return nid;
}

/*
 * returns the previously saved node ["this node"] from which to
 * allocate a persistent huge page for the pool and advance the
 * next node from which to allocate, handling wrap at end of node
 * mask.
 */
static int hstate_next_node_to_alloc(struct hstate *h,
					nodemask_t *nodes_allowed)
{
	int nid;

	VM_BUG_ON(!nodes_allowed);

	nid = get_valid_node_allowed(h->next_nid_to_alloc, nodes_allowed);
	h->next_nid_to_alloc = next_node_allowed(nid, nodes_allowed);

	return nid;
}

/*
 * helper for remove_pool_huge_page() - return the previously saved
 * node ["this node"] from which to free a huge page.  Advance the
 * next node id whether or not we find a free huge page to free so
 * that the next attempt to free addresses the next node.
 */
static int hstate_next_node_to_free(struct hstate *h, nodemask_t *nodes_allowed)
{
	int nid;

	VM_BUG_ON(!nodes_allowed);

	nid = get_valid_node_allowed(h->next_nid_to_free, nodes_allowed);
	h->next_nid_to_free = next_node_allowed(nid, nodes_allowed);

	return nid;
}

#define for_each_node_mask_to_alloc(hs, nr_nodes, node, mask)		\
	for (nr_nodes = nodes_weight(*mask);				\
		nr_nodes > 0 &&						\
		((node = hstate_next_node_to_alloc(hs, mask)) || 1);	\
		nr_nodes--)

#define for_each_node_mask_to_free(hs, nr_nodes, node, mask)		\
	for (nr_nodes = nodes_weight(*mask);				\
		nr_nodes > 0 &&						\
		((node = hstate_next_node_to_free(hs, mask)) || 1);	\
		nr_nodes--)

/* used to demote non-gigantic_huge pages as well */
static void __destroy_compound_gigantic_page(struct page *page,
					unsigned int order, bool demote)
{
	int i;
	int nr_pages = 1 << order;
	struct page *p = page + 1;

	atomic_set(compound_mapcount_ptr(page), 0);
	atomic_set(compound_pincount_ptr(page), 0);

	for (i = 1; i < nr_pages; i++, p = mem_map_next(p, page, i)) {
		p->mapping = NULL;
		clear_compound_head(p);
		if (!demote)
			set_page_refcounted(p);
	}

	set_compound_order(page, 0);
	page[1].compound_nr = 0;
	__ClearPageHead(page);
}

static void destroy_compound_hugetlb_page_for_demote(struct page *page,
					unsigned int order)
{
	__destroy_compound_gigantic_page(page, order, true);
}

#ifdef CONFIG_ARCH_HAS_GIGANTIC_PAGE
static void destroy_compound_gigantic_page(struct page *page,
					unsigned int order)
{
	__destroy_compound_gigantic_page(page, order, false);
}

static void free_gigantic_page(struct page *page, unsigned int order)
{
	/*
	 * If the page isn't allocated using the cma allocator,
	 * cma_release() returns false.
	 */
#ifdef CONFIG_CMA
	if (cma_release(hugetlb_cma[page_to_nid(page)], page, 1 << order))
		return;
#endif

	free_contig_range(page_to_pfn(page), 1 << order);
}

#ifdef CONFIG_CONTIG_ALLOC
static struct page *alloc_gigantic_page(struct hstate *h, gfp_t gfp_mask,
		int nid, nodemask_t *nodemask)
{
	unsigned long nr_pages = pages_per_huge_page(h);
	if (nid == NUMA_NO_NODE)
		nid = numa_mem_id();

#ifdef CONFIG_CMA
	{
		struct page *page;
		int node;

		if (hugetlb_cma[nid]) {
			page = cma_alloc(hugetlb_cma[nid], nr_pages,
					huge_page_order(h), true);
			if (page)
				return page;
		}

		if (!(gfp_mask & __GFP_THISNODE)) {
			for_each_node_mask(node, *nodemask) {
				if (node == nid || !hugetlb_cma[node])
					continue;

				page = cma_alloc(hugetlb_cma[node], nr_pages,
						huge_page_order(h), true);
				if (page)
					return page;
			}
		}
	}
#endif

	return alloc_contig_pages(nr_pages, gfp_mask, nid, nodemask);
}

#else /* !CONFIG_CONTIG_ALLOC */
static struct page *alloc_gigantic_page(struct hstate *h, gfp_t gfp_mask,
					int nid, nodemask_t *nodemask)
{
	return NULL;
}
#endif /* CONFIG_CONTIG_ALLOC */

#else /* !CONFIG_ARCH_HAS_GIGANTIC_PAGE */
static struct page *alloc_gigantic_page(struct hstate *h, gfp_t gfp_mask,
					int nid, nodemask_t *nodemask)
{
	return NULL;
}
static inline void free_gigantic_page(struct page *page, unsigned int order) { }
static inline void destroy_compound_gigantic_page(struct page *page,
						unsigned int order) { }
#endif

/*
 * Remove hugetlb page from lists, and update dtor so that page appears
 * as just a compound page.
 *
 * A reference is held on the page, except in the case of demote.
 *
 * Must be called with hugetlb lock held.
 */
static void __remove_hugetlb_page(struct hstate *h, struct page *page,
							bool adjust_surplus,
							bool demote)
{
	int nid = page_to_nid(page);

	VM_BUG_ON_PAGE(hugetlb_cgroup_from_page(page), page);
	VM_BUG_ON_PAGE(hugetlb_cgroup_from_page_rsvd(page), page);

	lockdep_assert_held(&hugetlb_lock);
	if (hstate_is_gigantic(h) && !gigantic_page_runtime_supported())
		return;

	list_del(&page->lru);

	if (HPageFreed(page)) {
		h->free_huge_pages--;
		h->free_huge_pages_node[nid]--;
	}
	if (adjust_surplus) {
		h->surplus_huge_pages--;
		h->surplus_huge_pages_node[nid]--;
	}

	/*
	 * Very subtle
	 *
	 * For non-gigantic pages set the destructor to the normal compound
	 * page dtor.  This is needed in case someone takes an additional
	 * temporary ref to the page, and freeing is delayed until they drop
	 * their reference.
	 *
	 * For gigantic pages set the destructor to the null dtor.  This
	 * destructor will never be called.  Before freeing the gigantic
	 * page destroy_compound_gigantic_page will turn the compound page
	 * into a simple group of pages.  After this the destructor does not
	 * apply.
	 *
	 * This handles the case where more than one ref is held when and
	 * after update_and_free_page is called.
<<<<<<< HEAD
	 */
	set_page_refcounted(page);
=======
	 *
	 * In the case of demote we do not ref count the page as it will soon
	 * be turned into a page of smaller size.
	 */
	if (!demote)
		set_page_refcounted(page);
>>>>>>> df0cc57e
	if (hstate_is_gigantic(h))
		set_compound_page_dtor(page, NULL_COMPOUND_DTOR);
	else
		set_compound_page_dtor(page, COMPOUND_PAGE_DTOR);

	h->nr_huge_pages--;
	h->nr_huge_pages_node[nid]--;
}

<<<<<<< HEAD
=======
static void remove_hugetlb_page(struct hstate *h, struct page *page,
							bool adjust_surplus)
{
	__remove_hugetlb_page(h, page, adjust_surplus, false);
}

static void remove_hugetlb_page_for_demote(struct hstate *h, struct page *page,
							bool adjust_surplus)
{
	__remove_hugetlb_page(h, page, adjust_surplus, true);
}

>>>>>>> df0cc57e
static void add_hugetlb_page(struct hstate *h, struct page *page,
			     bool adjust_surplus)
{
	int zeroed;
	int nid = page_to_nid(page);

	VM_BUG_ON_PAGE(!HPageVmemmapOptimized(page), page);

	lockdep_assert_held(&hugetlb_lock);

	INIT_LIST_HEAD(&page->lru);
	h->nr_huge_pages++;
	h->nr_huge_pages_node[nid]++;

	if (adjust_surplus) {
		h->surplus_huge_pages++;
		h->surplus_huge_pages_node[nid]++;
	}

	set_compound_page_dtor(page, HUGETLB_PAGE_DTOR);
	set_page_private(page, 0);
	SetHPageVmemmapOptimized(page);

	/*
	 * This page is about to be managed by the hugetlb allocator and
	 * should have no users.  Drop our reference, and check for others
	 * just in case.
	 */
	zeroed = put_page_testzero(page);
	if (!zeroed)
		/*
		 * It is VERY unlikely soneone else has taken a ref on
		 * the page.  In this case, we simply return as the
		 * hugetlb destructor (free_huge_page) will be called
		 * when this other ref is dropped.
		 */
		return;

	arch_clear_hugepage_flags(page);
	enqueue_huge_page(h, page);
}

static void __update_and_free_page(struct hstate *h, struct page *page)
{
	int i;
	struct page *subpage = page;

	if (hstate_is_gigantic(h) && !gigantic_page_runtime_supported())
		return;

	if (alloc_huge_page_vmemmap(h, page)) {
		spin_lock_irq(&hugetlb_lock);
		/*
		 * If we cannot allocate vmemmap pages, just refuse to free the
		 * page and put the page back on the hugetlb free list and treat
		 * as a surplus page.
		 */
		add_hugetlb_page(h, page, true);
		spin_unlock_irq(&hugetlb_lock);
		return;
	}

	for (i = 0; i < pages_per_huge_page(h);
	     i++, subpage = mem_map_next(subpage, page, i)) {
		subpage->flags &= ~(1 << PG_locked | 1 << PG_error |
				1 << PG_referenced | 1 << PG_dirty |
				1 << PG_active | 1 << PG_private |
				1 << PG_writeback);
	}

	/*
	 * Non-gigantic pages demoted from CMA allocated gigantic pages
	 * need to be given back to CMA in free_gigantic_page.
	 */
	if (hstate_is_gigantic(h) ||
	    hugetlb_cma_page(page, huge_page_order(h))) {
		destroy_compound_gigantic_page(page, huge_page_order(h));
		free_gigantic_page(page, huge_page_order(h));
	} else {
		__free_pages(page, huge_page_order(h));
	}
}

/*
 * As update_and_free_page() can be called under any context, so we cannot
 * use GFP_KERNEL to allocate vmemmap pages. However, we can defer the
 * actual freeing in a workqueue to prevent from using GFP_ATOMIC to allocate
 * the vmemmap pages.
 *
 * free_hpage_workfn() locklessly retrieves the linked list of pages to be
 * freed and frees them one-by-one. As the page->mapping pointer is going
 * to be cleared in free_hpage_workfn() anyway, it is reused as the llist_node
 * structure of a lockless linked list of huge pages to be freed.
 */
static LLIST_HEAD(hpage_freelist);

static void free_hpage_workfn(struct work_struct *work)
{
	struct llist_node *node;

	node = llist_del_all(&hpage_freelist);

	while (node) {
		struct page *page;
		struct hstate *h;

		page = container_of((struct address_space **)node,
				     struct page, mapping);
		node = node->next;
		page->mapping = NULL;
		/*
		 * The VM_BUG_ON_PAGE(!PageHuge(page), page) in page_hstate()
		 * is going to trigger because a previous call to
		 * remove_hugetlb_page() will set_compound_page_dtor(page,
		 * NULL_COMPOUND_DTOR), so do not use page_hstate() directly.
		 */
		h = size_to_hstate(page_size(page));

		__update_and_free_page(h, page);

		cond_resched();
	}
}
static DECLARE_WORK(free_hpage_work, free_hpage_workfn);

static inline void flush_free_hpage_work(struct hstate *h)
{
	if (free_vmemmap_pages_per_hpage(h))
		flush_work(&free_hpage_work);
}

static void update_and_free_page(struct hstate *h, struct page *page,
				 bool atomic)
{
	if (!HPageVmemmapOptimized(page) || !atomic) {
		__update_and_free_page(h, page);
		return;
	}

	/*
	 * Defer freeing to avoid using GFP_ATOMIC to allocate vmemmap pages.
	 *
	 * Only call schedule_work() if hpage_freelist is previously
	 * empty. Otherwise, schedule_work() had been called but the workfn
	 * hasn't retrieved the list yet.
	 */
	if (llist_add((struct llist_node *)&page->mapping, &hpage_freelist))
		schedule_work(&free_hpage_work);
}

static void update_and_free_pages_bulk(struct hstate *h, struct list_head *list)
{
	struct page *page, *t_page;

	list_for_each_entry_safe(page, t_page, list, lru) {
		update_and_free_page(h, page, false);
		cond_resched();
	}
}

struct hstate *size_to_hstate(unsigned long size)
{
	struct hstate *h;

	for_each_hstate(h) {
		if (huge_page_size(h) == size)
			return h;
	}
	return NULL;
}

void free_huge_page(struct page *page)
{
	/*
	 * Can't pass hstate in here because it is called from the
	 * compound page destructor.
	 */
	struct hstate *h = page_hstate(page);
	int nid = page_to_nid(page);
	struct hugepage_subpool *spool = hugetlb_page_subpool(page);
	bool restore_reserve;
	unsigned long flags;

	VM_BUG_ON_PAGE(page_count(page), page);
	VM_BUG_ON_PAGE(page_mapcount(page), page);

	hugetlb_set_page_subpool(page, NULL);
	page->mapping = NULL;
	restore_reserve = HPageRestoreReserve(page);
	ClearHPageRestoreReserve(page);

	/*
	 * If HPageRestoreReserve was set on page, page allocation consumed a
	 * reservation.  If the page was associated with a subpool, there
	 * would have been a page reserved in the subpool before allocation
	 * via hugepage_subpool_get_pages().  Since we are 'restoring' the
	 * reservation, do not call hugepage_subpool_put_pages() as this will
	 * remove the reserved page from the subpool.
	 */
	if (!restore_reserve) {
		/*
		 * A return code of zero implies that the subpool will be
		 * under its minimum size if the reservation is not restored
		 * after page is free.  Therefore, force restore_reserve
		 * operation.
		 */
		if (hugepage_subpool_put_pages(spool, 1) == 0)
			restore_reserve = true;
	}

	spin_lock_irqsave(&hugetlb_lock, flags);
	ClearHPageMigratable(page);
	hugetlb_cgroup_uncharge_page(hstate_index(h),
				     pages_per_huge_page(h), page);
	hugetlb_cgroup_uncharge_page_rsvd(hstate_index(h),
					  pages_per_huge_page(h), page);
	if (restore_reserve)
		h->resv_huge_pages++;

	if (HPageTemporary(page)) {
		remove_hugetlb_page(h, page, false);
		spin_unlock_irqrestore(&hugetlb_lock, flags);
		update_and_free_page(h, page, true);
	} else if (h->surplus_huge_pages_node[nid]) {
		/* remove the page from active list */
		remove_hugetlb_page(h, page, true);
		spin_unlock_irqrestore(&hugetlb_lock, flags);
		update_and_free_page(h, page, true);
	} else {
		arch_clear_hugepage_flags(page);
		enqueue_huge_page(h, page);
		spin_unlock_irqrestore(&hugetlb_lock, flags);
	}
}

/*
 * Must be called with the hugetlb lock held
 */
static void __prep_account_new_huge_page(struct hstate *h, int nid)
{
	lockdep_assert_held(&hugetlb_lock);
	h->nr_huge_pages++;
	h->nr_huge_pages_node[nid]++;
}

static void __prep_new_huge_page(struct hstate *h, struct page *page)
{
	free_huge_page_vmemmap(h, page);
	INIT_LIST_HEAD(&page->lru);
	set_compound_page_dtor(page, HUGETLB_PAGE_DTOR);
	hugetlb_set_page_subpool(page, NULL);
	set_hugetlb_cgroup(page, NULL);
	set_hugetlb_cgroup_rsvd(page, NULL);
}

static void prep_new_huge_page(struct hstate *h, struct page *page, int nid)
{
	__prep_new_huge_page(h, page);
	spin_lock_irq(&hugetlb_lock);
	__prep_account_new_huge_page(h, nid);
	spin_unlock_irq(&hugetlb_lock);
}

<<<<<<< HEAD
static bool prep_compound_gigantic_page(struct page *page, unsigned int order)
=======
static bool __prep_compound_gigantic_page(struct page *page, unsigned int order,
								bool demote)
>>>>>>> df0cc57e
{
	int i, j;
	int nr_pages = 1 << order;
	struct page *p = page + 1;

	/* we rely on prep_new_huge_page to set the destructor */
	set_compound_order(page, order);
	__ClearPageReserved(page);
	__SetPageHead(page);
	for (i = 1; i < nr_pages; i++, p = mem_map_next(p, page, i)) {
		/*
		 * For gigantic hugepages allocated through bootmem at
		 * boot, it's safer to be consistent with the not-gigantic
		 * hugepages and clear the PG_reserved bit from all tail pages
		 * too.  Otherwise drivers using get_user_pages() to access tail
		 * pages may get the reference counting wrong if they see
		 * PG_reserved set on a tail page (despite the head page not
		 * having PG_reserved set).  Enforcing this consistency between
		 * head and tail pages allows drivers to optimize away a check
		 * on the head page when they need know if put_page() is needed
		 * after get_user_pages().
		 */
		__ClearPageReserved(p);
		/*
		 * Subtle and very unlikely
		 *
		 * Gigantic 'page allocators' such as memblock or cma will
		 * return a set of pages with each page ref counted.  We need
		 * to turn this set of pages into a compound page with tail
		 * page ref counts set to zero.  Code such as speculative page
		 * cache adding could take a ref on a 'to be' tail page.
		 * We need to respect any increased ref count, and only set
		 * the ref count to zero if count is currently 1.  If count
		 * is not 1, we return an error.  An error return indicates
		 * the set of pages can not be converted to a gigantic page.
		 * The caller who allocated the pages should then discard the
		 * pages using the appropriate free interface.
<<<<<<< HEAD
		 */
		if (!page_ref_freeze(p, 1)) {
			pr_warn("HugeTLB page can not be used due to unexpected inflated ref count\n");
			goto out_error;
		}
		set_page_count(p, 0);
=======
		 *
		 * In the case of demote, the ref count will be zero.
		 */
		if (!demote) {
			if (!page_ref_freeze(p, 1)) {
				pr_warn("HugeTLB page can not be used due to unexpected inflated ref count\n");
				goto out_error;
			}
		} else {
			VM_BUG_ON_PAGE(page_count(p), p);
		}
>>>>>>> df0cc57e
		set_compound_head(p, page);
	}
	atomic_set(compound_mapcount_ptr(page), -1);
	atomic_set(compound_pincount_ptr(page), 0);
	return true;

out_error:
	/* undo tail page modifications made above */
	p = page + 1;
	for (j = 1; j < i; j++, p = mem_map_next(p, page, j)) {
		clear_compound_head(p);
		set_page_refcounted(p);
	}
	/* need to clear PG_reserved on remaining tail pages  */
	for (; j < nr_pages; j++, p = mem_map_next(p, page, j))
		__ClearPageReserved(p);
	set_compound_order(page, 0);
	page[1].compound_nr = 0;
	__ClearPageHead(page);
	return false;
<<<<<<< HEAD
=======
}

static bool prep_compound_gigantic_page(struct page *page, unsigned int order)
{
	return __prep_compound_gigantic_page(page, order, false);
}

static bool prep_compound_gigantic_page_for_demote(struct page *page,
							unsigned int order)
{
	return __prep_compound_gigantic_page(page, order, true);
>>>>>>> df0cc57e
}

/*
 * PageHuge() only returns true for hugetlbfs pages, but not for normal or
 * transparent huge pages.  See the PageTransHuge() documentation for more
 * details.
 */
int PageHuge(struct page *page)
{
	if (!PageCompound(page))
		return 0;

	page = compound_head(page);
	return page[1].compound_dtor == HUGETLB_PAGE_DTOR;
}
EXPORT_SYMBOL_GPL(PageHuge);

/*
 * PageHeadHuge() only returns true for hugetlbfs head page, but not for
 * normal or transparent huge pages.
 */
int PageHeadHuge(struct page *page_head)
{
	if (!PageHead(page_head))
		return 0;

	return page_head[1].compound_dtor == HUGETLB_PAGE_DTOR;
}

/*
 * Find and lock address space (mapping) in write mode.
 *
 * Upon entry, the page is locked which means that page_mapping() is
 * stable.  Due to locking order, we can only trylock_write.  If we can
 * not get the lock, simply return NULL to caller.
 */
struct address_space *hugetlb_page_mapping_lock_write(struct page *hpage)
{
	struct address_space *mapping = page_mapping(hpage);

	if (!mapping)
		return mapping;

	if (i_mmap_trylock_write(mapping))
		return mapping;

	return NULL;
}

pgoff_t hugetlb_basepage_index(struct page *page)
{
	struct page *page_head = compound_head(page);
	pgoff_t index = page_index(page_head);
	unsigned long compound_idx;

	if (compound_order(page_head) >= MAX_ORDER)
		compound_idx = page_to_pfn(page) - page_to_pfn(page_head);
	else
		compound_idx = page - page_head;

	return (index << compound_order(page_head)) + compound_idx;
}

static struct page *alloc_buddy_huge_page(struct hstate *h,
		gfp_t gfp_mask, int nid, nodemask_t *nmask,
		nodemask_t *node_alloc_noretry)
{
	int order = huge_page_order(h);
	struct page *page;
	bool alloc_try_hard = true;

	/*
	 * By default we always try hard to allocate the page with
	 * __GFP_RETRY_MAYFAIL flag.  However, if we are allocating pages in
	 * a loop (to adjust global huge page counts) and previous allocation
	 * failed, do not continue to try hard on the same node.  Use the
	 * node_alloc_noretry bitmap to manage this state information.
	 */
	if (node_alloc_noretry && node_isset(nid, *node_alloc_noretry))
		alloc_try_hard = false;
	gfp_mask |= __GFP_COMP|__GFP_NOWARN;
	if (alloc_try_hard)
		gfp_mask |= __GFP_RETRY_MAYFAIL;
	if (nid == NUMA_NO_NODE)
		nid = numa_mem_id();
	page = __alloc_pages(gfp_mask, order, nid, nmask);
	if (page)
		__count_vm_event(HTLB_BUDDY_PGALLOC);
	else
		__count_vm_event(HTLB_BUDDY_PGALLOC_FAIL);

	/*
	 * If we did not specify __GFP_RETRY_MAYFAIL, but still got a page this
	 * indicates an overall state change.  Clear bit so that we resume
	 * normal 'try hard' allocations.
	 */
	if (node_alloc_noretry && page && !alloc_try_hard)
		node_clear(nid, *node_alloc_noretry);

	/*
	 * If we tried hard to get a page but failed, set bit so that
	 * subsequent attempts will not try as hard until there is an
	 * overall state change.
	 */
	if (node_alloc_noretry && !page && alloc_try_hard)
		node_set(nid, *node_alloc_noretry);

	return page;
}

/*
 * Common helper to allocate a fresh hugetlb page. All specific allocators
 * should use this function to get new hugetlb pages
 */
static struct page *alloc_fresh_huge_page(struct hstate *h,
		gfp_t gfp_mask, int nid, nodemask_t *nmask,
		nodemask_t *node_alloc_noretry)
{
	struct page *page;
	bool retry = false;

retry:
	if (hstate_is_gigantic(h))
		page = alloc_gigantic_page(h, gfp_mask, nid, nmask);
	else
		page = alloc_buddy_huge_page(h, gfp_mask,
				nid, nmask, node_alloc_noretry);
	if (!page)
		return NULL;

	if (hstate_is_gigantic(h)) {
		if (!prep_compound_gigantic_page(page, huge_page_order(h))) {
			/*
			 * Rare failure to convert pages to compound page.
			 * Free pages and try again - ONCE!
			 */
			free_gigantic_page(page, huge_page_order(h));
			if (!retry) {
				retry = true;
				goto retry;
			}
			return NULL;
		}
	}
	prep_new_huge_page(h, page, page_to_nid(page));

	return page;
}

/*
 * Allocates a fresh page to the hugetlb allocator pool in the node interleaved
 * manner.
 */
static int alloc_pool_huge_page(struct hstate *h, nodemask_t *nodes_allowed,
				nodemask_t *node_alloc_noretry)
{
	struct page *page;
	int nr_nodes, node;
	gfp_t gfp_mask = htlb_alloc_mask(h) | __GFP_THISNODE;

	for_each_node_mask_to_alloc(h, nr_nodes, node, nodes_allowed) {
		page = alloc_fresh_huge_page(h, gfp_mask, node, nodes_allowed,
						node_alloc_noretry);
		if (page)
			break;
	}

	if (!page)
		return 0;

	put_page(page); /* free it into the hugepage allocator */

	return 1;
}

/*
 * Remove huge page from pool from next node to free.  Attempt to keep
 * persistent huge pages more or less balanced over allowed nodes.
 * This routine only 'removes' the hugetlb page.  The caller must make
 * an additional call to free the page to low level allocators.
 * Called with hugetlb_lock locked.
 */
static struct page *remove_pool_huge_page(struct hstate *h,
						nodemask_t *nodes_allowed,
						 bool acct_surplus)
{
	int nr_nodes, node;
	struct page *page = NULL;

	lockdep_assert_held(&hugetlb_lock);
	for_each_node_mask_to_free(h, nr_nodes, node, nodes_allowed) {
		/*
		 * If we're returning unused surplus pages, only examine
		 * nodes with surplus pages.
		 */
		if ((!acct_surplus || h->surplus_huge_pages_node[node]) &&
		    !list_empty(&h->hugepage_freelists[node])) {
			page = list_entry(h->hugepage_freelists[node].next,
					  struct page, lru);
			remove_hugetlb_page(h, page, acct_surplus);
			break;
		}
	}

	return page;
}

/*
 * Dissolve a given free hugepage into free buddy pages. This function does
 * nothing for in-use hugepages and non-hugepages.
 * This function returns values like below:
 *
 *  -ENOMEM: failed to allocate vmemmap pages to free the freed hugepages
 *           when the system is under memory pressure and the feature of
 *           freeing unused vmemmap pages associated with each hugetlb page
 *           is enabled.
 *  -EBUSY:  failed to dissolved free hugepages or the hugepage is in-use
 *           (allocated or reserved.)
 *       0:  successfully dissolved free hugepages or the page is not a
 *           hugepage (considered as already dissolved)
 */
int dissolve_free_huge_page(struct page *page)
{
	int rc = -EBUSY;

retry:
	/* Not to disrupt normal path by vainly holding hugetlb_lock */
	if (!PageHuge(page))
		return 0;

	spin_lock_irq(&hugetlb_lock);
	if (!PageHuge(page)) {
		rc = 0;
		goto out;
	}

	if (!page_count(page)) {
		struct page *head = compound_head(page);
		struct hstate *h = page_hstate(head);
		if (h->free_huge_pages - h->resv_huge_pages == 0)
			goto out;

		/*
		 * We should make sure that the page is already on the free list
		 * when it is dissolved.
		 */
		if (unlikely(!HPageFreed(head))) {
			spin_unlock_irq(&hugetlb_lock);
			cond_resched();

			/*
			 * Theoretically, we should return -EBUSY when we
			 * encounter this race. In fact, we have a chance
			 * to successfully dissolve the page if we do a
			 * retry. Because the race window is quite small.
			 * If we seize this opportunity, it is an optimization
			 * for increasing the success rate of dissolving page.
			 */
			goto retry;
		}

		remove_hugetlb_page(h, head, false);
		h->max_huge_pages--;
		spin_unlock_irq(&hugetlb_lock);

		/*
		 * Normally update_and_free_page will allocate required vmemmmap
		 * before freeing the page.  update_and_free_page will fail to
		 * free the page if it can not allocate required vmemmap.  We
		 * need to adjust max_huge_pages if the page is not freed.
		 * Attempt to allocate vmemmmap here so that we can take
		 * appropriate action on failure.
		 */
		rc = alloc_huge_page_vmemmap(h, head);
		if (!rc) {
			/*
			 * Move PageHWPoison flag from head page to the raw
			 * error page, which makes any subpages rather than
			 * the error page reusable.
			 */
			if (PageHWPoison(head) && page != head) {
				SetPageHWPoison(page);
				ClearPageHWPoison(head);
			}
			update_and_free_page(h, head, false);
		} else {
			spin_lock_irq(&hugetlb_lock);
			add_hugetlb_page(h, head, false);
			h->max_huge_pages++;
			spin_unlock_irq(&hugetlb_lock);
		}

		return rc;
	}
out:
	spin_unlock_irq(&hugetlb_lock);
	return rc;
}

/*
 * Dissolve free hugepages in a given pfn range. Used by memory hotplug to
 * make specified memory blocks removable from the system.
 * Note that this will dissolve a free gigantic hugepage completely, if any
 * part of it lies within the given range.
 * Also note that if dissolve_free_huge_page() returns with an error, all
 * free hugepages that were dissolved before that error are lost.
 */
int dissolve_free_huge_pages(unsigned long start_pfn, unsigned long end_pfn)
{
	unsigned long pfn;
	struct page *page;
	int rc = 0;

	if (!hugepages_supported())
		return rc;

	for (pfn = start_pfn; pfn < end_pfn; pfn += 1 << minimum_order) {
		page = pfn_to_page(pfn);
		rc = dissolve_free_huge_page(page);
		if (rc)
			break;
	}

	return rc;
}

/*
 * Allocates a fresh surplus page from the page allocator.
 */
static struct page *alloc_surplus_huge_page(struct hstate *h, gfp_t gfp_mask,
		int nid, nodemask_t *nmask, bool zero_ref)
{
	struct page *page = NULL;
	bool retry = false;

	if (hstate_is_gigantic(h))
		return NULL;

	spin_lock_irq(&hugetlb_lock);
	if (h->surplus_huge_pages >= h->nr_overcommit_huge_pages)
		goto out_unlock;
	spin_unlock_irq(&hugetlb_lock);

retry:
	page = alloc_fresh_huge_page(h, gfp_mask, nid, nmask, NULL);
	if (!page)
		return NULL;

	spin_lock_irq(&hugetlb_lock);
	/*
	 * We could have raced with the pool size change.
	 * Double check that and simply deallocate the new page
	 * if we would end up overcommiting the surpluses. Abuse
	 * temporary page to workaround the nasty free_huge_page
	 * codeflow
	 */
	if (h->surplus_huge_pages >= h->nr_overcommit_huge_pages) {
		SetHPageTemporary(page);
		spin_unlock_irq(&hugetlb_lock);
		put_page(page);
		return NULL;
	}

	if (zero_ref) {
		/*
		 * Caller requires a page with zero ref count.
		 * We will drop ref count here.  If someone else is holding
		 * a ref, the page will be freed when they drop it.  Abuse
		 * temporary page flag to accomplish this.
		 */
		SetHPageTemporary(page);
		if (!put_page_testzero(page)) {
			/*
			 * Unexpected inflated ref count on freshly allocated
			 * huge.  Retry once.
			 */
			pr_info("HugeTLB unexpected inflated ref count on freshly allocated page\n");
			spin_unlock_irq(&hugetlb_lock);
			if (retry)
				return NULL;

			retry = true;
			goto retry;
		}
		ClearHPageTemporary(page);
	}

	h->surplus_huge_pages++;
	h->surplus_huge_pages_node[page_to_nid(page)]++;

out_unlock:
	spin_unlock_irq(&hugetlb_lock);

	return page;
}

static struct page *alloc_migrate_huge_page(struct hstate *h, gfp_t gfp_mask,
				     int nid, nodemask_t *nmask)
{
	struct page *page;

	if (hstate_is_gigantic(h))
		return NULL;

	page = alloc_fresh_huge_page(h, gfp_mask, nid, nmask, NULL);
	if (!page)
		return NULL;

	/*
	 * We do not account these pages as surplus because they are only
	 * temporary and will be released properly on the last reference
	 */
	SetHPageTemporary(page);

	return page;
}

/*
 * Use the VMA's mpolicy to allocate a huge page from the buddy.
 */
static
struct page *alloc_buddy_huge_page_with_mpol(struct hstate *h,
		struct vm_area_struct *vma, unsigned long addr)
{
	struct page *page = NULL;
	struct mempolicy *mpol;
	gfp_t gfp_mask = htlb_alloc_mask(h);
	int nid;
	nodemask_t *nodemask;

	nid = huge_node(vma, addr, gfp_mask, &mpol, &nodemask);
	if (mpol_is_preferred_many(mpol)) {
		gfp_t gfp = gfp_mask | __GFP_NOWARN;

		gfp &=  ~(__GFP_DIRECT_RECLAIM | __GFP_NOFAIL);
		page = alloc_surplus_huge_page(h, gfp, nid, nodemask, false);
<<<<<<< HEAD

		/* Fallback to all nodes if page==NULL */
		nodemask = NULL;
	}

=======

		/* Fallback to all nodes if page==NULL */
		nodemask = NULL;
	}

>>>>>>> df0cc57e
	if (!page)
		page = alloc_surplus_huge_page(h, gfp_mask, nid, nodemask, false);
	mpol_cond_put(mpol);
	return page;
}

/* page migration callback function */
struct page *alloc_huge_page_nodemask(struct hstate *h, int preferred_nid,
		nodemask_t *nmask, gfp_t gfp_mask)
{
	spin_lock_irq(&hugetlb_lock);
	if (h->free_huge_pages - h->resv_huge_pages > 0) {
		struct page *page;

		page = dequeue_huge_page_nodemask(h, gfp_mask, preferred_nid, nmask);
		if (page) {
			spin_unlock_irq(&hugetlb_lock);
			return page;
		}
	}
	spin_unlock_irq(&hugetlb_lock);

	return alloc_migrate_huge_page(h, gfp_mask, preferred_nid, nmask);
}

/* mempolicy aware migration callback */
struct page *alloc_huge_page_vma(struct hstate *h, struct vm_area_struct *vma,
		unsigned long address)
{
	struct mempolicy *mpol;
	nodemask_t *nodemask;
	struct page *page;
	gfp_t gfp_mask;
	int node;

	gfp_mask = htlb_alloc_mask(h);
	node = huge_node(vma, address, gfp_mask, &mpol, &nodemask);
	page = alloc_huge_page_nodemask(h, node, nodemask, gfp_mask);
	mpol_cond_put(mpol);

	return page;
}

/*
 * Increase the hugetlb pool such that it can accommodate a reservation
 * of size 'delta'.
 */
static int gather_surplus_pages(struct hstate *h, long delta)
	__must_hold(&hugetlb_lock)
{
	struct list_head surplus_list;
	struct page *page, *tmp;
	int ret;
	long i;
	long needed, allocated;
	bool alloc_ok = true;

	lockdep_assert_held(&hugetlb_lock);
	needed = (h->resv_huge_pages + delta) - h->free_huge_pages;
	if (needed <= 0) {
		h->resv_huge_pages += delta;
		return 0;
	}

	allocated = 0;
	INIT_LIST_HEAD(&surplus_list);

	ret = -ENOMEM;
retry:
	spin_unlock_irq(&hugetlb_lock);
	for (i = 0; i < needed; i++) {
		page = alloc_surplus_huge_page(h, htlb_alloc_mask(h),
				NUMA_NO_NODE, NULL, true);
		if (!page) {
			alloc_ok = false;
			break;
		}
		list_add(&page->lru, &surplus_list);
		cond_resched();
	}
	allocated += i;

	/*
	 * After retaking hugetlb_lock, we need to recalculate 'needed'
	 * because either resv_huge_pages or free_huge_pages may have changed.
	 */
	spin_lock_irq(&hugetlb_lock);
	needed = (h->resv_huge_pages + delta) -
			(h->free_huge_pages + allocated);
	if (needed > 0) {
		if (alloc_ok)
			goto retry;
		/*
		 * We were not able to allocate enough pages to
		 * satisfy the entire reservation so we free what
		 * we've allocated so far.
		 */
		goto free;
	}
	/*
	 * The surplus_list now contains _at_least_ the number of extra pages
	 * needed to accommodate the reservation.  Add the appropriate number
	 * of pages to the hugetlb pool and free the extras back to the buddy
	 * allocator.  Commit the entire reservation here to prevent another
	 * process from stealing the pages as they are added to the pool but
	 * before they are reserved.
	 */
	needed += allocated;
	h->resv_huge_pages += delta;
	ret = 0;

	/* Free the needed pages to the hugetlb pool */
	list_for_each_entry_safe(page, tmp, &surplus_list, lru) {
		if ((--needed) < 0)
			break;
		/* Add the page to the hugetlb allocator */
		enqueue_huge_page(h, page);
	}
free:
	spin_unlock_irq(&hugetlb_lock);

	/*
	 * Free unnecessary surplus pages to the buddy allocator.
	 * Pages have no ref count, call free_huge_page directly.
	 */
	list_for_each_entry_safe(page, tmp, &surplus_list, lru)
		free_huge_page(page);
	spin_lock_irq(&hugetlb_lock);

	return ret;
}

/*
 * This routine has two main purposes:
 * 1) Decrement the reservation count (resv_huge_pages) by the value passed
 *    in unused_resv_pages.  This corresponds to the prior adjustments made
 *    to the associated reservation map.
 * 2) Free any unused surplus pages that may have been allocated to satisfy
 *    the reservation.  As many as unused_resv_pages may be freed.
 */
static void return_unused_surplus_pages(struct hstate *h,
					unsigned long unused_resv_pages)
{
	unsigned long nr_pages;
	struct page *page;
	LIST_HEAD(page_list);

	lockdep_assert_held(&hugetlb_lock);
	/* Uncommit the reservation */
	h->resv_huge_pages -= unused_resv_pages;

	/* Cannot return gigantic pages currently */
	if (hstate_is_gigantic(h))
		goto out;

	/*
	 * Part (or even all) of the reservation could have been backed
	 * by pre-allocated pages. Only free surplus pages.
	 */
	nr_pages = min(unused_resv_pages, h->surplus_huge_pages);

	/*
	 * We want to release as many surplus pages as possible, spread
	 * evenly across all nodes with memory. Iterate across these nodes
	 * until we can no longer free unreserved surplus pages. This occurs
	 * when the nodes with surplus pages have no free pages.
	 * remove_pool_huge_page() will balance the freed pages across the
	 * on-line nodes with memory and will handle the hstate accounting.
	 */
	while (nr_pages--) {
		page = remove_pool_huge_page(h, &node_states[N_MEMORY], 1);
		if (!page)
			goto out;

		list_add(&page->lru, &page_list);
	}

out:
	spin_unlock_irq(&hugetlb_lock);
	update_and_free_pages_bulk(h, &page_list);
	spin_lock_irq(&hugetlb_lock);
}


/*
 * vma_needs_reservation, vma_commit_reservation and vma_end_reservation
 * are used by the huge page allocation routines to manage reservations.
 *
 * vma_needs_reservation is called to determine if the huge page at addr
 * within the vma has an associated reservation.  If a reservation is
 * needed, the value 1 is returned.  The caller is then responsible for
 * managing the global reservation and subpool usage counts.  After
 * the huge page has been allocated, vma_commit_reservation is called
 * to add the page to the reservation map.  If the page allocation fails,
 * the reservation must be ended instead of committed.  vma_end_reservation
 * is called in such cases.
 *
 * In the normal case, vma_commit_reservation returns the same value
 * as the preceding vma_needs_reservation call.  The only time this
 * is not the case is if a reserve map was changed between calls.  It
 * is the responsibility of the caller to notice the difference and
 * take appropriate action.
 *
 * vma_add_reservation is used in error paths where a reservation must
 * be restored when a newly allocated huge page must be freed.  It is
 * to be called after calling vma_needs_reservation to determine if a
 * reservation exists.
 *
 * vma_del_reservation is used in error paths where an entry in the reserve
 * map was created during huge page allocation and must be removed.  It is to
 * be called after calling vma_needs_reservation to determine if a reservation
 * exists.
 */
enum vma_resv_mode {
	VMA_NEEDS_RESV,
	VMA_COMMIT_RESV,
	VMA_END_RESV,
	VMA_ADD_RESV,
	VMA_DEL_RESV,
};
static long __vma_reservation_common(struct hstate *h,
				struct vm_area_struct *vma, unsigned long addr,
				enum vma_resv_mode mode)
{
	struct resv_map *resv;
	pgoff_t idx;
	long ret;
	long dummy_out_regions_needed;

	resv = vma_resv_map(vma);
	if (!resv)
		return 1;

	idx = vma_hugecache_offset(h, vma, addr);
	switch (mode) {
	case VMA_NEEDS_RESV:
		ret = region_chg(resv, idx, idx + 1, &dummy_out_regions_needed);
		/* We assume that vma_reservation_* routines always operate on
		 * 1 page, and that adding to resv map a 1 page entry can only
		 * ever require 1 region.
		 */
		VM_BUG_ON(dummy_out_regions_needed != 1);
		break;
	case VMA_COMMIT_RESV:
		ret = region_add(resv, idx, idx + 1, 1, NULL, NULL);
		/* region_add calls of range 1 should never fail. */
		VM_BUG_ON(ret < 0);
		break;
	case VMA_END_RESV:
		region_abort(resv, idx, idx + 1, 1);
		ret = 0;
		break;
	case VMA_ADD_RESV:
		if (vma->vm_flags & VM_MAYSHARE) {
			ret = region_add(resv, idx, idx + 1, 1, NULL, NULL);
			/* region_add calls of range 1 should never fail. */
			VM_BUG_ON(ret < 0);
		} else {
			region_abort(resv, idx, idx + 1, 1);
			ret = region_del(resv, idx, idx + 1);
		}
		break;
	case VMA_DEL_RESV:
		if (vma->vm_flags & VM_MAYSHARE) {
			region_abort(resv, idx, idx + 1, 1);
			ret = region_del(resv, idx, idx + 1);
		} else {
			ret = region_add(resv, idx, idx + 1, 1, NULL, NULL);
			/* region_add calls of range 1 should never fail. */
			VM_BUG_ON(ret < 0);
		}
		break;
	default:
		BUG();
	}

	if (vma->vm_flags & VM_MAYSHARE || mode == VMA_DEL_RESV)
		return ret;
	/*
	 * We know private mapping must have HPAGE_RESV_OWNER set.
	 *
	 * In most cases, reserves always exist for private mappings.
	 * However, a file associated with mapping could have been
	 * hole punched or truncated after reserves were consumed.
	 * As subsequent fault on such a range will not use reserves.
	 * Subtle - The reserve map for private mappings has the
	 * opposite meaning than that of shared mappings.  If NO
	 * entry is in the reserve map, it means a reservation exists.
	 * If an entry exists in the reserve map, it means the
	 * reservation has already been consumed.  As a result, the
	 * return value of this routine is the opposite of the
	 * value returned from reserve map manipulation routines above.
	 */
	if (ret > 0)
		return 0;
	if (ret == 0)
		return 1;
	return ret;
}

static long vma_needs_reservation(struct hstate *h,
			struct vm_area_struct *vma, unsigned long addr)
{
	return __vma_reservation_common(h, vma, addr, VMA_NEEDS_RESV);
}

static long vma_commit_reservation(struct hstate *h,
			struct vm_area_struct *vma, unsigned long addr)
{
	return __vma_reservation_common(h, vma, addr, VMA_COMMIT_RESV);
}

static void vma_end_reservation(struct hstate *h,
			struct vm_area_struct *vma, unsigned long addr)
{
	(void)__vma_reservation_common(h, vma, addr, VMA_END_RESV);
}

static long vma_add_reservation(struct hstate *h,
			struct vm_area_struct *vma, unsigned long addr)
{
	return __vma_reservation_common(h, vma, addr, VMA_ADD_RESV);
}

static long vma_del_reservation(struct hstate *h,
			struct vm_area_struct *vma, unsigned long addr)
{
	return __vma_reservation_common(h, vma, addr, VMA_DEL_RESV);
}

/*
 * This routine is called to restore reservation information on error paths.
 * It should ONLY be called for pages allocated via alloc_huge_page(), and
 * the hugetlb mutex should remain held when calling this routine.
 *
 * It handles two specific cases:
 * 1) A reservation was in place and the page consumed the reservation.
 *    HPageRestoreReserve is set in the page.
 * 2) No reservation was in place for the page, so HPageRestoreReserve is
 *    not set.  However, alloc_huge_page always updates the reserve map.
 *
 * In case 1, free_huge_page later in the error path will increment the
 * global reserve count.  But, free_huge_page does not have enough context
 * to adjust the reservation map.  This case deals primarily with private
 * mappings.  Adjust the reserve map here to be consistent with global
 * reserve count adjustments to be made by free_huge_page.  Make sure the
 * reserve map indicates there is a reservation present.
 *
 * In case 2, simply undo reserve map modifications done by alloc_huge_page.
 */
void restore_reserve_on_error(struct hstate *h, struct vm_area_struct *vma,
			unsigned long address, struct page *page)
{
	long rc = vma_needs_reservation(h, vma, address);

	if (HPageRestoreReserve(page)) {
		if (unlikely(rc < 0))
			/*
			 * Rare out of memory condition in reserve map
			 * manipulation.  Clear HPageRestoreReserve so that
			 * global reserve count will not be incremented
			 * by free_huge_page.  This will make it appear
			 * as though the reservation for this page was
			 * consumed.  This may prevent the task from
			 * faulting in the page at a later time.  This
			 * is better than inconsistent global huge page
			 * accounting of reserve counts.
			 */
			ClearHPageRestoreReserve(page);
		else if (rc)
			(void)vma_add_reservation(h, vma, address);
		else
			vma_end_reservation(h, vma, address);
	} else {
		if (!rc) {
			/*
			 * This indicates there is an entry in the reserve map
			 * not added by alloc_huge_page.  We know it was added
			 * before the alloc_huge_page call, otherwise
			 * HPageRestoreReserve would be set on the page.
			 * Remove the entry so that a subsequent allocation
			 * does not consume a reservation.
			 */
			rc = vma_del_reservation(h, vma, address);
			if (rc < 0)
				/*
				 * VERY rare out of memory condition.  Since
				 * we can not delete the entry, set
				 * HPageRestoreReserve so that the reserve
				 * count will be incremented when the page
				 * is freed.  This reserve will be consumed
				 * on a subsequent allocation.
				 */
				SetHPageRestoreReserve(page);
		} else if (rc < 0) {
			/*
			 * Rare out of memory condition from
			 * vma_needs_reservation call.  Memory allocation is
			 * only attempted if a new entry is needed.  Therefore,
			 * this implies there is not an entry in the
			 * reserve map.
			 *
			 * For shared mappings, no entry in the map indicates
			 * no reservation.  We are done.
			 */
			if (!(vma->vm_flags & VM_MAYSHARE))
				/*
				 * For private mappings, no entry indicates
				 * a reservation is present.  Since we can
				 * not add an entry, set SetHPageRestoreReserve
				 * on the page so reserve count will be
				 * incremented when freed.  This reserve will
				 * be consumed on a subsequent allocation.
				 */
				SetHPageRestoreReserve(page);
		} else
			/*
			 * No reservation present, do nothing
			 */
			 vma_end_reservation(h, vma, address);
	}
}

/*
 * alloc_and_dissolve_huge_page - Allocate a new page and dissolve the old one
 * @h: struct hstate old page belongs to
 * @old_page: Old page to dissolve
 * @list: List to isolate the page in case we need to
 * Returns 0 on success, otherwise negated error.
 */
static int alloc_and_dissolve_huge_page(struct hstate *h, struct page *old_page,
					struct list_head *list)
{
	gfp_t gfp_mask = htlb_alloc_mask(h) | __GFP_THISNODE;
	int nid = page_to_nid(old_page);
	bool alloc_retry = false;
	struct page *new_page;
	int ret = 0;

	/*
	 * Before dissolving the page, we need to allocate a new one for the
	 * pool to remain stable.  Here, we allocate the page and 'prep' it
	 * by doing everything but actually updating counters and adding to
	 * the pool.  This simplifies and let us do most of the processing
	 * under the lock.
	 */
alloc_retry:
	new_page = alloc_buddy_huge_page(h, gfp_mask, nid, NULL, NULL);
	if (!new_page)
		return -ENOMEM;
	/*
	 * If all goes well, this page will be directly added to the free
	 * list in the pool.  For this the ref count needs to be zero.
	 * Attempt to drop now, and retry once if needed.  It is VERY
	 * unlikely there is another ref on the page.
	 *
	 * If someone else has a reference to the page, it will be freed
	 * when they drop their ref.  Abuse temporary page flag to accomplish
	 * this.  Retry once if there is an inflated ref count.
	 */
	SetHPageTemporary(new_page);
	if (!put_page_testzero(new_page)) {
		if (alloc_retry)
			return -EBUSY;

		alloc_retry = true;
		goto alloc_retry;
	}
	ClearHPageTemporary(new_page);

	__prep_new_huge_page(h, new_page);

retry:
	spin_lock_irq(&hugetlb_lock);
	if (!PageHuge(old_page)) {
		/*
		 * Freed from under us. Drop new_page too.
		 */
		goto free_new;
	} else if (page_count(old_page)) {
		/*
		 * Someone has grabbed the page, try to isolate it here.
		 * Fail with -EBUSY if not possible.
		 */
		spin_unlock_irq(&hugetlb_lock);
		if (!isolate_huge_page(old_page, list))
			ret = -EBUSY;
		spin_lock_irq(&hugetlb_lock);
		goto free_new;
	} else if (!HPageFreed(old_page)) {
		/*
		 * Page's refcount is 0 but it has not been enqueued in the
		 * freelist yet. Race window is small, so we can succeed here if
		 * we retry.
		 */
		spin_unlock_irq(&hugetlb_lock);
		cond_resched();
		goto retry;
	} else {
		/*
		 * Ok, old_page is still a genuine free hugepage. Remove it from
		 * the freelist and decrease the counters. These will be
		 * incremented again when calling __prep_account_new_huge_page()
		 * and enqueue_huge_page() for new_page. The counters will remain
		 * stable since this happens under the lock.
		 */
		remove_hugetlb_page(h, old_page, false);

		/*
		 * Ref count on new page is already zero as it was dropped
		 * earlier.  It can be directly added to the pool free list.
		 */
		__prep_account_new_huge_page(h, nid);
		enqueue_huge_page(h, new_page);

		/*
		 * Pages have been replaced, we can safely free the old one.
		 */
		spin_unlock_irq(&hugetlb_lock);
		update_and_free_page(h, old_page, false);
	}

	return ret;

free_new:
	spin_unlock_irq(&hugetlb_lock);
	/* Page has a zero ref count, but needs a ref to be freed */
	set_page_refcounted(new_page);
	update_and_free_page(h, new_page, false);

	return ret;
}

int isolate_or_dissolve_huge_page(struct page *page, struct list_head *list)
{
	struct hstate *h;
	struct page *head;
	int ret = -EBUSY;

	/*
	 * The page might have been dissolved from under our feet, so make sure
	 * to carefully check the state under the lock.
	 * Return success when racing as if we dissolved the page ourselves.
	 */
	spin_lock_irq(&hugetlb_lock);
	if (PageHuge(page)) {
		head = compound_head(page);
		h = page_hstate(head);
	} else {
		spin_unlock_irq(&hugetlb_lock);
		return 0;
	}
	spin_unlock_irq(&hugetlb_lock);

	/*
	 * Fence off gigantic pages as there is a cyclic dependency between
	 * alloc_contig_range and them. Return -ENOMEM as this has the effect
	 * of bailing out right away without further retrying.
	 */
	if (hstate_is_gigantic(h))
		return -ENOMEM;

	if (page_count(head) && isolate_huge_page(head, list))
		ret = 0;
	else if (!page_count(head))
		ret = alloc_and_dissolve_huge_page(h, head, list);

	return ret;
}

struct page *alloc_huge_page(struct vm_area_struct *vma,
				    unsigned long addr, int avoid_reserve)
{
	struct hugepage_subpool *spool = subpool_vma(vma);
	struct hstate *h = hstate_vma(vma);
	struct page *page;
	long map_chg, map_commit;
	long gbl_chg;
	int ret, idx;
	struct hugetlb_cgroup *h_cg;
	bool deferred_reserve;

	idx = hstate_index(h);
	/*
	 * Examine the region/reserve map to determine if the process
	 * has a reservation for the page to be allocated.  A return
	 * code of zero indicates a reservation exists (no change).
	 */
	map_chg = gbl_chg = vma_needs_reservation(h, vma, addr);
	if (map_chg < 0)
		return ERR_PTR(-ENOMEM);

	/*
	 * Processes that did not create the mapping will have no
	 * reserves as indicated by the region/reserve map. Check
	 * that the allocation will not exceed the subpool limit.
	 * Allocations for MAP_NORESERVE mappings also need to be
	 * checked against any subpool limit.
	 */
	if (map_chg || avoid_reserve) {
		gbl_chg = hugepage_subpool_get_pages(spool, 1);
		if (gbl_chg < 0) {
			vma_end_reservation(h, vma, addr);
			return ERR_PTR(-ENOSPC);
		}

		/*
		 * Even though there was no reservation in the region/reserve
		 * map, there could be reservations associated with the
		 * subpool that can be used.  This would be indicated if the
		 * return value of hugepage_subpool_get_pages() is zero.
		 * However, if avoid_reserve is specified we still avoid even
		 * the subpool reservations.
		 */
		if (avoid_reserve)
			gbl_chg = 1;
	}

	/* If this allocation is not consuming a reservation, charge it now.
	 */
	deferred_reserve = map_chg || avoid_reserve;
	if (deferred_reserve) {
		ret = hugetlb_cgroup_charge_cgroup_rsvd(
			idx, pages_per_huge_page(h), &h_cg);
		if (ret)
			goto out_subpool_put;
	}

	ret = hugetlb_cgroup_charge_cgroup(idx, pages_per_huge_page(h), &h_cg);
	if (ret)
		goto out_uncharge_cgroup_reservation;

	spin_lock_irq(&hugetlb_lock);
	/*
	 * glb_chg is passed to indicate whether or not a page must be taken
	 * from the global free pool (global change).  gbl_chg == 0 indicates
	 * a reservation exists for the allocation.
	 */
	page = dequeue_huge_page_vma(h, vma, addr, avoid_reserve, gbl_chg);
	if (!page) {
		spin_unlock_irq(&hugetlb_lock);
		page = alloc_buddy_huge_page_with_mpol(h, vma, addr);
		if (!page)
			goto out_uncharge_cgroup;
		if (!avoid_reserve && vma_has_reserves(vma, gbl_chg)) {
			SetHPageRestoreReserve(page);
			h->resv_huge_pages--;
		}
		spin_lock_irq(&hugetlb_lock);
		list_add(&page->lru, &h->hugepage_activelist);
		/* Fall through */
	}
	hugetlb_cgroup_commit_charge(idx, pages_per_huge_page(h), h_cg, page);
	/* If allocation is not consuming a reservation, also store the
	 * hugetlb_cgroup pointer on the page.
	 */
	if (deferred_reserve) {
		hugetlb_cgroup_commit_charge_rsvd(idx, pages_per_huge_page(h),
						  h_cg, page);
	}

	spin_unlock_irq(&hugetlb_lock);

	hugetlb_set_page_subpool(page, spool);

	map_commit = vma_commit_reservation(h, vma, addr);
	if (unlikely(map_chg > map_commit)) {
		/*
		 * The page was added to the reservation map between
		 * vma_needs_reservation and vma_commit_reservation.
		 * This indicates a race with hugetlb_reserve_pages.
		 * Adjust for the subpool count incremented above AND
		 * in hugetlb_reserve_pages for the same page.  Also,
		 * the reservation count added in hugetlb_reserve_pages
		 * no longer applies.
		 */
		long rsv_adjust;

		rsv_adjust = hugepage_subpool_put_pages(spool, 1);
		hugetlb_acct_memory(h, -rsv_adjust);
		if (deferred_reserve)
			hugetlb_cgroup_uncharge_page_rsvd(hstate_index(h),
					pages_per_huge_page(h), page);
	}
	return page;

out_uncharge_cgroup:
	hugetlb_cgroup_uncharge_cgroup(idx, pages_per_huge_page(h), h_cg);
out_uncharge_cgroup_reservation:
	if (deferred_reserve)
		hugetlb_cgroup_uncharge_cgroup_rsvd(idx, pages_per_huge_page(h),
						    h_cg);
out_subpool_put:
	if (map_chg || avoid_reserve)
		hugepage_subpool_put_pages(spool, 1);
	vma_end_reservation(h, vma, addr);
	return ERR_PTR(-ENOSPC);
}

int alloc_bootmem_huge_page(struct hstate *h, int nid)
	__attribute__ ((weak, alias("__alloc_bootmem_huge_page")));
int __alloc_bootmem_huge_page(struct hstate *h, int nid)
{
	struct huge_bootmem_page *m = NULL; /* initialize for clang */
	int nr_nodes, node;

	if (nid != NUMA_NO_NODE && nid >= nr_online_nodes)
		return 0;
	/* do node specific alloc */
	if (nid != NUMA_NO_NODE) {
		m = memblock_alloc_try_nid_raw(huge_page_size(h), huge_page_size(h),
				0, MEMBLOCK_ALLOC_ACCESSIBLE, nid);
		if (!m)
			return 0;
		goto found;
	}
	/* allocate from next node when distributing huge pages */
	for_each_node_mask_to_alloc(h, nr_nodes, node, &node_states[N_MEMORY]) {
		m = memblock_alloc_try_nid_raw(
				huge_page_size(h), huge_page_size(h),
				0, MEMBLOCK_ALLOC_ACCESSIBLE, node);
		/*
		 * Use the beginning of the huge page to store the
		 * huge_bootmem_page struct (until gather_bootmem
		 * puts them into the mem_map).
		 */
		if (!m)
			return 0;
		goto found;
	}

found:
	/* Put them into a private list first because mem_map is not up yet */
	INIT_LIST_HEAD(&m->list);
	list_add(&m->list, &huge_boot_pages);
	m->hstate = h;
	return 1;
}

/*
 * Put bootmem huge pages into the standard lists after mem_map is up.
 * Note: This only applies to gigantic (order > MAX_ORDER) pages.
 */
static void __init gather_bootmem_prealloc(void)
{
	struct huge_bootmem_page *m;

	list_for_each_entry(m, &huge_boot_pages, list) {
		struct page *page = virt_to_page(m);
		struct hstate *h = m->hstate;

		VM_BUG_ON(!hstate_is_gigantic(h));
		WARN_ON(page_count(page) != 1);
		if (prep_compound_gigantic_page(page, huge_page_order(h))) {
			WARN_ON(PageReserved(page));
			prep_new_huge_page(h, page, page_to_nid(page));
			put_page(page); /* add to the hugepage allocator */
		} else {
			/* VERY unlikely inflated ref count on a tail page */
			free_gigantic_page(page, huge_page_order(h));
		}

		/*
		 * We need to restore the 'stolen' pages to totalram_pages
		 * in order to fix confusing memory reports from free(1) and
		 * other side-effects, like CommitLimit going negative.
		 */
		adjust_managed_page_count(page, pages_per_huge_page(h));
<<<<<<< HEAD
=======
		cond_resched();
	}
}
static void __init hugetlb_hstate_alloc_pages_onenode(struct hstate *h, int nid)
{
	unsigned long i;
	char buf[32];

	for (i = 0; i < h->max_huge_pages_node[nid]; ++i) {
		if (hstate_is_gigantic(h)) {
			if (!alloc_bootmem_huge_page(h, nid))
				break;
		} else {
			struct page *page;
			gfp_t gfp_mask = htlb_alloc_mask(h) | __GFP_THISNODE;

			page = alloc_fresh_huge_page(h, gfp_mask, nid,
					&node_states[N_MEMORY], NULL);
			if (!page)
				break;
			put_page(page); /* free it into the hugepage allocator */
		}
>>>>>>> df0cc57e
		cond_resched();
	}
	if (i == h->max_huge_pages_node[nid])
		return;

	string_get_size(huge_page_size(h), 1, STRING_UNITS_2, buf, 32);
	pr_warn("HugeTLB: allocating %u of page size %s failed node%d.  Only allocated %lu hugepages.\n",
		h->max_huge_pages_node[nid], buf, nid, i);
	h->max_huge_pages -= (h->max_huge_pages_node[nid] - i);
	h->max_huge_pages_node[nid] = i;
}

static void __init hugetlb_hstate_alloc_pages(struct hstate *h)
{
	unsigned long i;
	nodemask_t *node_alloc_noretry;
	bool node_specific_alloc = false;

	/* skip gigantic hugepages allocation if hugetlb_cma enabled */
	if (hstate_is_gigantic(h) && hugetlb_cma_size) {
		pr_warn_once("HugeTLB: hugetlb_cma is enabled, skip boot time allocation\n");
		return;
	}

	/* do node specific alloc */
	for (i = 0; i < nr_online_nodes; i++) {
		if (h->max_huge_pages_node[i] > 0) {
			hugetlb_hstate_alloc_pages_onenode(h, i);
			node_specific_alloc = true;
		}
	}

	if (node_specific_alloc)
		return;

	/* below will do all node balanced alloc */
	if (!hstate_is_gigantic(h)) {
		/*
		 * Bit mask controlling how hard we retry per-node allocations.
		 * Ignore errors as lower level routines can deal with
		 * node_alloc_noretry == NULL.  If this kmalloc fails at boot
		 * time, we are likely in bigger trouble.
		 */
		node_alloc_noretry = kmalloc(sizeof(*node_alloc_noretry),
						GFP_KERNEL);
	} else {
		/* allocations done at boot time */
		node_alloc_noretry = NULL;
	}

	/* bit mask controlling how hard we retry per-node allocations */
	if (node_alloc_noretry)
		nodes_clear(*node_alloc_noretry);

	for (i = 0; i < h->max_huge_pages; ++i) {
		if (hstate_is_gigantic(h)) {
			if (!alloc_bootmem_huge_page(h, NUMA_NO_NODE))
				break;
		} else if (!alloc_pool_huge_page(h,
					 &node_states[N_MEMORY],
					 node_alloc_noretry))
			break;
		cond_resched();
	}
	if (i < h->max_huge_pages) {
		char buf[32];

		string_get_size(huge_page_size(h), 1, STRING_UNITS_2, buf, 32);
		pr_warn("HugeTLB: allocating %lu of page size %s failed.  Only allocated %lu hugepages.\n",
			h->max_huge_pages, buf, i);
		h->max_huge_pages = i;
	}
	kfree(node_alloc_noretry);
}

static void __init hugetlb_init_hstates(void)
{
	struct hstate *h, *h2;

	for_each_hstate(h) {
		if (minimum_order > huge_page_order(h))
			minimum_order = huge_page_order(h);

		/* oversize hugepages were init'ed in early boot */
		if (!hstate_is_gigantic(h))
			hugetlb_hstate_alloc_pages(h);

		/*
		 * Set demote order for each hstate.  Note that
		 * h->demote_order is initially 0.
		 * - We can not demote gigantic pages if runtime freeing
		 *   is not supported, so skip this.
		 * - If CMA allocation is possible, we can not demote
		 *   HUGETLB_PAGE_ORDER or smaller size pages.
		 */
		if (hstate_is_gigantic(h) && !gigantic_page_runtime_supported())
			continue;
		if (hugetlb_cma_size && h->order <= HUGETLB_PAGE_ORDER)
			continue;
		for_each_hstate(h2) {
			if (h2 == h)
				continue;
			if (h2->order < h->order &&
			    h2->order > h->demote_order)
				h->demote_order = h2->order;
		}
	}
	VM_BUG_ON(minimum_order == UINT_MAX);
}

static void __init report_hugepages(void)
{
	struct hstate *h;

	for_each_hstate(h) {
		char buf[32];

		string_get_size(huge_page_size(h), 1, STRING_UNITS_2, buf, 32);
		pr_info("HugeTLB registered %s page size, pre-allocated %ld pages\n",
			buf, h->free_huge_pages);
	}
}

#ifdef CONFIG_HIGHMEM
static void try_to_free_low(struct hstate *h, unsigned long count,
						nodemask_t *nodes_allowed)
{
	int i;
	LIST_HEAD(page_list);

	lockdep_assert_held(&hugetlb_lock);
	if (hstate_is_gigantic(h))
		return;

	/*
	 * Collect pages to be freed on a list, and free after dropping lock
	 */
	for_each_node_mask(i, *nodes_allowed) {
		struct page *page, *next;
		struct list_head *freel = &h->hugepage_freelists[i];
		list_for_each_entry_safe(page, next, freel, lru) {
			if (count >= h->nr_huge_pages)
				goto out;
			if (PageHighMem(page))
				continue;
			remove_hugetlb_page(h, page, false);
			list_add(&page->lru, &page_list);
		}
	}

out:
	spin_unlock_irq(&hugetlb_lock);
	update_and_free_pages_bulk(h, &page_list);
	spin_lock_irq(&hugetlb_lock);
}
#else
static inline void try_to_free_low(struct hstate *h, unsigned long count,
						nodemask_t *nodes_allowed)
{
}
#endif

/*
 * Increment or decrement surplus_huge_pages.  Keep node-specific counters
 * balanced by operating on them in a round-robin fashion.
 * Returns 1 if an adjustment was made.
 */
static int adjust_pool_surplus(struct hstate *h, nodemask_t *nodes_allowed,
				int delta)
{
	int nr_nodes, node;

	lockdep_assert_held(&hugetlb_lock);
	VM_BUG_ON(delta != -1 && delta != 1);

	if (delta < 0) {
		for_each_node_mask_to_alloc(h, nr_nodes, node, nodes_allowed) {
			if (h->surplus_huge_pages_node[node])
				goto found;
		}
	} else {
		for_each_node_mask_to_free(h, nr_nodes, node, nodes_allowed) {
			if (h->surplus_huge_pages_node[node] <
					h->nr_huge_pages_node[node])
				goto found;
		}
	}
	return 0;

found:
	h->surplus_huge_pages += delta;
	h->surplus_huge_pages_node[node] += delta;
	return 1;
}

#define persistent_huge_pages(h) (h->nr_huge_pages - h->surplus_huge_pages)
static int set_max_huge_pages(struct hstate *h, unsigned long count, int nid,
			      nodemask_t *nodes_allowed)
{
	unsigned long min_count, ret;
	struct page *page;
	LIST_HEAD(page_list);
	NODEMASK_ALLOC(nodemask_t, node_alloc_noretry, GFP_KERNEL);

	/*
	 * Bit mask controlling how hard we retry per-node allocations.
	 * If we can not allocate the bit mask, do not attempt to allocate
	 * the requested huge pages.
	 */
	if (node_alloc_noretry)
		nodes_clear(*node_alloc_noretry);
	else
		return -ENOMEM;

	/*
	 * resize_lock mutex prevents concurrent adjustments to number of
	 * pages in hstate via the proc/sysfs interfaces.
	 */
	mutex_lock(&h->resize_lock);
	flush_free_hpage_work(h);
	spin_lock_irq(&hugetlb_lock);

	/*
	 * Check for a node specific request.
	 * Changing node specific huge page count may require a corresponding
	 * change to the global count.  In any case, the passed node mask
	 * (nodes_allowed) will restrict alloc/free to the specified node.
	 */
	if (nid != NUMA_NO_NODE) {
		unsigned long old_count = count;

		count += h->nr_huge_pages - h->nr_huge_pages_node[nid];
		/*
		 * User may have specified a large count value which caused the
		 * above calculation to overflow.  In this case, they wanted
		 * to allocate as many huge pages as possible.  Set count to
		 * largest possible value to align with their intention.
		 */
		if (count < old_count)
			count = ULONG_MAX;
	}

	/*
	 * Gigantic pages runtime allocation depend on the capability for large
	 * page range allocation.
	 * If the system does not provide this feature, return an error when
	 * the user tries to allocate gigantic pages but let the user free the
	 * boottime allocated gigantic pages.
	 */
	if (hstate_is_gigantic(h) && !IS_ENABLED(CONFIG_CONTIG_ALLOC)) {
		if (count > persistent_huge_pages(h)) {
			spin_unlock_irq(&hugetlb_lock);
			mutex_unlock(&h->resize_lock);
			NODEMASK_FREE(node_alloc_noretry);
			return -EINVAL;
		}
		/* Fall through to decrease pool */
	}

	/*
	 * Increase the pool size
	 * First take pages out of surplus state.  Then make up the
	 * remaining difference by allocating fresh huge pages.
	 *
	 * We might race with alloc_surplus_huge_page() here and be unable
	 * to convert a surplus huge page to a normal huge page. That is
	 * not critical, though, it just means the overall size of the
	 * pool might be one hugepage larger than it needs to be, but
	 * within all the constraints specified by the sysctls.
	 */
	while (h->surplus_huge_pages && count > persistent_huge_pages(h)) {
		if (!adjust_pool_surplus(h, nodes_allowed, -1))
			break;
	}

	while (count > persistent_huge_pages(h)) {
		/*
		 * If this allocation races such that we no longer need the
		 * page, free_huge_page will handle it by freeing the page
		 * and reducing the surplus.
		 */
		spin_unlock_irq(&hugetlb_lock);

		/* yield cpu to avoid soft lockup */
		cond_resched();

		ret = alloc_pool_huge_page(h, nodes_allowed,
						node_alloc_noretry);
		spin_lock_irq(&hugetlb_lock);
		if (!ret)
			goto out;

		/* Bail for signals. Probably ctrl-c from user */
		if (signal_pending(current))
			goto out;
	}

	/*
	 * Decrease the pool size
	 * First return free pages to the buddy allocator (being careful
	 * to keep enough around to satisfy reservations).  Then place
	 * pages into surplus state as needed so the pool will shrink
	 * to the desired size as pages become free.
	 *
	 * By placing pages into the surplus state independent of the
	 * overcommit value, we are allowing the surplus pool size to
	 * exceed overcommit. There are few sane options here. Since
	 * alloc_surplus_huge_page() is checking the global counter,
	 * though, we'll note that we're not allowed to exceed surplus
	 * and won't grow the pool anywhere else. Not until one of the
	 * sysctls are changed, or the surplus pages go out of use.
	 */
	min_count = h->resv_huge_pages + h->nr_huge_pages - h->free_huge_pages;
	min_count = max(count, min_count);
	try_to_free_low(h, min_count, nodes_allowed);

	/*
	 * Collect pages to be removed on list without dropping lock
	 */
	while (min_count < persistent_huge_pages(h)) {
		page = remove_pool_huge_page(h, nodes_allowed, 0);
		if (!page)
			break;

		list_add(&page->lru, &page_list);
	}
	/* free the pages after dropping lock */
	spin_unlock_irq(&hugetlb_lock);
	update_and_free_pages_bulk(h, &page_list);
	flush_free_hpage_work(h);
	spin_lock_irq(&hugetlb_lock);

	while (count < persistent_huge_pages(h)) {
		if (!adjust_pool_surplus(h, nodes_allowed, 1))
			break;
	}
out:
	h->max_huge_pages = persistent_huge_pages(h);
	spin_unlock_irq(&hugetlb_lock);
	mutex_unlock(&h->resize_lock);

	NODEMASK_FREE(node_alloc_noretry);

	return 0;
}

static int demote_free_huge_page(struct hstate *h, struct page *page)
{
	int i, nid = page_to_nid(page);
	struct hstate *target_hstate;
	int rc = 0;

	target_hstate = size_to_hstate(PAGE_SIZE << h->demote_order);

	remove_hugetlb_page_for_demote(h, page, false);
	spin_unlock_irq(&hugetlb_lock);

	rc = alloc_huge_page_vmemmap(h, page);
	if (rc) {
		/* Allocation of vmemmmap failed, we can not demote page */
		spin_lock_irq(&hugetlb_lock);
		set_page_refcounted(page);
		add_hugetlb_page(h, page, false);
		return rc;
	}

	/*
	 * Use destroy_compound_hugetlb_page_for_demote for all huge page
	 * sizes as it will not ref count pages.
	 */
	destroy_compound_hugetlb_page_for_demote(page, huge_page_order(h));

	/*
	 * Taking target hstate mutex synchronizes with set_max_huge_pages.
	 * Without the mutex, pages added to target hstate could be marked
	 * as surplus.
	 *
	 * Note that we already hold h->resize_lock.  To prevent deadlock,
	 * use the convention of always taking larger size hstate mutex first.
	 */
	mutex_lock(&target_hstate->resize_lock);
	for (i = 0; i < pages_per_huge_page(h);
				i += pages_per_huge_page(target_hstate)) {
		if (hstate_is_gigantic(target_hstate))
			prep_compound_gigantic_page_for_demote(page + i,
							target_hstate->order);
		else
			prep_compound_page(page + i, target_hstate->order);
		set_page_private(page + i, 0);
		set_page_refcounted(page + i);
		prep_new_huge_page(target_hstate, page + i, nid);
		put_page(page + i);
	}
	mutex_unlock(&target_hstate->resize_lock);

	spin_lock_irq(&hugetlb_lock);

	/*
	 * Not absolutely necessary, but for consistency update max_huge_pages
	 * based on pool changes for the demoted page.
	 */
	h->max_huge_pages--;
	target_hstate->max_huge_pages += pages_per_huge_page(h);

	return rc;
}

static int demote_pool_huge_page(struct hstate *h, nodemask_t *nodes_allowed)
	__must_hold(&hugetlb_lock)
{
	int nr_nodes, node;
	struct page *page;
	int rc = 0;

	lockdep_assert_held(&hugetlb_lock);

	/* We should never get here if no demote order */
	if (!h->demote_order) {
		pr_warn("HugeTLB: NULL demote order passed to demote_pool_huge_page.\n");
		return -EINVAL;		/* internal error */
	}

	for_each_node_mask_to_free(h, nr_nodes, node, nodes_allowed) {
		if (!list_empty(&h->hugepage_freelists[node])) {
			page = list_entry(h->hugepage_freelists[node].next,
					struct page, lru);
			rc = demote_free_huge_page(h, page);
			break;
		}
	}

	return rc;
}

#define HSTATE_ATTR_RO(_name) \
	static struct kobj_attribute _name##_attr = __ATTR_RO(_name)

#define HSTATE_ATTR_WO(_name) \
	static struct kobj_attribute _name##_attr = __ATTR_WO(_name)

#define HSTATE_ATTR(_name) \
	static struct kobj_attribute _name##_attr = \
		__ATTR(_name, 0644, _name##_show, _name##_store)

static struct kobject *hugepages_kobj;
static struct kobject *hstate_kobjs[HUGE_MAX_HSTATE];

static struct hstate *kobj_to_node_hstate(struct kobject *kobj, int *nidp);

static struct hstate *kobj_to_hstate(struct kobject *kobj, int *nidp)
{
	int i;

	for (i = 0; i < HUGE_MAX_HSTATE; i++)
		if (hstate_kobjs[i] == kobj) {
			if (nidp)
				*nidp = NUMA_NO_NODE;
			return &hstates[i];
		}

	return kobj_to_node_hstate(kobj, nidp);
}

static ssize_t nr_hugepages_show_common(struct kobject *kobj,
					struct kobj_attribute *attr, char *buf)
{
	struct hstate *h;
	unsigned long nr_huge_pages;
	int nid;

	h = kobj_to_hstate(kobj, &nid);
	if (nid == NUMA_NO_NODE)
		nr_huge_pages = h->nr_huge_pages;
	else
		nr_huge_pages = h->nr_huge_pages_node[nid];

	return sysfs_emit(buf, "%lu\n", nr_huge_pages);
}

static ssize_t __nr_hugepages_store_common(bool obey_mempolicy,
					   struct hstate *h, int nid,
					   unsigned long count, size_t len)
{
	int err;
	nodemask_t nodes_allowed, *n_mask;

	if (hstate_is_gigantic(h) && !gigantic_page_runtime_supported())
		return -EINVAL;

	if (nid == NUMA_NO_NODE) {
		/*
		 * global hstate attribute
		 */
		if (!(obey_mempolicy &&
				init_nodemask_of_mempolicy(&nodes_allowed)))
			n_mask = &node_states[N_MEMORY];
		else
			n_mask = &nodes_allowed;
	} else {
		/*
		 * Node specific request.  count adjustment happens in
		 * set_max_huge_pages() after acquiring hugetlb_lock.
		 */
		init_nodemask_of_node(&nodes_allowed, nid);
		n_mask = &nodes_allowed;
	}

	err = set_max_huge_pages(h, count, nid, n_mask);

	return err ? err : len;
}

static ssize_t nr_hugepages_store_common(bool obey_mempolicy,
					 struct kobject *kobj, const char *buf,
					 size_t len)
{
	struct hstate *h;
	unsigned long count;
	int nid;
	int err;

	err = kstrtoul(buf, 10, &count);
	if (err)
		return err;

	h = kobj_to_hstate(kobj, &nid);
	return __nr_hugepages_store_common(obey_mempolicy, h, nid, count, len);
}

static ssize_t nr_hugepages_show(struct kobject *kobj,
				       struct kobj_attribute *attr, char *buf)
{
	return nr_hugepages_show_common(kobj, attr, buf);
}

static ssize_t nr_hugepages_store(struct kobject *kobj,
	       struct kobj_attribute *attr, const char *buf, size_t len)
{
	return nr_hugepages_store_common(false, kobj, buf, len);
}
HSTATE_ATTR(nr_hugepages);

#ifdef CONFIG_NUMA

/*
 * hstate attribute for optionally mempolicy-based constraint on persistent
 * huge page alloc/free.
 */
static ssize_t nr_hugepages_mempolicy_show(struct kobject *kobj,
					   struct kobj_attribute *attr,
					   char *buf)
{
	return nr_hugepages_show_common(kobj, attr, buf);
}

static ssize_t nr_hugepages_mempolicy_store(struct kobject *kobj,
	       struct kobj_attribute *attr, const char *buf, size_t len)
{
	return nr_hugepages_store_common(true, kobj, buf, len);
}
HSTATE_ATTR(nr_hugepages_mempolicy);
#endif


static ssize_t nr_overcommit_hugepages_show(struct kobject *kobj,
					struct kobj_attribute *attr, char *buf)
{
	struct hstate *h = kobj_to_hstate(kobj, NULL);
	return sysfs_emit(buf, "%lu\n", h->nr_overcommit_huge_pages);
}

static ssize_t nr_overcommit_hugepages_store(struct kobject *kobj,
		struct kobj_attribute *attr, const char *buf, size_t count)
{
	int err;
	unsigned long input;
	struct hstate *h = kobj_to_hstate(kobj, NULL);

	if (hstate_is_gigantic(h))
		return -EINVAL;

	err = kstrtoul(buf, 10, &input);
	if (err)
		return err;

	spin_lock_irq(&hugetlb_lock);
	h->nr_overcommit_huge_pages = input;
	spin_unlock_irq(&hugetlb_lock);

	return count;
}
HSTATE_ATTR(nr_overcommit_hugepages);

static ssize_t free_hugepages_show(struct kobject *kobj,
					struct kobj_attribute *attr, char *buf)
{
	struct hstate *h;
	unsigned long free_huge_pages;
	int nid;

	h = kobj_to_hstate(kobj, &nid);
	if (nid == NUMA_NO_NODE)
		free_huge_pages = h->free_huge_pages;
	else
		free_huge_pages = h->free_huge_pages_node[nid];

	return sysfs_emit(buf, "%lu\n", free_huge_pages);
}
HSTATE_ATTR_RO(free_hugepages);

static ssize_t resv_hugepages_show(struct kobject *kobj,
					struct kobj_attribute *attr, char *buf)
{
	struct hstate *h = kobj_to_hstate(kobj, NULL);
	return sysfs_emit(buf, "%lu\n", h->resv_huge_pages);
}
HSTATE_ATTR_RO(resv_hugepages);

static ssize_t surplus_hugepages_show(struct kobject *kobj,
					struct kobj_attribute *attr, char *buf)
{
	struct hstate *h;
	unsigned long surplus_huge_pages;
	int nid;

	h = kobj_to_hstate(kobj, &nid);
	if (nid == NUMA_NO_NODE)
		surplus_huge_pages = h->surplus_huge_pages;
	else
		surplus_huge_pages = h->surplus_huge_pages_node[nid];

	return sysfs_emit(buf, "%lu\n", surplus_huge_pages);
}
HSTATE_ATTR_RO(surplus_hugepages);

static ssize_t demote_store(struct kobject *kobj,
	       struct kobj_attribute *attr, const char *buf, size_t len)
{
	unsigned long nr_demote;
	unsigned long nr_available;
	nodemask_t nodes_allowed, *n_mask;
	struct hstate *h;
	int err = 0;
	int nid;

	err = kstrtoul(buf, 10, &nr_demote);
	if (err)
		return err;
	h = kobj_to_hstate(kobj, &nid);

	if (nid != NUMA_NO_NODE) {
		init_nodemask_of_node(&nodes_allowed, nid);
		n_mask = &nodes_allowed;
	} else {
		n_mask = &node_states[N_MEMORY];
	}

	/* Synchronize with other sysfs operations modifying huge pages */
	mutex_lock(&h->resize_lock);
	spin_lock_irq(&hugetlb_lock);

	while (nr_demote) {
		/*
		 * Check for available pages to demote each time thorough the
		 * loop as demote_pool_huge_page will drop hugetlb_lock.
		 */
		if (nid != NUMA_NO_NODE)
			nr_available = h->free_huge_pages_node[nid];
		else
			nr_available = h->free_huge_pages;
		nr_available -= h->resv_huge_pages;
		if (!nr_available)
			break;

		err = demote_pool_huge_page(h, n_mask);
		if (err)
			break;

		nr_demote--;
	}

	spin_unlock_irq(&hugetlb_lock);
	mutex_unlock(&h->resize_lock);

	if (err)
		return err;
	return len;
}
HSTATE_ATTR_WO(demote);

static ssize_t demote_size_show(struct kobject *kobj,
					struct kobj_attribute *attr, char *buf)
{
	int nid;
	struct hstate *h = kobj_to_hstate(kobj, &nid);
	unsigned long demote_size = (PAGE_SIZE << h->demote_order) / SZ_1K;

	return sysfs_emit(buf, "%lukB\n", demote_size);
}

static ssize_t demote_size_store(struct kobject *kobj,
					struct kobj_attribute *attr,
					const char *buf, size_t count)
{
	struct hstate *h, *demote_hstate;
	unsigned long demote_size;
	unsigned int demote_order;
	int nid;

	demote_size = (unsigned long)memparse(buf, NULL);

	demote_hstate = size_to_hstate(demote_size);
	if (!demote_hstate)
		return -EINVAL;
	demote_order = demote_hstate->order;
	if (demote_order < HUGETLB_PAGE_ORDER)
		return -EINVAL;

	/* demote order must be smaller than hstate order */
	h = kobj_to_hstate(kobj, &nid);
	if (demote_order >= h->order)
		return -EINVAL;

	/* resize_lock synchronizes access to demote size and writes */
	mutex_lock(&h->resize_lock);
	h->demote_order = demote_order;
	mutex_unlock(&h->resize_lock);

	return count;
}
HSTATE_ATTR(demote_size);

static struct attribute *hstate_attrs[] = {
	&nr_hugepages_attr.attr,
	&nr_overcommit_hugepages_attr.attr,
	&free_hugepages_attr.attr,
	&resv_hugepages_attr.attr,
	&surplus_hugepages_attr.attr,
#ifdef CONFIG_NUMA
	&nr_hugepages_mempolicy_attr.attr,
#endif
	NULL,
};

static const struct attribute_group hstate_attr_group = {
	.attrs = hstate_attrs,
};

static struct attribute *hstate_demote_attrs[] = {
	&demote_size_attr.attr,
	&demote_attr.attr,
	NULL,
};

static const struct attribute_group hstate_demote_attr_group = {
	.attrs = hstate_demote_attrs,
};

static int hugetlb_sysfs_add_hstate(struct hstate *h, struct kobject *parent,
				    struct kobject **hstate_kobjs,
				    const struct attribute_group *hstate_attr_group)
{
	int retval;
	int hi = hstate_index(h);

	hstate_kobjs[hi] = kobject_create_and_add(h->name, parent);
	if (!hstate_kobjs[hi])
		return -ENOMEM;

	retval = sysfs_create_group(hstate_kobjs[hi], hstate_attr_group);
	if (retval) {
		kobject_put(hstate_kobjs[hi]);
		hstate_kobjs[hi] = NULL;
	}

	if (h->demote_order) {
		if (sysfs_create_group(hstate_kobjs[hi],
					&hstate_demote_attr_group))
			pr_warn("HugeTLB unable to create demote interfaces for %s\n", h->name);
	}

	return retval;
}

static void __init hugetlb_sysfs_init(void)
{
	struct hstate *h;
	int err;

	hugepages_kobj = kobject_create_and_add("hugepages", mm_kobj);
	if (!hugepages_kobj)
		return;

	for_each_hstate(h) {
		err = hugetlb_sysfs_add_hstate(h, hugepages_kobj,
					 hstate_kobjs, &hstate_attr_group);
		if (err)
			pr_err("HugeTLB: Unable to add hstate %s", h->name);
	}
}

#ifdef CONFIG_NUMA

/*
 * node_hstate/s - associate per node hstate attributes, via their kobjects,
 * with node devices in node_devices[] using a parallel array.  The array
 * index of a node device or _hstate == node id.
 * This is here to avoid any static dependency of the node device driver, in
 * the base kernel, on the hugetlb module.
 */
struct node_hstate {
	struct kobject		*hugepages_kobj;
	struct kobject		*hstate_kobjs[HUGE_MAX_HSTATE];
};
static struct node_hstate node_hstates[MAX_NUMNODES];

/*
 * A subset of global hstate attributes for node devices
 */
static struct attribute *per_node_hstate_attrs[] = {
	&nr_hugepages_attr.attr,
	&free_hugepages_attr.attr,
	&surplus_hugepages_attr.attr,
	NULL,
};

static const struct attribute_group per_node_hstate_attr_group = {
	.attrs = per_node_hstate_attrs,
};

/*
 * kobj_to_node_hstate - lookup global hstate for node device hstate attr kobj.
 * Returns node id via non-NULL nidp.
 */
static struct hstate *kobj_to_node_hstate(struct kobject *kobj, int *nidp)
{
	int nid;

	for (nid = 0; nid < nr_node_ids; nid++) {
		struct node_hstate *nhs = &node_hstates[nid];
		int i;
		for (i = 0; i < HUGE_MAX_HSTATE; i++)
			if (nhs->hstate_kobjs[i] == kobj) {
				if (nidp)
					*nidp = nid;
				return &hstates[i];
			}
	}

	BUG();
	return NULL;
}

/*
 * Unregister hstate attributes from a single node device.
 * No-op if no hstate attributes attached.
 */
static void hugetlb_unregister_node(struct node *node)
{
	struct hstate *h;
	struct node_hstate *nhs = &node_hstates[node->dev.id];

	if (!nhs->hugepages_kobj)
		return;		/* no hstate attributes */

	for_each_hstate(h) {
		int idx = hstate_index(h);
		if (nhs->hstate_kobjs[idx]) {
			kobject_put(nhs->hstate_kobjs[idx]);
			nhs->hstate_kobjs[idx] = NULL;
		}
	}

	kobject_put(nhs->hugepages_kobj);
	nhs->hugepages_kobj = NULL;
}


/*
 * Register hstate attributes for a single node device.
 * No-op if attributes already registered.
 */
static void hugetlb_register_node(struct node *node)
{
	struct hstate *h;
	struct node_hstate *nhs = &node_hstates[node->dev.id];
	int err;

	if (nhs->hugepages_kobj)
		return;		/* already allocated */

	nhs->hugepages_kobj = kobject_create_and_add("hugepages",
							&node->dev.kobj);
	if (!nhs->hugepages_kobj)
		return;

	for_each_hstate(h) {
		err = hugetlb_sysfs_add_hstate(h, nhs->hugepages_kobj,
						nhs->hstate_kobjs,
						&per_node_hstate_attr_group);
		if (err) {
			pr_err("HugeTLB: Unable to add hstate %s for node %d\n",
				h->name, node->dev.id);
			hugetlb_unregister_node(node);
			break;
		}
	}
}

/*
 * hugetlb init time:  register hstate attributes for all registered node
 * devices of nodes that have memory.  All on-line nodes should have
 * registered their associated device by this time.
 */
static void __init hugetlb_register_all_nodes(void)
{
	int nid;

	for_each_node_state(nid, N_MEMORY) {
		struct node *node = node_devices[nid];
		if (node->dev.id == nid)
			hugetlb_register_node(node);
	}

	/*
	 * Let the node device driver know we're here so it can
	 * [un]register hstate attributes on node hotplug.
	 */
	register_hugetlbfs_with_node(hugetlb_register_node,
				     hugetlb_unregister_node);
}
#else	/* !CONFIG_NUMA */

static struct hstate *kobj_to_node_hstate(struct kobject *kobj, int *nidp)
{
	BUG();
	if (nidp)
		*nidp = -1;
	return NULL;
}

static void hugetlb_register_all_nodes(void) { }

#endif

static int __init hugetlb_init(void)
{
	int i;

	BUILD_BUG_ON(sizeof_field(struct page, private) * BITS_PER_BYTE <
			__NR_HPAGEFLAGS);

	if (!hugepages_supported()) {
		if (hugetlb_max_hstate || default_hstate_max_huge_pages)
			pr_warn("HugeTLB: huge pages not supported, ignoring associated command-line parameters\n");
		return 0;
	}

	/*
	 * Make sure HPAGE_SIZE (HUGETLB_PAGE_ORDER) hstate exists.  Some
	 * architectures depend on setup being done here.
	 */
	hugetlb_add_hstate(HUGETLB_PAGE_ORDER);
	if (!parsed_default_hugepagesz) {
		/*
		 * If we did not parse a default huge page size, set
		 * default_hstate_idx to HPAGE_SIZE hstate. And, if the
		 * number of huge pages for this default size was implicitly
		 * specified, set that here as well.
		 * Note that the implicit setting will overwrite an explicit
		 * setting.  A warning will be printed in this case.
		 */
		default_hstate_idx = hstate_index(size_to_hstate(HPAGE_SIZE));
		if (default_hstate_max_huge_pages) {
			if (default_hstate.max_huge_pages) {
				char buf[32];

				string_get_size(huge_page_size(&default_hstate),
					1, STRING_UNITS_2, buf, 32);
				pr_warn("HugeTLB: Ignoring hugepages=%lu associated with %s page size\n",
					default_hstate.max_huge_pages, buf);
				pr_warn("HugeTLB: Using hugepages=%lu for number of default huge pages\n",
					default_hstate_max_huge_pages);
			}
			default_hstate.max_huge_pages =
				default_hstate_max_huge_pages;

			for (i = 0; i < nr_online_nodes; i++)
				default_hstate.max_huge_pages_node[i] =
					default_hugepages_in_node[i];
		}
	}

	hugetlb_cma_check();
	hugetlb_init_hstates();
	gather_bootmem_prealloc();
	report_hugepages();

	hugetlb_sysfs_init();
	hugetlb_register_all_nodes();
	hugetlb_cgroup_file_init();

#ifdef CONFIG_SMP
	num_fault_mutexes = roundup_pow_of_two(8 * num_possible_cpus());
#else
	num_fault_mutexes = 1;
#endif
	hugetlb_fault_mutex_table =
		kmalloc_array(num_fault_mutexes, sizeof(struct mutex),
			      GFP_KERNEL);
	BUG_ON(!hugetlb_fault_mutex_table);

	for (i = 0; i < num_fault_mutexes; i++)
		mutex_init(&hugetlb_fault_mutex_table[i]);
	return 0;
}
subsys_initcall(hugetlb_init);

/* Overwritten by architectures with more huge page sizes */
bool __init __attribute((weak)) arch_hugetlb_valid_size(unsigned long size)
{
	return size == HPAGE_SIZE;
}

void __init hugetlb_add_hstate(unsigned int order)
{
	struct hstate *h;
	unsigned long i;

	if (size_to_hstate(PAGE_SIZE << order)) {
		return;
	}
	BUG_ON(hugetlb_max_hstate >= HUGE_MAX_HSTATE);
	BUG_ON(order == 0);
	h = &hstates[hugetlb_max_hstate++];
	mutex_init(&h->resize_lock);
	h->order = order;
	h->mask = ~(huge_page_size(h) - 1);
	for (i = 0; i < MAX_NUMNODES; ++i)
		INIT_LIST_HEAD(&h->hugepage_freelists[i]);
	INIT_LIST_HEAD(&h->hugepage_activelist);
	h->next_nid_to_alloc = first_memory_node;
	h->next_nid_to_free = first_memory_node;
	snprintf(h->name, HSTATE_NAME_LEN, "hugepages-%lukB",
					huge_page_size(h)/1024);
	hugetlb_vmemmap_init(h);

	parsed_hstate = h;
}

bool __init __weak hugetlb_node_alloc_supported(void)
{
	return true;
}
/*
 * hugepages command line processing
 * hugepages normally follows a valid hugepagsz or default_hugepagsz
 * specification.  If not, ignore the hugepages value.  hugepages can also
 * be the first huge page command line  option in which case it implicitly
 * specifies the number of huge pages for the default size.
 */
static int __init hugepages_setup(char *s)
{
	unsigned long *mhp;
	static unsigned long *last_mhp;
	int node = NUMA_NO_NODE;
	int count;
	unsigned long tmp;
	char *p = s;

	if (!parsed_valid_hugepagesz) {
		pr_warn("HugeTLB: hugepages=%s does not follow a valid hugepagesz, ignoring\n", s);
		parsed_valid_hugepagesz = true;
		return 0;
	}

	/*
	 * !hugetlb_max_hstate means we haven't parsed a hugepagesz= parameter
	 * yet, so this hugepages= parameter goes to the "default hstate".
	 * Otherwise, it goes with the previously parsed hugepagesz or
	 * default_hugepagesz.
	 */
	else if (!hugetlb_max_hstate)
		mhp = &default_hstate_max_huge_pages;
	else
		mhp = &parsed_hstate->max_huge_pages;

	if (mhp == last_mhp) {
		pr_warn("HugeTLB: hugepages= specified twice without interleaving hugepagesz=, ignoring hugepages=%s\n", s);
		return 0;
	}

	while (*p) {
		count = 0;
		if (sscanf(p, "%lu%n", &tmp, &count) != 1)
			goto invalid;
		/* Parameter is node format */
		if (p[count] == ':') {
			if (!hugetlb_node_alloc_supported()) {
				pr_warn("HugeTLB: architecture can't support node specific alloc, ignoring!\n");
				return 0;
			}
			node = tmp;
			p += count + 1;
			if (node < 0 || node >= nr_online_nodes)
				goto invalid;
			/* Parse hugepages */
			if (sscanf(p, "%lu%n", &tmp, &count) != 1)
				goto invalid;
			if (!hugetlb_max_hstate)
				default_hugepages_in_node[node] = tmp;
			else
				parsed_hstate->max_huge_pages_node[node] = tmp;
			*mhp += tmp;
			/* Go to parse next node*/
			if (p[count] == ',')
				p += count + 1;
			else
				break;
		} else {
			if (p != s)
				goto invalid;
			*mhp = tmp;
			break;
		}
	}

	/*
	 * Global state is always initialized later in hugetlb_init.
	 * But we need to allocate gigantic hstates here early to still
	 * use the bootmem allocator.
	 */
	if (hugetlb_max_hstate && hstate_is_gigantic(parsed_hstate))
		hugetlb_hstate_alloc_pages(parsed_hstate);

	last_mhp = mhp;

	return 1;

invalid:
	pr_warn("HugeTLB: Invalid hugepages parameter %s\n", p);
	return 0;
}
__setup("hugepages=", hugepages_setup);

/*
 * hugepagesz command line processing
 * A specific huge page size can only be specified once with hugepagesz.
 * hugepagesz is followed by hugepages on the command line.  The global
 * variable 'parsed_valid_hugepagesz' is used to determine if prior
 * hugepagesz argument was valid.
 */
static int __init hugepagesz_setup(char *s)
{
	unsigned long size;
	struct hstate *h;

	parsed_valid_hugepagesz = false;
	size = (unsigned long)memparse(s, NULL);

	if (!arch_hugetlb_valid_size(size)) {
		pr_err("HugeTLB: unsupported hugepagesz=%s\n", s);
		return 0;
	}

	h = size_to_hstate(size);
	if (h) {
		/*
		 * hstate for this size already exists.  This is normally
		 * an error, but is allowed if the existing hstate is the
		 * default hstate.  More specifically, it is only allowed if
		 * the number of huge pages for the default hstate was not
		 * previously specified.
		 */
		if (!parsed_default_hugepagesz ||  h != &default_hstate ||
		    default_hstate.max_huge_pages) {
			pr_warn("HugeTLB: hugepagesz=%s specified twice, ignoring\n", s);
			return 0;
		}

		/*
		 * No need to call hugetlb_add_hstate() as hstate already
		 * exists.  But, do set parsed_hstate so that a following
		 * hugepages= parameter will be applied to this hstate.
		 */
		parsed_hstate = h;
		parsed_valid_hugepagesz = true;
		return 1;
	}

	hugetlb_add_hstate(ilog2(size) - PAGE_SHIFT);
	parsed_valid_hugepagesz = true;
	return 1;
}
__setup("hugepagesz=", hugepagesz_setup);

/*
 * default_hugepagesz command line input
 * Only one instance of default_hugepagesz allowed on command line.
 */
static int __init default_hugepagesz_setup(char *s)
{
	unsigned long size;
	int i;

	parsed_valid_hugepagesz = false;
	if (parsed_default_hugepagesz) {
		pr_err("HugeTLB: default_hugepagesz previously specified, ignoring %s\n", s);
		return 0;
	}

	size = (unsigned long)memparse(s, NULL);

	if (!arch_hugetlb_valid_size(size)) {
		pr_err("HugeTLB: unsupported default_hugepagesz=%s\n", s);
		return 0;
	}

	hugetlb_add_hstate(ilog2(size) - PAGE_SHIFT);
	parsed_valid_hugepagesz = true;
	parsed_default_hugepagesz = true;
	default_hstate_idx = hstate_index(size_to_hstate(size));

	/*
	 * The number of default huge pages (for this size) could have been
	 * specified as the first hugetlb parameter: hugepages=X.  If so,
	 * then default_hstate_max_huge_pages is set.  If the default huge
	 * page size is gigantic (>= MAX_ORDER), then the pages must be
	 * allocated here from bootmem allocator.
	 */
	if (default_hstate_max_huge_pages) {
		default_hstate.max_huge_pages = default_hstate_max_huge_pages;
		for (i = 0; i < nr_online_nodes; i++)
			default_hstate.max_huge_pages_node[i] =
				default_hugepages_in_node[i];
		if (hstate_is_gigantic(&default_hstate))
			hugetlb_hstate_alloc_pages(&default_hstate);
		default_hstate_max_huge_pages = 0;
	}

	return 1;
}
__setup("default_hugepagesz=", default_hugepagesz_setup);

static unsigned int allowed_mems_nr(struct hstate *h)
{
	int node;
	unsigned int nr = 0;
	nodemask_t *mpol_allowed;
	unsigned int *array = h->free_huge_pages_node;
	gfp_t gfp_mask = htlb_alloc_mask(h);

	mpol_allowed = policy_nodemask_current(gfp_mask);

	for_each_node_mask(node, cpuset_current_mems_allowed) {
		if (!mpol_allowed || node_isset(node, *mpol_allowed))
			nr += array[node];
	}

	return nr;
}

#ifdef CONFIG_SYSCTL
static int proc_hugetlb_doulongvec_minmax(struct ctl_table *table, int write,
					  void *buffer, size_t *length,
					  loff_t *ppos, unsigned long *out)
{
	struct ctl_table dup_table;

	/*
	 * In order to avoid races with __do_proc_doulongvec_minmax(), we
	 * can duplicate the @table and alter the duplicate of it.
	 */
	dup_table = *table;
	dup_table.data = out;

	return proc_doulongvec_minmax(&dup_table, write, buffer, length, ppos);
}

static int hugetlb_sysctl_handler_common(bool obey_mempolicy,
			 struct ctl_table *table, int write,
			 void *buffer, size_t *length, loff_t *ppos)
{
	struct hstate *h = &default_hstate;
	unsigned long tmp = h->max_huge_pages;
	int ret;

	if (!hugepages_supported())
		return -EOPNOTSUPP;

	ret = proc_hugetlb_doulongvec_minmax(table, write, buffer, length, ppos,
					     &tmp);
	if (ret)
		goto out;

	if (write)
		ret = __nr_hugepages_store_common(obey_mempolicy, h,
						  NUMA_NO_NODE, tmp, *length);
out:
	return ret;
}

int hugetlb_sysctl_handler(struct ctl_table *table, int write,
			  void *buffer, size_t *length, loff_t *ppos)
{

	return hugetlb_sysctl_handler_common(false, table, write,
							buffer, length, ppos);
}

#ifdef CONFIG_NUMA
int hugetlb_mempolicy_sysctl_handler(struct ctl_table *table, int write,
			  void *buffer, size_t *length, loff_t *ppos)
{
	return hugetlb_sysctl_handler_common(true, table, write,
							buffer, length, ppos);
}
#endif /* CONFIG_NUMA */

int hugetlb_overcommit_handler(struct ctl_table *table, int write,
		void *buffer, size_t *length, loff_t *ppos)
{
	struct hstate *h = &default_hstate;
	unsigned long tmp;
	int ret;

	if (!hugepages_supported())
		return -EOPNOTSUPP;

	tmp = h->nr_overcommit_huge_pages;

	if (write && hstate_is_gigantic(h))
		return -EINVAL;

	ret = proc_hugetlb_doulongvec_minmax(table, write, buffer, length, ppos,
					     &tmp);
	if (ret)
		goto out;

	if (write) {
		spin_lock_irq(&hugetlb_lock);
		h->nr_overcommit_huge_pages = tmp;
		spin_unlock_irq(&hugetlb_lock);
	}
out:
	return ret;
}

#endif /* CONFIG_SYSCTL */

void hugetlb_report_meminfo(struct seq_file *m)
{
	struct hstate *h;
	unsigned long total = 0;

	if (!hugepages_supported())
		return;

	for_each_hstate(h) {
		unsigned long count = h->nr_huge_pages;

		total += huge_page_size(h) * count;

		if (h == &default_hstate)
			seq_printf(m,
				   "HugePages_Total:   %5lu\n"
				   "HugePages_Free:    %5lu\n"
				   "HugePages_Rsvd:    %5lu\n"
				   "HugePages_Surp:    %5lu\n"
				   "Hugepagesize:   %8lu kB\n",
				   count,
				   h->free_huge_pages,
				   h->resv_huge_pages,
				   h->surplus_huge_pages,
				   huge_page_size(h) / SZ_1K);
	}

	seq_printf(m, "Hugetlb:        %8lu kB\n", total / SZ_1K);
}

int hugetlb_report_node_meminfo(char *buf, int len, int nid)
{
	struct hstate *h = &default_hstate;

	if (!hugepages_supported())
		return 0;

	return sysfs_emit_at(buf, len,
			     "Node %d HugePages_Total: %5u\n"
			     "Node %d HugePages_Free:  %5u\n"
			     "Node %d HugePages_Surp:  %5u\n",
			     nid, h->nr_huge_pages_node[nid],
			     nid, h->free_huge_pages_node[nid],
			     nid, h->surplus_huge_pages_node[nid]);
}

void hugetlb_show_meminfo(void)
{
	struct hstate *h;
	int nid;

	if (!hugepages_supported())
		return;

	for_each_node_state(nid, N_MEMORY)
		for_each_hstate(h)
			pr_info("Node %d hugepages_total=%u hugepages_free=%u hugepages_surp=%u hugepages_size=%lukB\n",
				nid,
				h->nr_huge_pages_node[nid],
				h->free_huge_pages_node[nid],
				h->surplus_huge_pages_node[nid],
				huge_page_size(h) / SZ_1K);
}

void hugetlb_report_usage(struct seq_file *m, struct mm_struct *mm)
{
	seq_printf(m, "HugetlbPages:\t%8lu kB\n",
		   atomic_long_read(&mm->hugetlb_usage) << (PAGE_SHIFT - 10));
}

/* Return the number pages of memory we physically have, in PAGE_SIZE units. */
unsigned long hugetlb_total_pages(void)
{
	struct hstate *h;
	unsigned long nr_total_pages = 0;

	for_each_hstate(h)
		nr_total_pages += h->nr_huge_pages * pages_per_huge_page(h);
	return nr_total_pages;
}

static int hugetlb_acct_memory(struct hstate *h, long delta)
{
	int ret = -ENOMEM;

	if (!delta)
		return 0;

	spin_lock_irq(&hugetlb_lock);
	/*
	 * When cpuset is configured, it breaks the strict hugetlb page
	 * reservation as the accounting is done on a global variable. Such
	 * reservation is completely rubbish in the presence of cpuset because
	 * the reservation is not checked against page availability for the
	 * current cpuset. Application can still potentially OOM'ed by kernel
	 * with lack of free htlb page in cpuset that the task is in.
	 * Attempt to enforce strict accounting with cpuset is almost
	 * impossible (or too ugly) because cpuset is too fluid that
	 * task or memory node can be dynamically moved between cpusets.
	 *
	 * The change of semantics for shared hugetlb mapping with cpuset is
	 * undesirable. However, in order to preserve some of the semantics,
	 * we fall back to check against current free page availability as
	 * a best attempt and hopefully to minimize the impact of changing
	 * semantics that cpuset has.
	 *
	 * Apart from cpuset, we also have memory policy mechanism that
	 * also determines from which node the kernel will allocate memory
	 * in a NUMA system. So similar to cpuset, we also should consider
	 * the memory policy of the current task. Similar to the description
	 * above.
	 */
	if (delta > 0) {
		if (gather_surplus_pages(h, delta) < 0)
			goto out;

		if (delta > allowed_mems_nr(h)) {
			return_unused_surplus_pages(h, delta);
			goto out;
		}
	}

	ret = 0;
	if (delta < 0)
		return_unused_surplus_pages(h, (unsigned long) -delta);

out:
	spin_unlock_irq(&hugetlb_lock);
	return ret;
}

static void hugetlb_vm_op_open(struct vm_area_struct *vma)
{
	struct resv_map *resv = vma_resv_map(vma);

	/*
	 * This new VMA should share its siblings reservation map if present.
	 * The VMA will only ever have a valid reservation map pointer where
	 * it is being copied for another still existing VMA.  As that VMA
	 * has a reference to the reservation map it cannot disappear until
	 * after this open call completes.  It is therefore safe to take a
	 * new reference here without additional locking.
	 */
	if (resv && is_vma_resv_set(vma, HPAGE_RESV_OWNER)) {
		resv_map_dup_hugetlb_cgroup_uncharge_info(resv);
		kref_get(&resv->refs);
	}
}

static void hugetlb_vm_op_close(struct vm_area_struct *vma)
{
	struct hstate *h = hstate_vma(vma);
	struct resv_map *resv = vma_resv_map(vma);
	struct hugepage_subpool *spool = subpool_vma(vma);
	unsigned long reserve, start, end;
	long gbl_reserve;

	if (!resv || !is_vma_resv_set(vma, HPAGE_RESV_OWNER))
		return;

	start = vma_hugecache_offset(h, vma, vma->vm_start);
	end = vma_hugecache_offset(h, vma, vma->vm_end);

	reserve = (end - start) - region_count(resv, start, end);
	hugetlb_cgroup_uncharge_counter(resv, start, end);
	if (reserve) {
		/*
		 * Decrement reserve counts.  The global reserve count may be
		 * adjusted if the subpool has a minimum size.
		 */
		gbl_reserve = hugepage_subpool_put_pages(spool, reserve);
		hugetlb_acct_memory(h, -gbl_reserve);
	}

	kref_put(&resv->refs, resv_map_release);
}

static int hugetlb_vm_op_split(struct vm_area_struct *vma, unsigned long addr)
{
	if (addr & ~(huge_page_mask(hstate_vma(vma))))
		return -EINVAL;
	return 0;
}

static unsigned long hugetlb_vm_op_pagesize(struct vm_area_struct *vma)
{
	return huge_page_size(hstate_vma(vma));
}

/*
 * We cannot handle pagefaults against hugetlb pages at all.  They cause
 * handle_mm_fault() to try to instantiate regular-sized pages in the
 * hugepage VMA.  do_page_fault() is supposed to trap this, so BUG is we get
 * this far.
 */
static vm_fault_t hugetlb_vm_op_fault(struct vm_fault *vmf)
{
	BUG();
	return 0;
}

/*
 * When a new function is introduced to vm_operations_struct and added
 * to hugetlb_vm_ops, please consider adding the function to shm_vm_ops.
 * This is because under System V memory model, mappings created via
 * shmget/shmat with "huge page" specified are backed by hugetlbfs files,
 * their original vm_ops are overwritten with shm_vm_ops.
 */
const struct vm_operations_struct hugetlb_vm_ops = {
	.fault = hugetlb_vm_op_fault,
	.open = hugetlb_vm_op_open,
	.close = hugetlb_vm_op_close,
	.may_split = hugetlb_vm_op_split,
	.pagesize = hugetlb_vm_op_pagesize,
};

static pte_t make_huge_pte(struct vm_area_struct *vma, struct page *page,
				int writable)
{
	pte_t entry;
	unsigned int shift = huge_page_shift(hstate_vma(vma));

	if (writable) {
		entry = huge_pte_mkwrite(huge_pte_mkdirty(mk_huge_pte(page,
					 vma->vm_page_prot)));
	} else {
		entry = huge_pte_wrprotect(mk_huge_pte(page,
					   vma->vm_page_prot));
	}
	entry = pte_mkyoung(entry);
	entry = pte_mkhuge(entry);
	entry = arch_make_huge_pte(entry, shift, vma->vm_flags);

	return entry;
}

static void set_huge_ptep_writable(struct vm_area_struct *vma,
				   unsigned long address, pte_t *ptep)
{
	pte_t entry;

	entry = huge_pte_mkwrite(huge_pte_mkdirty(huge_ptep_get(ptep)));
	if (huge_ptep_set_access_flags(vma, address, ptep, entry, 1))
		update_mmu_cache(vma, address, ptep);
}

bool is_hugetlb_entry_migration(pte_t pte)
{
	swp_entry_t swp;

	if (huge_pte_none(pte) || pte_present(pte))
		return false;
	swp = pte_to_swp_entry(pte);
	if (is_migration_entry(swp))
		return true;
	else
		return false;
}

static bool is_hugetlb_entry_hwpoisoned(pte_t pte)
{
	swp_entry_t swp;

	if (huge_pte_none(pte) || pte_present(pte))
		return false;
	swp = pte_to_swp_entry(pte);
	if (is_hwpoison_entry(swp))
		return true;
	else
		return false;
}

static void
hugetlb_install_page(struct vm_area_struct *vma, pte_t *ptep, unsigned long addr,
		     struct page *new_page)
{
	__SetPageUptodate(new_page);
	set_huge_pte_at(vma->vm_mm, addr, ptep, make_huge_pte(vma, new_page, 1));
	hugepage_add_new_anon_rmap(new_page, vma, addr);
	hugetlb_count_add(pages_per_huge_page(hstate_vma(vma)), vma->vm_mm);
	ClearHPageRestoreReserve(new_page);
	SetHPageMigratable(new_page);
}

int copy_hugetlb_page_range(struct mm_struct *dst, struct mm_struct *src,
			    struct vm_area_struct *vma)
{
	pte_t *src_pte, *dst_pte, entry, dst_entry;
	struct page *ptepage;
	unsigned long addr;
	bool cow = is_cow_mapping(vma->vm_flags);
	struct hstate *h = hstate_vma(vma);
	unsigned long sz = huge_page_size(h);
	unsigned long npages = pages_per_huge_page(h);
	struct address_space *mapping = vma->vm_file->f_mapping;
	struct mmu_notifier_range range;
	int ret = 0;

	if (cow) {
		mmu_notifier_range_init(&range, MMU_NOTIFY_CLEAR, 0, vma, src,
					vma->vm_start,
					vma->vm_end);
		mmu_notifier_invalidate_range_start(&range);
	} else {
		/*
		 * For shared mappings i_mmap_rwsem must be held to call
		 * huge_pte_alloc, otherwise the returned ptep could go
		 * away if part of a shared pmd and another thread calls
		 * huge_pmd_unshare.
		 */
		i_mmap_lock_read(mapping);
	}

	for (addr = vma->vm_start; addr < vma->vm_end; addr += sz) {
		spinlock_t *src_ptl, *dst_ptl;
		src_pte = huge_pte_offset(src, addr, sz);
		if (!src_pte)
			continue;
		dst_pte = huge_pte_alloc(dst, vma, addr, sz);
		if (!dst_pte) {
			ret = -ENOMEM;
			break;
		}

		/*
		 * If the pagetables are shared don't copy or take references.
		 * dst_pte == src_pte is the common case of src/dest sharing.
		 *
		 * However, src could have 'unshared' and dst shares with
		 * another vma.  If dst_pte !none, this implies sharing.
		 * Check here before taking page table lock, and once again
		 * after taking the lock below.
		 */
		dst_entry = huge_ptep_get(dst_pte);
		if ((dst_pte == src_pte) || !huge_pte_none(dst_entry))
			continue;

		dst_ptl = huge_pte_lock(h, dst, dst_pte);
		src_ptl = huge_pte_lockptr(h, src, src_pte);
		spin_lock_nested(src_ptl, SINGLE_DEPTH_NESTING);
		entry = huge_ptep_get(src_pte);
		dst_entry = huge_ptep_get(dst_pte);
again:
		if (huge_pte_none(entry) || !huge_pte_none(dst_entry)) {
			/*
			 * Skip if src entry none.  Also, skip in the
			 * unlikely case dst entry !none as this implies
			 * sharing with another vma.
			 */
			;
		} else if (unlikely(is_hugetlb_entry_migration(entry) ||
				    is_hugetlb_entry_hwpoisoned(entry))) {
			swp_entry_t swp_entry = pte_to_swp_entry(entry);

			if (is_writable_migration_entry(swp_entry) && cow) {
				/*
				 * COW mappings require pages in both
				 * parent and child to be set to read.
				 */
				swp_entry = make_readable_migration_entry(
							swp_offset(swp_entry));
				entry = swp_entry_to_pte(swp_entry);
				set_huge_swap_pte_at(src, addr, src_pte,
						     entry, sz);
			}
			set_huge_swap_pte_at(dst, addr, dst_pte, entry, sz);
		} else {
			entry = huge_ptep_get(src_pte);
			ptepage = pte_page(entry);
			get_page(ptepage);

			/*
			 * This is a rare case where we see pinned hugetlb
			 * pages while they're prone to COW.  We need to do the
			 * COW earlier during fork.
			 *
			 * When pre-allocating the page or copying data, we
			 * need to be without the pgtable locks since we could
			 * sleep during the process.
			 */
			if (unlikely(page_needs_cow_for_dma(vma, ptepage))) {
				pte_t src_pte_old = entry;
				struct page *new;

				spin_unlock(src_ptl);
				spin_unlock(dst_ptl);
				/* Do not use reserve as it's private owned */
				new = alloc_huge_page(vma, addr, 1);
				if (IS_ERR(new)) {
					put_page(ptepage);
					ret = PTR_ERR(new);
					break;
				}
				copy_user_huge_page(new, ptepage, addr, vma,
						    npages);
				put_page(ptepage);

				/* Install the new huge page if src pte stable */
				dst_ptl = huge_pte_lock(h, dst, dst_pte);
				src_ptl = huge_pte_lockptr(h, src, src_pte);
				spin_lock_nested(src_ptl, SINGLE_DEPTH_NESTING);
				entry = huge_ptep_get(src_pte);
				if (!pte_same(src_pte_old, entry)) {
					restore_reserve_on_error(h, vma, addr,
								new);
					put_page(new);
					/* dst_entry won't change as in child */
					goto again;
				}
				hugetlb_install_page(vma, dst_pte, addr, new);
				spin_unlock(src_ptl);
				spin_unlock(dst_ptl);
				continue;
			}

			if (cow) {
				/*
				 * No need to notify as we are downgrading page
				 * table protection not changing it to point
				 * to a new page.
				 *
				 * See Documentation/vm/mmu_notifier.rst
				 */
				huge_ptep_set_wrprotect(src, addr, src_pte);
				entry = huge_pte_wrprotect(entry);
			}

			page_dup_rmap(ptepage, true);
			set_huge_pte_at(dst, addr, dst_pte, entry);
			hugetlb_count_add(npages, dst);
		}
		spin_unlock(src_ptl);
		spin_unlock(dst_ptl);
	}

	if (cow)
		mmu_notifier_invalidate_range_end(&range);
	else
		i_mmap_unlock_read(mapping);

	return ret;
}

static void move_huge_pte(struct vm_area_struct *vma, unsigned long old_addr,
			  unsigned long new_addr, pte_t *src_pte)
{
	struct hstate *h = hstate_vma(vma);
	struct mm_struct *mm = vma->vm_mm;
	pte_t *dst_pte, pte;
	spinlock_t *src_ptl, *dst_ptl;

	dst_pte = huge_pte_offset(mm, new_addr, huge_page_size(h));
	dst_ptl = huge_pte_lock(h, mm, dst_pte);
	src_ptl = huge_pte_lockptr(h, mm, src_pte);

	/*
	 * We don't have to worry about the ordering of src and dst ptlocks
	 * because exclusive mmap_sem (or the i_mmap_lock) prevents deadlock.
	 */
	if (src_ptl != dst_ptl)
		spin_lock_nested(src_ptl, SINGLE_DEPTH_NESTING);

	pte = huge_ptep_get_and_clear(mm, old_addr, src_pte);
	set_huge_pte_at(mm, new_addr, dst_pte, pte);

	if (src_ptl != dst_ptl)
		spin_unlock(src_ptl);
	spin_unlock(dst_ptl);
}

int move_hugetlb_page_tables(struct vm_area_struct *vma,
			     struct vm_area_struct *new_vma,
			     unsigned long old_addr, unsigned long new_addr,
			     unsigned long len)
{
	struct hstate *h = hstate_vma(vma);
	struct address_space *mapping = vma->vm_file->f_mapping;
	unsigned long sz = huge_page_size(h);
	struct mm_struct *mm = vma->vm_mm;
	unsigned long old_end = old_addr + len;
	unsigned long old_addr_copy;
	pte_t *src_pte, *dst_pte;
	struct mmu_notifier_range range;

	mmu_notifier_range_init(&range, MMU_NOTIFY_CLEAR, 0, vma, mm, old_addr,
				old_end);
	adjust_range_if_pmd_sharing_possible(vma, &range.start, &range.end);
	mmu_notifier_invalidate_range_start(&range);
	/* Prevent race with file truncation */
	i_mmap_lock_write(mapping);
	for (; old_addr < old_end; old_addr += sz, new_addr += sz) {
		src_pte = huge_pte_offset(mm, old_addr, sz);
		if (!src_pte)
			continue;
		if (huge_pte_none(huge_ptep_get(src_pte)))
			continue;

		/* old_addr arg to huge_pmd_unshare() is a pointer and so the
		 * arg may be modified. Pass a copy instead to preserve the
		 * value in old_addr.
		 */
		old_addr_copy = old_addr;

		if (huge_pmd_unshare(mm, vma, &old_addr_copy, src_pte))
			continue;

		dst_pte = huge_pte_alloc(mm, new_vma, new_addr, sz);
		if (!dst_pte)
			break;

		move_huge_pte(vma, old_addr, new_addr, src_pte);
	}
	flush_tlb_range(vma, old_end - len, old_end);
	mmu_notifier_invalidate_range_end(&range);
	i_mmap_unlock_write(mapping);

	return len + old_addr - old_end;
}

static void __unmap_hugepage_range(struct mmu_gather *tlb, struct vm_area_struct *vma,
				   unsigned long start, unsigned long end,
				   struct page *ref_page)
{
	struct mm_struct *mm = vma->vm_mm;
	unsigned long address;
	pte_t *ptep;
	pte_t pte;
	spinlock_t *ptl;
	struct page *page;
	struct hstate *h = hstate_vma(vma);
	unsigned long sz = huge_page_size(h);
	struct mmu_notifier_range range;
	bool force_flush = false;

	WARN_ON(!is_vm_hugetlb_page(vma));
	BUG_ON(start & ~huge_page_mask(h));
	BUG_ON(end & ~huge_page_mask(h));

	/*
	 * This is a hugetlb vma, all the pte entries should point
	 * to huge page.
	 */
	tlb_change_page_size(tlb, sz);
	tlb_start_vma(tlb, vma);

	/*
	 * If sharing possible, alert mmu notifiers of worst case.
	 */
	mmu_notifier_range_init(&range, MMU_NOTIFY_UNMAP, 0, vma, mm, start,
				end);
	adjust_range_if_pmd_sharing_possible(vma, &range.start, &range.end);
	mmu_notifier_invalidate_range_start(&range);
	address = start;
	for (; address < end; address += sz) {
		ptep = huge_pte_offset(mm, address, sz);
		if (!ptep)
			continue;

		ptl = huge_pte_lock(h, mm, ptep);
		if (huge_pmd_unshare(mm, vma, &address, ptep)) {
			spin_unlock(ptl);
			tlb_flush_pmd_range(tlb, address & PUD_MASK, PUD_SIZE);
			force_flush = true;
			continue;
		}

		pte = huge_ptep_get(ptep);
		if (huge_pte_none(pte)) {
			spin_unlock(ptl);
			continue;
		}

		/*
		 * Migrating hugepage or HWPoisoned hugepage is already
		 * unmapped and its refcount is dropped, so just clear pte here.
		 */
		if (unlikely(!pte_present(pte))) {
			huge_pte_clear(mm, address, ptep, sz);
			spin_unlock(ptl);
			continue;
		}

		page = pte_page(pte);
		/*
		 * If a reference page is supplied, it is because a specific
		 * page is being unmapped, not a range. Ensure the page we
		 * are about to unmap is the actual page of interest.
		 */
		if (ref_page) {
			if (page != ref_page) {
				spin_unlock(ptl);
				continue;
			}
			/*
			 * Mark the VMA as having unmapped its page so that
			 * future faults in this VMA will fail rather than
			 * looking like data was lost
			 */
			set_vma_resv_flags(vma, HPAGE_RESV_UNMAPPED);
		}

		pte = huge_ptep_get_and_clear(mm, address, ptep);
		tlb_remove_huge_tlb_entry(h, tlb, ptep, address);
		if (huge_pte_dirty(pte))
			set_page_dirty(page);

		hugetlb_count_sub(pages_per_huge_page(h), mm);
		page_remove_rmap(page, true);

		spin_unlock(ptl);
		tlb_remove_page_size(tlb, page, huge_page_size(h));
		/*
		 * Bail out after unmapping reference page if supplied
		 */
		if (ref_page)
			break;
	}
	mmu_notifier_invalidate_range_end(&range);
	tlb_end_vma(tlb, vma);

	/*
	 * If we unshared PMDs, the TLB flush was not recorded in mmu_gather. We
	 * could defer the flush until now, since by holding i_mmap_rwsem we
	 * guaranteed that the last refernece would not be dropped. But we must
	 * do the flushing before we return, as otherwise i_mmap_rwsem will be
	 * dropped and the last reference to the shared PMDs page might be
	 * dropped as well.
	 *
	 * In theory we could defer the freeing of the PMD pages as well, but
	 * huge_pmd_unshare() relies on the exact page_count for the PMD page to
	 * detect sharing, so we cannot defer the release of the page either.
	 * Instead, do flush now.
	 */
	if (force_flush)
		tlb_flush_mmu_tlbonly(tlb);
}

void __unmap_hugepage_range_final(struct mmu_gather *tlb,
			  struct vm_area_struct *vma, unsigned long start,
			  unsigned long end, struct page *ref_page)
{
	__unmap_hugepage_range(tlb, vma, start, end, ref_page);

	/*
	 * Clear this flag so that x86's huge_pmd_share page_table_shareable
	 * test will fail on a vma being torn down, and not grab a page table
	 * on its way out.  We're lucky that the flag has such an appropriate
	 * name, and can in fact be safely cleared here. We could clear it
	 * before the __unmap_hugepage_range above, but all that's necessary
	 * is to clear it before releasing the i_mmap_rwsem. This works
	 * because in the context this is called, the VMA is about to be
	 * destroyed and the i_mmap_rwsem is held.
	 */
	vma->vm_flags &= ~VM_MAYSHARE;
}

void unmap_hugepage_range(struct vm_area_struct *vma, unsigned long start,
			  unsigned long end, struct page *ref_page)
{
	struct mmu_gather tlb;

	tlb_gather_mmu(&tlb, vma->vm_mm);
	__unmap_hugepage_range(&tlb, vma, start, end, ref_page);
	tlb_finish_mmu(&tlb);
}

/*
 * This is called when the original mapper is failing to COW a MAP_PRIVATE
 * mapping it owns the reserve page for. The intention is to unmap the page
 * from other VMAs and let the children be SIGKILLed if they are faulting the
 * same region.
 */
static void unmap_ref_private(struct mm_struct *mm, struct vm_area_struct *vma,
			      struct page *page, unsigned long address)
{
	struct hstate *h = hstate_vma(vma);
	struct vm_area_struct *iter_vma;
	struct address_space *mapping;
	pgoff_t pgoff;

	/*
	 * vm_pgoff is in PAGE_SIZE units, hence the different calculation
	 * from page cache lookup which is in HPAGE_SIZE units.
	 */
	address = address & huge_page_mask(h);
	pgoff = ((address - vma->vm_start) >> PAGE_SHIFT) +
			vma->vm_pgoff;
	mapping = vma->vm_file->f_mapping;

	/*
	 * Take the mapping lock for the duration of the table walk. As
	 * this mapping should be shared between all the VMAs,
	 * __unmap_hugepage_range() is called as the lock is already held
	 */
	i_mmap_lock_write(mapping);
	vma_interval_tree_foreach(iter_vma, &mapping->i_mmap, pgoff, pgoff) {
		/* Do not unmap the current VMA */
		if (iter_vma == vma)
			continue;

		/*
		 * Shared VMAs have their own reserves and do not affect
		 * MAP_PRIVATE accounting but it is possible that a shared
		 * VMA is using the same page so check and skip such VMAs.
		 */
		if (iter_vma->vm_flags & VM_MAYSHARE)
			continue;

		/*
		 * Unmap the page from other VMAs without their own reserves.
		 * They get marked to be SIGKILLed if they fault in these
		 * areas. This is because a future no-page fault on this VMA
		 * could insert a zeroed page instead of the data existing
		 * from the time of fork. This would look like data corruption
		 */
		if (!is_vma_resv_set(iter_vma, HPAGE_RESV_OWNER))
			unmap_hugepage_range(iter_vma, address,
					     address + huge_page_size(h), page);
	}
	i_mmap_unlock_write(mapping);
}

/*
 * Hugetlb_cow() should be called with page lock of the original hugepage held.
 * Called with hugetlb_fault_mutex_table held and pte_page locked so we
 * cannot race with other handlers or page migration.
 * Keep the pte_same checks anyway to make transition from the mutex easier.
 */
static vm_fault_t hugetlb_cow(struct mm_struct *mm, struct vm_area_struct *vma,
		       unsigned long address, pte_t *ptep,
		       struct page *pagecache_page, spinlock_t *ptl)
{
	pte_t pte;
	struct hstate *h = hstate_vma(vma);
	struct page *old_page, *new_page;
	int outside_reserve = 0;
	vm_fault_t ret = 0;
	unsigned long haddr = address & huge_page_mask(h);
	struct mmu_notifier_range range;

	pte = huge_ptep_get(ptep);
	old_page = pte_page(pte);

retry_avoidcopy:
	/* If no-one else is actually using this page, avoid the copy
	 * and just make the page writable */
	if (page_mapcount(old_page) == 1 && PageAnon(old_page)) {
		page_move_anon_rmap(old_page, vma);
		set_huge_ptep_writable(vma, haddr, ptep);
		return 0;
	}

	/*
	 * If the process that created a MAP_PRIVATE mapping is about to
	 * perform a COW due to a shared page count, attempt to satisfy
	 * the allocation without using the existing reserves. The pagecache
	 * page is used to determine if the reserve at this address was
	 * consumed or not. If reserves were used, a partial faulted mapping
	 * at the time of fork() could consume its reserves on COW instead
	 * of the full address range.
	 */
	if (is_vma_resv_set(vma, HPAGE_RESV_OWNER) &&
			old_page != pagecache_page)
		outside_reserve = 1;

	get_page(old_page);

	/*
	 * Drop page table lock as buddy allocator may be called. It will
	 * be acquired again before returning to the caller, as expected.
	 */
	spin_unlock(ptl);
	new_page = alloc_huge_page(vma, haddr, outside_reserve);

	if (IS_ERR(new_page)) {
		/*
		 * If a process owning a MAP_PRIVATE mapping fails to COW,
		 * it is due to references held by a child and an insufficient
		 * huge page pool. To guarantee the original mappers
		 * reliability, unmap the page from child processes. The child
		 * may get SIGKILLed if it later faults.
		 */
		if (outside_reserve) {
			struct address_space *mapping = vma->vm_file->f_mapping;
			pgoff_t idx;
			u32 hash;

			put_page(old_page);
			BUG_ON(huge_pte_none(pte));
			/*
			 * Drop hugetlb_fault_mutex and i_mmap_rwsem before
			 * unmapping.  unmapping needs to hold i_mmap_rwsem
			 * in write mode.  Dropping i_mmap_rwsem in read mode
			 * here is OK as COW mappings do not interact with
			 * PMD sharing.
			 *
			 * Reacquire both after unmap operation.
			 */
			idx = vma_hugecache_offset(h, vma, haddr);
			hash = hugetlb_fault_mutex_hash(mapping, idx);
			mutex_unlock(&hugetlb_fault_mutex_table[hash]);
			i_mmap_unlock_read(mapping);

			unmap_ref_private(mm, vma, old_page, haddr);

			i_mmap_lock_read(mapping);
			mutex_lock(&hugetlb_fault_mutex_table[hash]);
			spin_lock(ptl);
			ptep = huge_pte_offset(mm, haddr, huge_page_size(h));
			if (likely(ptep &&
				   pte_same(huge_ptep_get(ptep), pte)))
				goto retry_avoidcopy;
			/*
			 * race occurs while re-acquiring page table
			 * lock, and our job is done.
			 */
			return 0;
		}

		ret = vmf_error(PTR_ERR(new_page));
		goto out_release_old;
	}

	/*
	 * When the original hugepage is shared one, it does not have
	 * anon_vma prepared.
	 */
	if (unlikely(anon_vma_prepare(vma))) {
		ret = VM_FAULT_OOM;
		goto out_release_all;
	}

	copy_user_huge_page(new_page, old_page, address, vma,
			    pages_per_huge_page(h));
	__SetPageUptodate(new_page);

	mmu_notifier_range_init(&range, MMU_NOTIFY_CLEAR, 0, vma, mm, haddr,
				haddr + huge_page_size(h));
	mmu_notifier_invalidate_range_start(&range);

	/*
	 * Retake the page table lock to check for racing updates
	 * before the page tables are altered
	 */
	spin_lock(ptl);
	ptep = huge_pte_offset(mm, haddr, huge_page_size(h));
	if (likely(ptep && pte_same(huge_ptep_get(ptep), pte))) {
		ClearHPageRestoreReserve(new_page);

		/* Break COW */
		huge_ptep_clear_flush(vma, haddr, ptep);
		mmu_notifier_invalidate_range(mm, range.start, range.end);
		set_huge_pte_at(mm, haddr, ptep,
				make_huge_pte(vma, new_page, 1));
		page_remove_rmap(old_page, true);
		hugepage_add_new_anon_rmap(new_page, vma, haddr);
		SetHPageMigratable(new_page);
		/* Make the old page be freed below */
		new_page = old_page;
	}
	spin_unlock(ptl);
	mmu_notifier_invalidate_range_end(&range);
out_release_all:
	/* No restore in case of successful pagetable update (Break COW) */
	if (new_page != old_page)
		restore_reserve_on_error(h, vma, haddr, new_page);
	put_page(new_page);
out_release_old:
	put_page(old_page);

	spin_lock(ptl); /* Caller expects lock to be held */
	return ret;
}

/* Return the pagecache page at a given address within a VMA */
static struct page *hugetlbfs_pagecache_page(struct hstate *h,
			struct vm_area_struct *vma, unsigned long address)
{
	struct address_space *mapping;
	pgoff_t idx;

	mapping = vma->vm_file->f_mapping;
	idx = vma_hugecache_offset(h, vma, address);

	return find_lock_page(mapping, idx);
}

/*
 * Return whether there is a pagecache page to back given address within VMA.
 * Caller follow_hugetlb_page() holds page_table_lock so we cannot lock_page.
 */
static bool hugetlbfs_pagecache_present(struct hstate *h,
			struct vm_area_struct *vma, unsigned long address)
{
	struct address_space *mapping;
	pgoff_t idx;
	struct page *page;

	mapping = vma->vm_file->f_mapping;
	idx = vma_hugecache_offset(h, vma, address);

	page = find_get_page(mapping, idx);
	if (page)
		put_page(page);
	return page != NULL;
}

int huge_add_to_page_cache(struct page *page, struct address_space *mapping,
			   pgoff_t idx)
{
	struct inode *inode = mapping->host;
	struct hstate *h = hstate_inode(inode);
	int err = add_to_page_cache(page, mapping, idx, GFP_KERNEL);

	if (err)
		return err;
	ClearHPageRestoreReserve(page);

	/*
	 * set page dirty so that it will not be removed from cache/file
	 * by non-hugetlbfs specific code paths.
	 */
	set_page_dirty(page);

	spin_lock(&inode->i_lock);
	inode->i_blocks += blocks_per_huge_page(h);
	spin_unlock(&inode->i_lock);
	return 0;
}

static inline vm_fault_t hugetlb_handle_userfault(struct vm_area_struct *vma,
						  struct address_space *mapping,
						  pgoff_t idx,
						  unsigned int flags,
						  unsigned long haddr,
						  unsigned long reason)
{
	vm_fault_t ret;
	u32 hash;
	struct vm_fault vmf = {
		.vma = vma,
		.address = haddr,
		.flags = flags,

		/*
		 * Hard to debug if it ends up being
		 * used by a callee that assumes
		 * something about the other
		 * uninitialized fields... same as in
		 * memory.c
		 */
	};

	/*
	 * hugetlb_fault_mutex and i_mmap_rwsem must be
	 * dropped before handling userfault.  Reacquire
	 * after handling fault to make calling code simpler.
	 */
	hash = hugetlb_fault_mutex_hash(mapping, idx);
	mutex_unlock(&hugetlb_fault_mutex_table[hash]);
	i_mmap_unlock_read(mapping);
	ret = handle_userfault(&vmf, reason);
	i_mmap_lock_read(mapping);
	mutex_lock(&hugetlb_fault_mutex_table[hash]);

	return ret;
}

static vm_fault_t hugetlb_no_page(struct mm_struct *mm,
			struct vm_area_struct *vma,
			struct address_space *mapping, pgoff_t idx,
			unsigned long address, pte_t *ptep, unsigned int flags)
{
	struct hstate *h = hstate_vma(vma);
	vm_fault_t ret = VM_FAULT_SIGBUS;
	int anon_rmap = 0;
	unsigned long size;
	struct page *page;
	pte_t new_pte;
	spinlock_t *ptl;
	unsigned long haddr = address & huge_page_mask(h);
	bool new_page, new_pagecache_page = false;

	/*
	 * Currently, we are forced to kill the process in the event the
	 * original mapper has unmapped pages from the child due to a failed
	 * COW. Warn that such a situation has occurred as it may not be obvious
	 */
	if (is_vma_resv_set(vma, HPAGE_RESV_UNMAPPED)) {
		pr_warn_ratelimited("PID %d killed due to inadequate hugepage pool\n",
			   current->pid);
		return ret;
	}

	/*
	 * We can not race with truncation due to holding i_mmap_rwsem.
	 * i_size is modified when holding i_mmap_rwsem, so check here
	 * once for faults beyond end of file.
	 */
	size = i_size_read(mapping->host) >> huge_page_shift(h);
	if (idx >= size)
		goto out;

retry:
	new_page = false;
	page = find_lock_page(mapping, idx);
	if (!page) {
		/* Check for page in userfault range */
		if (userfaultfd_missing(vma)) {
			ret = hugetlb_handle_userfault(vma, mapping, idx,
						       flags, haddr,
						       VM_UFFD_MISSING);
			goto out;
		}

		page = alloc_huge_page(vma, haddr, 0);
		if (IS_ERR(page)) {
			/*
			 * Returning error will result in faulting task being
			 * sent SIGBUS.  The hugetlb fault mutex prevents two
			 * tasks from racing to fault in the same page which
			 * could result in false unable to allocate errors.
			 * Page migration does not take the fault mutex, but
			 * does a clear then write of pte's under page table
			 * lock.  Page fault code could race with migration,
			 * notice the clear pte and try to allocate a page
			 * here.  Before returning error, get ptl and make
			 * sure there really is no pte entry.
			 */
			ptl = huge_pte_lock(h, mm, ptep);
			ret = 0;
			if (huge_pte_none(huge_ptep_get(ptep)))
				ret = vmf_error(PTR_ERR(page));
			spin_unlock(ptl);
			goto out;
		}
		clear_huge_page(page, address, pages_per_huge_page(h));
		__SetPageUptodate(page);
		new_page = true;

		if (vma->vm_flags & VM_MAYSHARE) {
			int err = huge_add_to_page_cache(page, mapping, idx);
			if (err) {
				put_page(page);
				if (err == -EEXIST)
					goto retry;
				goto out;
			}
			new_pagecache_page = true;
		} else {
			lock_page(page);
			if (unlikely(anon_vma_prepare(vma))) {
				ret = VM_FAULT_OOM;
				goto backout_unlocked;
			}
			anon_rmap = 1;
		}
	} else {
		/*
		 * If memory error occurs between mmap() and fault, some process
		 * don't have hwpoisoned swap entry for errored virtual address.
		 * So we need to block hugepage fault by PG_hwpoison bit check.
		 */
		if (unlikely(PageHWPoison(page))) {
			ret = VM_FAULT_HWPOISON_LARGE |
				VM_FAULT_SET_HINDEX(hstate_index(h));
			goto backout_unlocked;
		}

		/* Check for page in userfault range. */
		if (userfaultfd_minor(vma)) {
			unlock_page(page);
			put_page(page);
			ret = hugetlb_handle_userfault(vma, mapping, idx,
						       flags, haddr,
						       VM_UFFD_MINOR);
			goto out;
		}
	}

	/*
	 * If we are going to COW a private mapping later, we examine the
	 * pending reservations for this page now. This will ensure that
	 * any allocations necessary to record that reservation occur outside
	 * the spinlock.
	 */
	if ((flags & FAULT_FLAG_WRITE) && !(vma->vm_flags & VM_SHARED)) {
		if (vma_needs_reservation(h, vma, haddr) < 0) {
			ret = VM_FAULT_OOM;
			goto backout_unlocked;
		}
		/* Just decrements count, does not deallocate */
		vma_end_reservation(h, vma, haddr);
	}

	ptl = huge_pte_lock(h, mm, ptep);
	ret = 0;
	if (!huge_pte_none(huge_ptep_get(ptep)))
		goto backout;

	if (anon_rmap) {
		ClearHPageRestoreReserve(page);
		hugepage_add_new_anon_rmap(page, vma, haddr);
	} else
		page_dup_rmap(page, true);
	new_pte = make_huge_pte(vma, page, ((vma->vm_flags & VM_WRITE)
				&& (vma->vm_flags & VM_SHARED)));
	set_huge_pte_at(mm, haddr, ptep, new_pte);

	hugetlb_count_add(pages_per_huge_page(h), mm);
	if ((flags & FAULT_FLAG_WRITE) && !(vma->vm_flags & VM_SHARED)) {
		/* Optimization, do the COW without a second fault */
		ret = hugetlb_cow(mm, vma, address, ptep, page, ptl);
	}

	spin_unlock(ptl);

	/*
	 * Only set HPageMigratable in newly allocated pages.  Existing pages
	 * found in the pagecache may not have HPageMigratableset if they have
	 * been isolated for migration.
	 */
	if (new_page)
		SetHPageMigratable(page);

	unlock_page(page);
out:
	return ret;

backout:
	spin_unlock(ptl);
backout_unlocked:
	unlock_page(page);
	/* restore reserve for newly allocated pages not in page cache */
	if (new_page && !new_pagecache_page)
		restore_reserve_on_error(h, vma, haddr, page);
	put_page(page);
	goto out;
}

#ifdef CONFIG_SMP
u32 hugetlb_fault_mutex_hash(struct address_space *mapping, pgoff_t idx)
{
	unsigned long key[2];
	u32 hash;

	key[0] = (unsigned long) mapping;
	key[1] = idx;

	hash = jhash2((u32 *)&key, sizeof(key)/(sizeof(u32)), 0);

	return hash & (num_fault_mutexes - 1);
}
#else
/*
 * For uniprocessor systems we always use a single mutex, so just
 * return 0 and avoid the hashing overhead.
 */
u32 hugetlb_fault_mutex_hash(struct address_space *mapping, pgoff_t idx)
{
	return 0;
}
#endif

vm_fault_t hugetlb_fault(struct mm_struct *mm, struct vm_area_struct *vma,
			unsigned long address, unsigned int flags)
{
	pte_t *ptep, entry;
	spinlock_t *ptl;
	vm_fault_t ret;
	u32 hash;
	pgoff_t idx;
	struct page *page = NULL;
	struct page *pagecache_page = NULL;
	struct hstate *h = hstate_vma(vma);
	struct address_space *mapping;
	int need_wait_lock = 0;
	unsigned long haddr = address & huge_page_mask(h);

	ptep = huge_pte_offset(mm, haddr, huge_page_size(h));
	if (ptep) {
		/*
		 * Since we hold no locks, ptep could be stale.  That is
		 * OK as we are only making decisions based on content and
		 * not actually modifying content here.
		 */
		entry = huge_ptep_get(ptep);
		if (unlikely(is_hugetlb_entry_migration(entry))) {
			migration_entry_wait_huge(vma, mm, ptep);
			return 0;
		} else if (unlikely(is_hugetlb_entry_hwpoisoned(entry)))
			return VM_FAULT_HWPOISON_LARGE |
				VM_FAULT_SET_HINDEX(hstate_index(h));
	}

	/*
	 * Acquire i_mmap_rwsem before calling huge_pte_alloc and hold
	 * until finished with ptep.  This serves two purposes:
	 * 1) It prevents huge_pmd_unshare from being called elsewhere
	 *    and making the ptep no longer valid.
	 * 2) It synchronizes us with i_size modifications during truncation.
	 *
	 * ptep could have already be assigned via huge_pte_offset.  That
	 * is OK, as huge_pte_alloc will return the same value unless
	 * something has changed.
	 */
	mapping = vma->vm_file->f_mapping;
	i_mmap_lock_read(mapping);
	ptep = huge_pte_alloc(mm, vma, haddr, huge_page_size(h));
	if (!ptep) {
		i_mmap_unlock_read(mapping);
		return VM_FAULT_OOM;
	}

	/*
	 * Serialize hugepage allocation and instantiation, so that we don't
	 * get spurious allocation failures if two CPUs race to instantiate
	 * the same page in the page cache.
	 */
	idx = vma_hugecache_offset(h, vma, haddr);
	hash = hugetlb_fault_mutex_hash(mapping, idx);
	mutex_lock(&hugetlb_fault_mutex_table[hash]);

	entry = huge_ptep_get(ptep);
	if (huge_pte_none(entry)) {
		ret = hugetlb_no_page(mm, vma, mapping, idx, address, ptep, flags);
		goto out_mutex;
	}

	ret = 0;

	/*
	 * entry could be a migration/hwpoison entry at this point, so this
	 * check prevents the kernel from going below assuming that we have
	 * an active hugepage in pagecache. This goto expects the 2nd page
	 * fault, and is_hugetlb_entry_(migration|hwpoisoned) check will
	 * properly handle it.
	 */
	if (!pte_present(entry))
		goto out_mutex;

	/*
	 * If we are going to COW the mapping later, we examine the pending
	 * reservations for this page now. This will ensure that any
	 * allocations necessary to record that reservation occur outside the
	 * spinlock. For private mappings, we also lookup the pagecache
	 * page now as it is used to determine if a reservation has been
	 * consumed.
	 */
	if ((flags & FAULT_FLAG_WRITE) && !huge_pte_write(entry)) {
		if (vma_needs_reservation(h, vma, haddr) < 0) {
			ret = VM_FAULT_OOM;
			goto out_mutex;
		}
		/* Just decrements count, does not deallocate */
		vma_end_reservation(h, vma, haddr);

		if (!(vma->vm_flags & VM_MAYSHARE))
			pagecache_page = hugetlbfs_pagecache_page(h,
								vma, haddr);
	}

	ptl = huge_pte_lock(h, mm, ptep);

	/* Check for a racing update before calling hugetlb_cow */
	if (unlikely(!pte_same(entry, huge_ptep_get(ptep))))
		goto out_ptl;

	/*
	 * hugetlb_cow() requires page locks of pte_page(entry) and
	 * pagecache_page, so here we need take the former one
	 * when page != pagecache_page or !pagecache_page.
	 */
	page = pte_page(entry);
	if (page != pagecache_page)
		if (!trylock_page(page)) {
			need_wait_lock = 1;
			goto out_ptl;
		}

	get_page(page);

	if (flags & FAULT_FLAG_WRITE) {
		if (!huge_pte_write(entry)) {
			ret = hugetlb_cow(mm, vma, address, ptep,
					  pagecache_page, ptl);
			goto out_put_page;
		}
		entry = huge_pte_mkdirty(entry);
	}
	entry = pte_mkyoung(entry);
	if (huge_ptep_set_access_flags(vma, haddr, ptep, entry,
						flags & FAULT_FLAG_WRITE))
		update_mmu_cache(vma, haddr, ptep);
out_put_page:
	if (page != pagecache_page)
		unlock_page(page);
	put_page(page);
out_ptl:
	spin_unlock(ptl);

	if (pagecache_page) {
		unlock_page(pagecache_page);
		put_page(pagecache_page);
	}
out_mutex:
	mutex_unlock(&hugetlb_fault_mutex_table[hash]);
	i_mmap_unlock_read(mapping);
	/*
	 * Generally it's safe to hold refcount during waiting page lock. But
	 * here we just wait to defer the next page fault to avoid busy loop and
	 * the page is not used after unlocked before returning from the current
	 * page fault. So we are safe from accessing freed page, even if we wait
	 * here without taking refcount.
	 */
	if (need_wait_lock)
		wait_on_page_locked(page);
	return ret;
}

#ifdef CONFIG_USERFAULTFD
/*
 * Used by userfaultfd UFFDIO_COPY.  Based on mcopy_atomic_pte with
 * modifications for huge pages.
 */
int hugetlb_mcopy_atomic_pte(struct mm_struct *dst_mm,
			    pte_t *dst_pte,
			    struct vm_area_struct *dst_vma,
			    unsigned long dst_addr,
			    unsigned long src_addr,
			    enum mcopy_atomic_mode mode,
			    struct page **pagep)
{
	bool is_continue = (mode == MCOPY_ATOMIC_CONTINUE);
	struct hstate *h = hstate_vma(dst_vma);
	struct address_space *mapping = dst_vma->vm_file->f_mapping;
	pgoff_t idx = vma_hugecache_offset(h, dst_vma, dst_addr);
	unsigned long size;
	int vm_shared = dst_vma->vm_flags & VM_SHARED;
	pte_t _dst_pte;
	spinlock_t *ptl;
	int ret = -ENOMEM;
	struct page *page;
	int writable;
<<<<<<< HEAD
	bool new_pagecache_page = false;
=======
	bool page_in_pagecache = false;
>>>>>>> df0cc57e

	if (is_continue) {
		ret = -EFAULT;
		page = find_lock_page(mapping, idx);
		if (!page)
			goto out;
		page_in_pagecache = true;
	} else if (!*pagep) {
		/* If a page already exists, then it's UFFDIO_COPY for
		 * a non-missing case. Return -EEXIST.
		 */
		if (vm_shared &&
		    hugetlbfs_pagecache_present(h, dst_vma, dst_addr)) {
			ret = -EEXIST;
			goto out;
		}

		page = alloc_huge_page(dst_vma, dst_addr, 0);
		if (IS_ERR(page)) {
			ret = -ENOMEM;
			goto out;
		}

		ret = copy_huge_page_from_user(page,
						(const void __user *) src_addr,
						pages_per_huge_page(h), false);

		/* fallback to copy_from_user outside mmap_lock */
		if (unlikely(ret)) {
			ret = -ENOENT;
			/* Free the allocated page which may have
			 * consumed a reservation.
			 */
			restore_reserve_on_error(h, dst_vma, dst_addr, page);
			put_page(page);

			/* Allocate a temporary page to hold the copied
			 * contents.
			 */
			page = alloc_huge_page_vma(h, dst_vma, dst_addr);
			if (!page) {
				ret = -ENOMEM;
				goto out;
			}
			*pagep = page;
			/* Set the outparam pagep and return to the caller to
			 * copy the contents outside the lock. Don't free the
			 * page.
			 */
			goto out;
		}
	} else {
		if (vm_shared &&
		    hugetlbfs_pagecache_present(h, dst_vma, dst_addr)) {
			put_page(*pagep);
			ret = -EEXIST;
			*pagep = NULL;
			goto out;
		}

		page = alloc_huge_page(dst_vma, dst_addr, 0);
		if (IS_ERR(page)) {
			ret = -ENOMEM;
			*pagep = NULL;
			goto out;
		}
<<<<<<< HEAD
		copy_huge_page(page, *pagep);
=======
		folio_copy(page_folio(page), page_folio(*pagep));
>>>>>>> df0cc57e
		put_page(*pagep);
		*pagep = NULL;
	}

	/*
	 * The memory barrier inside __SetPageUptodate makes sure that
	 * preceding stores to the page contents become visible before
	 * the set_pte_at() write.
	 */
	__SetPageUptodate(page);

	/* Add shared, newly allocated pages to the page cache. */
	if (vm_shared && !is_continue) {
		size = i_size_read(mapping->host) >> huge_page_shift(h);
		ret = -EFAULT;
		if (idx >= size)
			goto out_release_nounlock;

		/*
		 * Serialization between remove_inode_hugepages() and
		 * huge_add_to_page_cache() below happens through the
		 * hugetlb_fault_mutex_table that here must be hold by
		 * the caller.
		 */
		ret = huge_add_to_page_cache(page, mapping, idx);
		if (ret)
			goto out_release_nounlock;
<<<<<<< HEAD
		new_pagecache_page = true;
=======
		page_in_pagecache = true;
>>>>>>> df0cc57e
	}

	ptl = huge_pte_lockptr(h, dst_mm, dst_pte);
	spin_lock(ptl);

	/*
	 * Recheck the i_size after holding PT lock to make sure not
	 * to leave any page mapped (as page_mapped()) beyond the end
	 * of the i_size (remove_inode_hugepages() is strict about
	 * enforcing that). If we bail out here, we'll also leave a
	 * page in the radix tree in the vm_shared case beyond the end
	 * of the i_size, but remove_inode_hugepages() will take care
	 * of it as soon as we drop the hugetlb_fault_mutex_table.
	 */
	size = i_size_read(mapping->host) >> huge_page_shift(h);
	ret = -EFAULT;
	if (idx >= size)
		goto out_release_unlock;

	ret = -EEXIST;
	if (!huge_pte_none(huge_ptep_get(dst_pte)))
		goto out_release_unlock;

	if (vm_shared) {
		page_dup_rmap(page, true);
	} else {
		ClearHPageRestoreReserve(page);
		hugepage_add_new_anon_rmap(page, dst_vma, dst_addr);
	}

	/* For CONTINUE on a non-shared VMA, don't set VM_WRITE for CoW. */
	if (is_continue && !vm_shared)
		writable = 0;
	else
		writable = dst_vma->vm_flags & VM_WRITE;

	_dst_pte = make_huge_pte(dst_vma, page, writable);
	if (writable)
		_dst_pte = huge_pte_mkdirty(_dst_pte);
	_dst_pte = pte_mkyoung(_dst_pte);

	set_huge_pte_at(dst_mm, dst_addr, dst_pte, _dst_pte);

	(void)huge_ptep_set_access_flags(dst_vma, dst_addr, dst_pte, _dst_pte,
					dst_vma->vm_flags & VM_WRITE);
	hugetlb_count_add(pages_per_huge_page(h), dst_mm);

	/* No need to invalidate - it was non-present before */
	update_mmu_cache(dst_vma, dst_addr, dst_pte);

	spin_unlock(ptl);
	if (!is_continue)
		SetHPageMigratable(page);
	if (vm_shared || is_continue)
		unlock_page(page);
	ret = 0;
out:
	return ret;
out_release_unlock:
	spin_unlock(ptl);
	if (vm_shared || is_continue)
		unlock_page(page);
out_release_nounlock:
<<<<<<< HEAD
	if (!new_pagecache_page)
=======
	if (!page_in_pagecache)
>>>>>>> df0cc57e
		restore_reserve_on_error(h, dst_vma, dst_addr, page);
	put_page(page);
	goto out;
}
#endif /* CONFIG_USERFAULTFD */

static void record_subpages_vmas(struct page *page, struct vm_area_struct *vma,
				 int refs, struct page **pages,
				 struct vm_area_struct **vmas)
{
	int nr;

	for (nr = 0; nr < refs; nr++) {
		if (likely(pages))
			pages[nr] = mem_map_offset(page, nr);
		if (vmas)
			vmas[nr] = vma;
	}
}

long follow_hugetlb_page(struct mm_struct *mm, struct vm_area_struct *vma,
			 struct page **pages, struct vm_area_struct **vmas,
			 unsigned long *position, unsigned long *nr_pages,
			 long i, unsigned int flags, int *locked)
{
	unsigned long pfn_offset;
	unsigned long vaddr = *position;
	unsigned long remainder = *nr_pages;
	struct hstate *h = hstate_vma(vma);
	int err = -EFAULT, refs;

	while (vaddr < vma->vm_end && remainder) {
		pte_t *pte;
		spinlock_t *ptl = NULL;
		int absent;
		struct page *page;

		/*
		 * If we have a pending SIGKILL, don't keep faulting pages and
		 * potentially allocating memory.
		 */
		if (fatal_signal_pending(current)) {
			remainder = 0;
			break;
		}

		/*
		 * Some archs (sparc64, sh*) have multiple pte_ts to
		 * each hugepage.  We have to make sure we get the
		 * first, for the page indexing below to work.
		 *
		 * Note that page table lock is not held when pte is null.
		 */
		pte = huge_pte_offset(mm, vaddr & huge_page_mask(h),
				      huge_page_size(h));
		if (pte)
			ptl = huge_pte_lock(h, mm, pte);
		absent = !pte || huge_pte_none(huge_ptep_get(pte));

		/*
		 * When coredumping, it suits get_dump_page if we just return
		 * an error where there's an empty slot with no huge pagecache
		 * to back it.  This way, we avoid allocating a hugepage, and
		 * the sparse dumpfile avoids allocating disk blocks, but its
		 * huge holes still show up with zeroes where they need to be.
		 */
		if (absent && (flags & FOLL_DUMP) &&
		    !hugetlbfs_pagecache_present(h, vma, vaddr)) {
			if (pte)
				spin_unlock(ptl);
			remainder = 0;
			break;
		}

		/*
		 * We need call hugetlb_fault for both hugepages under migration
		 * (in which case hugetlb_fault waits for the migration,) and
		 * hwpoisoned hugepages (in which case we need to prevent the
		 * caller from accessing to them.) In order to do this, we use
		 * here is_swap_pte instead of is_hugetlb_entry_migration and
		 * is_hugetlb_entry_hwpoisoned. This is because it simply covers
		 * both cases, and because we can't follow correct pages
		 * directly from any kind of swap entries.
		 */
		if (absent || is_swap_pte(huge_ptep_get(pte)) ||
		    ((flags & FOLL_WRITE) &&
		      !huge_pte_write(huge_ptep_get(pte)))) {
			vm_fault_t ret;
			unsigned int fault_flags = 0;

			if (pte)
				spin_unlock(ptl);
			if (flags & FOLL_WRITE)
				fault_flags |= FAULT_FLAG_WRITE;
			if (locked)
				fault_flags |= FAULT_FLAG_ALLOW_RETRY |
					FAULT_FLAG_KILLABLE;
			if (flags & FOLL_NOWAIT)
				fault_flags |= FAULT_FLAG_ALLOW_RETRY |
					FAULT_FLAG_RETRY_NOWAIT;
			if (flags & FOLL_TRIED) {
				/*
				 * Note: FAULT_FLAG_ALLOW_RETRY and
				 * FAULT_FLAG_TRIED can co-exist
				 */
				fault_flags |= FAULT_FLAG_TRIED;
			}
			ret = hugetlb_fault(mm, vma, vaddr, fault_flags);
			if (ret & VM_FAULT_ERROR) {
				err = vm_fault_to_errno(ret, flags);
				remainder = 0;
				break;
			}
			if (ret & VM_FAULT_RETRY) {
				if (locked &&
				    !(fault_flags & FAULT_FLAG_RETRY_NOWAIT))
					*locked = 0;
				*nr_pages = 0;
				/*
				 * VM_FAULT_RETRY must not return an
				 * error, it will return zero
				 * instead.
				 *
				 * No need to update "position" as the
				 * caller will not check it after
				 * *nr_pages is set to 0.
				 */
				return i;
			}
			continue;
		}

		pfn_offset = (vaddr & ~huge_page_mask(h)) >> PAGE_SHIFT;
		page = pte_page(huge_ptep_get(pte));

		/*
		 * If subpage information not requested, update counters
		 * and skip the same_page loop below.
		 */
		if (!pages && !vmas && !pfn_offset &&
		    (vaddr + huge_page_size(h) < vma->vm_end) &&
		    (remainder >= pages_per_huge_page(h))) {
			vaddr += huge_page_size(h);
			remainder -= pages_per_huge_page(h);
			i += pages_per_huge_page(h);
			spin_unlock(ptl);
			continue;
		}

		/* vaddr may not be aligned to PAGE_SIZE */
		refs = min3(pages_per_huge_page(h) - pfn_offset, remainder,
		    (vma->vm_end - ALIGN_DOWN(vaddr, PAGE_SIZE)) >> PAGE_SHIFT);

		if (pages || vmas)
			record_subpages_vmas(mem_map_offset(page, pfn_offset),
					     vma, refs,
					     likely(pages) ? pages + i : NULL,
					     vmas ? vmas + i : NULL);

		if (pages) {
			/*
			 * try_grab_compound_head() should always succeed here,
			 * because: a) we hold the ptl lock, and b) we've just
			 * checked that the huge page is present in the page
			 * tables. If the huge page is present, then the tail
			 * pages must also be present. The ptl prevents the
			 * head page and tail pages from being rearranged in
			 * any way. So this page must be available at this
			 * point, unless the page refcount overflowed:
			 */
			if (WARN_ON_ONCE(!try_grab_compound_head(pages[i],
								 refs,
								 flags))) {
				spin_unlock(ptl);
				remainder = 0;
				err = -ENOMEM;
				break;
			}
		}

		vaddr += (refs << PAGE_SHIFT);
		remainder -= refs;
		i += refs;

		spin_unlock(ptl);
	}
	*nr_pages = remainder;
	/*
	 * setting position is actually required only if remainder is
	 * not zero but it's faster not to add a "if (remainder)"
	 * branch.
	 */
	*position = vaddr;

	return i ? i : err;
}

unsigned long hugetlb_change_protection(struct vm_area_struct *vma,
		unsigned long address, unsigned long end, pgprot_t newprot)
{
	struct mm_struct *mm = vma->vm_mm;
	unsigned long start = address;
	pte_t *ptep;
	pte_t pte;
	struct hstate *h = hstate_vma(vma);
	unsigned long pages = 0;
	bool shared_pmd = false;
	struct mmu_notifier_range range;

	/*
	 * In the case of shared PMDs, the area to flush could be beyond
	 * start/end.  Set range.start/range.end to cover the maximum possible
	 * range if PMD sharing is possible.
	 */
	mmu_notifier_range_init(&range, MMU_NOTIFY_PROTECTION_VMA,
				0, vma, mm, start, end);
	adjust_range_if_pmd_sharing_possible(vma, &range.start, &range.end);

	BUG_ON(address >= end);
	flush_cache_range(vma, range.start, range.end);

	mmu_notifier_invalidate_range_start(&range);
	i_mmap_lock_write(vma->vm_file->f_mapping);
	for (; address < end; address += huge_page_size(h)) {
		spinlock_t *ptl;
		ptep = huge_pte_offset(mm, address, huge_page_size(h));
		if (!ptep)
			continue;
		ptl = huge_pte_lock(h, mm, ptep);
		if (huge_pmd_unshare(mm, vma, &address, ptep)) {
			pages++;
			spin_unlock(ptl);
			shared_pmd = true;
			continue;
		}
		pte = huge_ptep_get(ptep);
		if (unlikely(is_hugetlb_entry_hwpoisoned(pte))) {
			spin_unlock(ptl);
			continue;
		}
		if (unlikely(is_hugetlb_entry_migration(pte))) {
			swp_entry_t entry = pte_to_swp_entry(pte);

			if (is_writable_migration_entry(entry)) {
				pte_t newpte;

				entry = make_readable_migration_entry(
							swp_offset(entry));
				newpte = swp_entry_to_pte(entry);
				set_huge_swap_pte_at(mm, address, ptep,
						     newpte, huge_page_size(h));
				pages++;
			}
			spin_unlock(ptl);
			continue;
		}
		if (!huge_pte_none(pte)) {
			pte_t old_pte;
			unsigned int shift = huge_page_shift(hstate_vma(vma));

			old_pte = huge_ptep_modify_prot_start(vma, address, ptep);
			pte = pte_mkhuge(huge_pte_modify(old_pte, newprot));
			pte = arch_make_huge_pte(pte, shift, vma->vm_flags);
			huge_ptep_modify_prot_commit(vma, address, ptep, old_pte, pte);
			pages++;
		}
		spin_unlock(ptl);
	}
	/*
	 * Must flush TLB before releasing i_mmap_rwsem: x86's huge_pmd_unshare
	 * may have cleared our pud entry and done put_page on the page table:
	 * once we release i_mmap_rwsem, another task can do the final put_page
	 * and that page table be reused and filled with junk.  If we actually
	 * did unshare a page of pmds, flush the range corresponding to the pud.
	 */
	if (shared_pmd)
		flush_hugetlb_tlb_range(vma, range.start, range.end);
	else
		flush_hugetlb_tlb_range(vma, start, end);
	/*
	 * No need to call mmu_notifier_invalidate_range() we are downgrading
	 * page table protection not changing it to point to a new page.
	 *
	 * See Documentation/vm/mmu_notifier.rst
	 */
	i_mmap_unlock_write(vma->vm_file->f_mapping);
	mmu_notifier_invalidate_range_end(&range);

	return pages << h->order;
}

/* Return true if reservation was successful, false otherwise.  */
bool hugetlb_reserve_pages(struct inode *inode,
					long from, long to,
					struct vm_area_struct *vma,
					vm_flags_t vm_flags)
{
	long chg, add = -1;
	struct hstate *h = hstate_inode(inode);
	struct hugepage_subpool *spool = subpool_inode(inode);
	struct resv_map *resv_map;
	struct hugetlb_cgroup *h_cg = NULL;
	long gbl_reserve, regions_needed = 0;

	/* This should never happen */
	if (from > to) {
		VM_WARN(1, "%s called with a negative range\n", __func__);
		return false;
	}

	/*
	 * Only apply hugepage reservation if asked. At fault time, an
	 * attempt will be made for VM_NORESERVE to allocate a page
	 * without using reserves
	 */
	if (vm_flags & VM_NORESERVE)
		return true;

	/*
	 * Shared mappings base their reservation on the number of pages that
	 * are already allocated on behalf of the file. Private mappings need
	 * to reserve the full area even if read-only as mprotect() may be
	 * called to make the mapping read-write. Assume !vma is a shm mapping
	 */
	if (!vma || vma->vm_flags & VM_MAYSHARE) {
		/*
		 * resv_map can not be NULL as hugetlb_reserve_pages is only
		 * called for inodes for which resv_maps were created (see
		 * hugetlbfs_get_inode).
		 */
		resv_map = inode_resv_map(inode);

		chg = region_chg(resv_map, from, to, &regions_needed);

	} else {
		/* Private mapping. */
		resv_map = resv_map_alloc();
		if (!resv_map)
			return false;

		chg = to - from;

		set_vma_resv_map(vma, resv_map);
		set_vma_resv_flags(vma, HPAGE_RESV_OWNER);
	}

	if (chg < 0)
		goto out_err;

	if (hugetlb_cgroup_charge_cgroup_rsvd(hstate_index(h),
				chg * pages_per_huge_page(h), &h_cg) < 0)
		goto out_err;

	if (vma && !(vma->vm_flags & VM_MAYSHARE) && h_cg) {
		/* For private mappings, the hugetlb_cgroup uncharge info hangs
		 * of the resv_map.
		 */
		resv_map_set_hugetlb_cgroup_uncharge_info(resv_map, h_cg, h);
	}

	/*
	 * There must be enough pages in the subpool for the mapping. If
	 * the subpool has a minimum size, there may be some global
	 * reservations already in place (gbl_reserve).
	 */
	gbl_reserve = hugepage_subpool_get_pages(spool, chg);
	if (gbl_reserve < 0)
		goto out_uncharge_cgroup;

	/*
	 * Check enough hugepages are available for the reservation.
	 * Hand the pages back to the subpool if there are not
	 */
	if (hugetlb_acct_memory(h, gbl_reserve) < 0)
		goto out_put_pages;

	/*
	 * Account for the reservations made. Shared mappings record regions
	 * that have reservations as they are shared by multiple VMAs.
	 * When the last VMA disappears, the region map says how much
	 * the reservation was and the page cache tells how much of
	 * the reservation was consumed. Private mappings are per-VMA and
	 * only the consumed reservations are tracked. When the VMA
	 * disappears, the original reservation is the VMA size and the
	 * consumed reservations are stored in the map. Hence, nothing
	 * else has to be done for private mappings here
	 */
	if (!vma || vma->vm_flags & VM_MAYSHARE) {
		add = region_add(resv_map, from, to, regions_needed, h, h_cg);

		if (unlikely(add < 0)) {
			hugetlb_acct_memory(h, -gbl_reserve);
			goto out_put_pages;
		} else if (unlikely(chg > add)) {
			/*
			 * pages in this range were added to the reserve
			 * map between region_chg and region_add.  This
			 * indicates a race with alloc_huge_page.  Adjust
			 * the subpool and reserve counts modified above
			 * based on the difference.
			 */
			long rsv_adjust;

			/*
			 * hugetlb_cgroup_uncharge_cgroup_rsvd() will put the
			 * reference to h_cg->css. See comment below for detail.
			 */
			hugetlb_cgroup_uncharge_cgroup_rsvd(
				hstate_index(h),
				(chg - add) * pages_per_huge_page(h), h_cg);

			rsv_adjust = hugepage_subpool_put_pages(spool,
								chg - add);
			hugetlb_acct_memory(h, -rsv_adjust);
		} else if (h_cg) {
			/*
			 * The file_regions will hold their own reference to
			 * h_cg->css. So we should release the reference held
			 * via hugetlb_cgroup_charge_cgroup_rsvd() when we are
			 * done.
			 */
			hugetlb_cgroup_put_rsvd_cgroup(h_cg);
		}
	}
	return true;

out_put_pages:
	/* put back original number of pages, chg */
	(void)hugepage_subpool_put_pages(spool, chg);
out_uncharge_cgroup:
	hugetlb_cgroup_uncharge_cgroup_rsvd(hstate_index(h),
					    chg * pages_per_huge_page(h), h_cg);
out_err:
	if (!vma || vma->vm_flags & VM_MAYSHARE)
		/* Only call region_abort if the region_chg succeeded but the
		 * region_add failed or didn't run.
		 */
		if (chg >= 0 && add < 0)
			region_abort(resv_map, from, to, regions_needed);
	if (vma && is_vma_resv_set(vma, HPAGE_RESV_OWNER))
		kref_put(&resv_map->refs, resv_map_release);
	return false;
}

long hugetlb_unreserve_pages(struct inode *inode, long start, long end,
								long freed)
{
	struct hstate *h = hstate_inode(inode);
	struct resv_map *resv_map = inode_resv_map(inode);
	long chg = 0;
	struct hugepage_subpool *spool = subpool_inode(inode);
	long gbl_reserve;

	/*
	 * Since this routine can be called in the evict inode path for all
	 * hugetlbfs inodes, resv_map could be NULL.
	 */
	if (resv_map) {
		chg = region_del(resv_map, start, end);
		/*
		 * region_del() can fail in the rare case where a region
		 * must be split and another region descriptor can not be
		 * allocated.  If end == LONG_MAX, it will not fail.
		 */
		if (chg < 0)
			return chg;
	}

	spin_lock(&inode->i_lock);
	inode->i_blocks -= (blocks_per_huge_page(h) * freed);
	spin_unlock(&inode->i_lock);

	/*
	 * If the subpool has a minimum size, the number of global
	 * reservations to be released may be adjusted.
	 *
	 * Note that !resv_map implies freed == 0. So (chg - freed)
	 * won't go negative.
	 */
	gbl_reserve = hugepage_subpool_put_pages(spool, (chg - freed));
	hugetlb_acct_memory(h, -gbl_reserve);

	return 0;
}

#ifdef CONFIG_ARCH_WANT_HUGE_PMD_SHARE
static unsigned long page_table_shareable(struct vm_area_struct *svma,
				struct vm_area_struct *vma,
				unsigned long addr, pgoff_t idx)
{
	unsigned long saddr = ((idx - svma->vm_pgoff) << PAGE_SHIFT) +
				svma->vm_start;
	unsigned long sbase = saddr & PUD_MASK;
	unsigned long s_end = sbase + PUD_SIZE;

	/* Allow segments to share if only one is marked locked */
	unsigned long vm_flags = vma->vm_flags & VM_LOCKED_CLEAR_MASK;
	unsigned long svm_flags = svma->vm_flags & VM_LOCKED_CLEAR_MASK;

	/*
	 * match the virtual addresses, permission and the alignment of the
	 * page table page.
	 */
	if (pmd_index(addr) != pmd_index(saddr) ||
	    vm_flags != svm_flags ||
	    !range_in_vma(svma, sbase, s_end))
		return 0;

	return saddr;
}

static bool vma_shareable(struct vm_area_struct *vma, unsigned long addr)
{
	unsigned long base = addr & PUD_MASK;
	unsigned long end = base + PUD_SIZE;

	/*
	 * check on proper vm_flags and page table alignment
	 */
	if (vma->vm_flags & VM_MAYSHARE && range_in_vma(vma, base, end))
		return true;
	return false;
}

bool want_pmd_share(struct vm_area_struct *vma, unsigned long addr)
{
#ifdef CONFIG_USERFAULTFD
	if (uffd_disable_huge_pmd_share(vma))
		return false;
#endif
	return vma_shareable(vma, addr);
}

/*
 * Determine if start,end range within vma could be mapped by shared pmd.
 * If yes, adjust start and end to cover range associated with possible
 * shared pmd mappings.
 */
void adjust_range_if_pmd_sharing_possible(struct vm_area_struct *vma,
				unsigned long *start, unsigned long *end)
{
	unsigned long v_start = ALIGN(vma->vm_start, PUD_SIZE),
		v_end = ALIGN_DOWN(vma->vm_end, PUD_SIZE);

	/*
	 * vma needs to span at least one aligned PUD size, and the range
	 * must be at least partially within in.
	 */
	if (!(vma->vm_flags & VM_MAYSHARE) || !(v_end > v_start) ||
		(*end <= v_start) || (*start >= v_end))
		return;

	/* Extend the range to be PUD aligned for a worst case scenario */
	if (*start > v_start)
		*start = ALIGN_DOWN(*start, PUD_SIZE);

	if (*end < v_end)
		*end = ALIGN(*end, PUD_SIZE);
}

/*
 * Search for a shareable pmd page for hugetlb. In any case calls pmd_alloc()
 * and returns the corresponding pte. While this is not necessary for the
 * !shared pmd case because we can allocate the pmd later as well, it makes the
 * code much cleaner.
 *
 * This routine must be called with i_mmap_rwsem held in at least read mode if
 * sharing is possible.  For hugetlbfs, this prevents removal of any page
 * table entries associated with the address space.  This is important as we
 * are setting up sharing based on existing page table entries (mappings).
 */
pte_t *huge_pmd_share(struct mm_struct *mm, struct vm_area_struct *vma,
		      unsigned long addr, pud_t *pud)
{
	struct address_space *mapping = vma->vm_file->f_mapping;
	pgoff_t idx = ((addr - vma->vm_start) >> PAGE_SHIFT) +
			vma->vm_pgoff;
	struct vm_area_struct *svma;
	unsigned long saddr;
	pte_t *spte = NULL;
	pte_t *pte;
	spinlock_t *ptl;

	i_mmap_assert_locked(mapping);
	vma_interval_tree_foreach(svma, &mapping->i_mmap, idx, idx) {
		if (svma == vma)
			continue;

		saddr = page_table_shareable(svma, vma, addr, idx);
		if (saddr) {
			spte = huge_pte_offset(svma->vm_mm, saddr,
					       vma_mmu_pagesize(svma));
			if (spte) {
				get_page(virt_to_page(spte));
				break;
			}
		}
	}

	if (!spte)
		goto out;

	ptl = huge_pte_lock(hstate_vma(vma), mm, spte);
	if (pud_none(*pud)) {
		pud_populate(mm, pud,
				(pmd_t *)((unsigned long)spte & PAGE_MASK));
		mm_inc_nr_pmds(mm);
	} else {
		put_page(virt_to_page(spte));
	}
	spin_unlock(ptl);
out:
	pte = (pte_t *)pmd_alloc(mm, pud, addr);
	return pte;
}

/*
 * unmap huge page backed by shared pte.
 *
 * Hugetlb pte page is ref counted at the time of mapping.  If pte is shared
 * indicated by page_count > 1, unmap is achieved by clearing pud and
 * decrementing the ref count. If count == 1, the pte page is not shared.
 *
 * Called with page table lock held and i_mmap_rwsem held in write mode.
 *
 * returns: 1 successfully unmapped a shared pte page
 *	    0 the underlying pte page is not shared, or it is the last user
 */
int huge_pmd_unshare(struct mm_struct *mm, struct vm_area_struct *vma,
					unsigned long *addr, pte_t *ptep)
{
	pgd_t *pgd = pgd_offset(mm, *addr);
	p4d_t *p4d = p4d_offset(pgd, *addr);
	pud_t *pud = pud_offset(p4d, *addr);

	i_mmap_assert_write_locked(vma->vm_file->f_mapping);
	BUG_ON(page_count(virt_to_page(ptep)) == 0);
	if (page_count(virt_to_page(ptep)) == 1)
		return 0;

	pud_clear(pud);
	put_page(virt_to_page(ptep));
	mm_dec_nr_pmds(mm);
	*addr = ALIGN(*addr, HPAGE_SIZE * PTRS_PER_PTE) - HPAGE_SIZE;
	return 1;
}

#else /* !CONFIG_ARCH_WANT_HUGE_PMD_SHARE */
pte_t *huge_pmd_share(struct mm_struct *mm, struct vm_area_struct *vma,
		      unsigned long addr, pud_t *pud)
{
	return NULL;
}

int huge_pmd_unshare(struct mm_struct *mm, struct vm_area_struct *vma,
				unsigned long *addr, pte_t *ptep)
{
	return 0;
}

void adjust_range_if_pmd_sharing_possible(struct vm_area_struct *vma,
				unsigned long *start, unsigned long *end)
{
}

bool want_pmd_share(struct vm_area_struct *vma, unsigned long addr)
{
	return false;
}
#endif /* CONFIG_ARCH_WANT_HUGE_PMD_SHARE */

#ifdef CONFIG_ARCH_WANT_GENERAL_HUGETLB
pte_t *huge_pte_alloc(struct mm_struct *mm, struct vm_area_struct *vma,
			unsigned long addr, unsigned long sz)
{
	pgd_t *pgd;
	p4d_t *p4d;
	pud_t *pud;
	pte_t *pte = NULL;

	pgd = pgd_offset(mm, addr);
	p4d = p4d_alloc(mm, pgd, addr);
	if (!p4d)
		return NULL;
	pud = pud_alloc(mm, p4d, addr);
	if (pud) {
		if (sz == PUD_SIZE) {
			pte = (pte_t *)pud;
		} else {
			BUG_ON(sz != PMD_SIZE);
			if (want_pmd_share(vma, addr) && pud_none(*pud))
				pte = huge_pmd_share(mm, vma, addr, pud);
			else
				pte = (pte_t *)pmd_alloc(mm, pud, addr);
		}
	}
	BUG_ON(pte && pte_present(*pte) && !pte_huge(*pte));

	return pte;
}

/*
 * huge_pte_offset() - Walk the page table to resolve the hugepage
 * entry at address @addr
 *
 * Return: Pointer to page table entry (PUD or PMD) for
 * address @addr, or NULL if a !p*d_present() entry is encountered and the
 * size @sz doesn't match the hugepage size at this level of the page
 * table.
 */
pte_t *huge_pte_offset(struct mm_struct *mm,
		       unsigned long addr, unsigned long sz)
{
	pgd_t *pgd;
	p4d_t *p4d;
	pud_t *pud;
	pmd_t *pmd;

	pgd = pgd_offset(mm, addr);
	if (!pgd_present(*pgd))
		return NULL;
	p4d = p4d_offset(pgd, addr);
	if (!p4d_present(*p4d))
		return NULL;

	pud = pud_offset(p4d, addr);
	if (sz == PUD_SIZE)
		/* must be pud huge, non-present or none */
		return (pte_t *)pud;
	if (!pud_present(*pud))
		return NULL;
	/* must have a valid entry and size to go further */

	pmd = pmd_offset(pud, addr);
	/* must be pmd huge, non-present or none */
	return (pte_t *)pmd;
}

#endif /* CONFIG_ARCH_WANT_GENERAL_HUGETLB */

/*
 * These functions are overwritable if your architecture needs its own
 * behavior.
 */
struct page * __weak
follow_huge_addr(struct mm_struct *mm, unsigned long address,
			      int write)
{
	return ERR_PTR(-EINVAL);
}

struct page * __weak
follow_huge_pd(struct vm_area_struct *vma,
	       unsigned long address, hugepd_t hpd, int flags, int pdshift)
{
	WARN(1, "hugepd follow called with no support for hugepage directory format\n");
	return NULL;
}

struct page * __weak
follow_huge_pmd(struct mm_struct *mm, unsigned long address,
		pmd_t *pmd, int flags)
{
	struct page *page = NULL;
	spinlock_t *ptl;
	pte_t pte;

	/* FOLL_GET and FOLL_PIN are mutually exclusive. */
	if (WARN_ON_ONCE((flags & (FOLL_PIN | FOLL_GET)) ==
			 (FOLL_PIN | FOLL_GET)))
		return NULL;

retry:
	ptl = pmd_lockptr(mm, pmd);
	spin_lock(ptl);
	/*
	 * make sure that the address range covered by this pmd is not
	 * unmapped from other threads.
	 */
	if (!pmd_huge(*pmd))
		goto out;
	pte = huge_ptep_get((pte_t *)pmd);
	if (pte_present(pte)) {
		page = pmd_page(*pmd) + ((address & ~PMD_MASK) >> PAGE_SHIFT);
		/*
		 * try_grab_page() should always succeed here, because: a) we
		 * hold the pmd (ptl) lock, and b) we've just checked that the
		 * huge pmd (head) page is present in the page tables. The ptl
		 * prevents the head page and tail pages from being rearranged
		 * in any way. So this page must be available at this point,
		 * unless the page refcount overflowed:
		 */
		if (WARN_ON_ONCE(!try_grab_page(page, flags))) {
			page = NULL;
			goto out;
		}
	} else {
		if (is_hugetlb_entry_migration(pte)) {
			spin_unlock(ptl);
			__migration_entry_wait(mm, (pte_t *)pmd, ptl);
			goto retry;
		}
		/*
		 * hwpoisoned entry is treated as no_page_table in
		 * follow_page_mask().
		 */
	}
out:
	spin_unlock(ptl);
	return page;
}

struct page * __weak
follow_huge_pud(struct mm_struct *mm, unsigned long address,
		pud_t *pud, int flags)
{
	if (flags & (FOLL_GET | FOLL_PIN))
		return NULL;

	return pte_page(*(pte_t *)pud) + ((address & ~PUD_MASK) >> PAGE_SHIFT);
}

struct page * __weak
follow_huge_pgd(struct mm_struct *mm, unsigned long address, pgd_t *pgd, int flags)
{
	if (flags & (FOLL_GET | FOLL_PIN))
		return NULL;

	return pte_page(*(pte_t *)pgd) + ((address & ~PGDIR_MASK) >> PAGE_SHIFT);
}

bool isolate_huge_page(struct page *page, struct list_head *list)
{
	bool ret = true;

	spin_lock_irq(&hugetlb_lock);
	if (!PageHeadHuge(page) ||
	    !HPageMigratable(page) ||
	    !get_page_unless_zero(page)) {
		ret = false;
		goto unlock;
	}
	ClearHPageMigratable(page);
	list_move_tail(&page->lru, list);
unlock:
	spin_unlock_irq(&hugetlb_lock);
	return ret;
}

int get_hwpoison_huge_page(struct page *page, bool *hugetlb)
{
	int ret = 0;

	*hugetlb = false;
	spin_lock_irq(&hugetlb_lock);
	if (PageHeadHuge(page)) {
		*hugetlb = true;
		if (HPageFreed(page) || HPageMigratable(page))
			ret = get_page_unless_zero(page);
		else
			ret = -EBUSY;
	}
	spin_unlock_irq(&hugetlb_lock);
	return ret;
}

void putback_active_hugepage(struct page *page)
{
	spin_lock_irq(&hugetlb_lock);
	SetHPageMigratable(page);
	list_move_tail(&page->lru, &(page_hstate(page))->hugepage_activelist);
	spin_unlock_irq(&hugetlb_lock);
	put_page(page);
}

void move_hugetlb_state(struct page *oldpage, struct page *newpage, int reason)
{
	struct hstate *h = page_hstate(oldpage);

	hugetlb_cgroup_migrate(oldpage, newpage);
	set_page_owner_migrate_reason(newpage, reason);

	/*
	 * transfer temporary state of the new huge page. This is
	 * reverse to other transitions because the newpage is going to
	 * be final while the old one will be freed so it takes over
	 * the temporary status.
	 *
	 * Also note that we have to transfer the per-node surplus state
	 * here as well otherwise the global surplus count will not match
	 * the per-node's.
	 */
	if (HPageTemporary(newpage)) {
		int old_nid = page_to_nid(oldpage);
		int new_nid = page_to_nid(newpage);

		SetHPageTemporary(oldpage);
		ClearHPageTemporary(newpage);

		/*
		 * There is no need to transfer the per-node surplus state
		 * when we do not cross the node.
		 */
		if (new_nid == old_nid)
			return;
		spin_lock_irq(&hugetlb_lock);
		if (h->surplus_huge_pages_node[old_nid]) {
			h->surplus_huge_pages_node[old_nid]--;
			h->surplus_huge_pages_node[new_nid]++;
		}
		spin_unlock_irq(&hugetlb_lock);
	}
}

/*
 * This function will unconditionally remove all the shared pmd pgtable entries
 * within the specific vma for a hugetlbfs memory range.
 */
void hugetlb_unshare_all_pmds(struct vm_area_struct *vma)
{
	struct hstate *h = hstate_vma(vma);
	unsigned long sz = huge_page_size(h);
	struct mm_struct *mm = vma->vm_mm;
	struct mmu_notifier_range range;
	unsigned long address, start, end;
	spinlock_t *ptl;
	pte_t *ptep;

	if (!(vma->vm_flags & VM_MAYSHARE))
		return;

	start = ALIGN(vma->vm_start, PUD_SIZE);
	end = ALIGN_DOWN(vma->vm_end, PUD_SIZE);

	if (start >= end)
		return;

	/*
	 * No need to call adjust_range_if_pmd_sharing_possible(), because
	 * we have already done the PUD_SIZE alignment.
	 */
	mmu_notifier_range_init(&range, MMU_NOTIFY_CLEAR, 0, vma, mm,
				start, end);
	mmu_notifier_invalidate_range_start(&range);
	i_mmap_lock_write(vma->vm_file->f_mapping);
	for (address = start; address < end; address += PUD_SIZE) {
		unsigned long tmp = address;

		ptep = huge_pte_offset(mm, address, sz);
		if (!ptep)
			continue;
		ptl = huge_pte_lock(h, mm, ptep);
		/* We don't want 'address' to be changed */
		huge_pmd_unshare(mm, vma, &tmp, ptep);
		spin_unlock(ptl);
	}
	flush_hugetlb_tlb_range(vma, start, end);
	i_mmap_unlock_write(vma->vm_file->f_mapping);
	/*
	 * No need to call mmu_notifier_invalidate_range(), see
	 * Documentation/vm/mmu_notifier.rst.
	 */
	mmu_notifier_invalidate_range_end(&range);
}

#ifdef CONFIG_CMA
static bool cma_reserve_called __initdata;

static int __init cmdline_parse_hugetlb_cma(char *p)
{
	int nid, count = 0;
	unsigned long tmp;
	char *s = p;

	while (*s) {
		if (sscanf(s, "%lu%n", &tmp, &count) != 1)
			break;

		if (s[count] == ':') {
			nid = tmp;
			if (nid < 0 || nid >= MAX_NUMNODES)
				break;

			s += count + 1;
			tmp = memparse(s, &s);
			hugetlb_cma_size_in_node[nid] = tmp;
			hugetlb_cma_size += tmp;

			/*
			 * Skip the separator if have one, otherwise
			 * break the parsing.
			 */
			if (*s == ',')
				s++;
			else
				break;
		} else {
			hugetlb_cma_size = memparse(p, &p);
			break;
		}
	}

	return 0;
}

early_param("hugetlb_cma", cmdline_parse_hugetlb_cma);

void __init hugetlb_cma_reserve(int order)
{
	unsigned long size, reserved, per_node;
	bool node_specific_cma_alloc = false;
	int nid;

	cma_reserve_called = true;

	if (!hugetlb_cma_size)
		return;

	for (nid = 0; nid < MAX_NUMNODES; nid++) {
		if (hugetlb_cma_size_in_node[nid] == 0)
			continue;

		if (!node_state(nid, N_ONLINE)) {
			pr_warn("hugetlb_cma: invalid node %d specified\n", nid);
			hugetlb_cma_size -= hugetlb_cma_size_in_node[nid];
			hugetlb_cma_size_in_node[nid] = 0;
			continue;
		}

		if (hugetlb_cma_size_in_node[nid] < (PAGE_SIZE << order)) {
			pr_warn("hugetlb_cma: cma area of node %d should be at least %lu MiB\n",
				nid, (PAGE_SIZE << order) / SZ_1M);
			hugetlb_cma_size -= hugetlb_cma_size_in_node[nid];
			hugetlb_cma_size_in_node[nid] = 0;
		} else {
			node_specific_cma_alloc = true;
		}
	}

	/* Validate the CMA size again in case some invalid nodes specified. */
	if (!hugetlb_cma_size)
		return;

	if (hugetlb_cma_size < (PAGE_SIZE << order)) {
		pr_warn("hugetlb_cma: cma area should be at least %lu MiB\n",
			(PAGE_SIZE << order) / SZ_1M);
		hugetlb_cma_size = 0;
		return;
	}

	if (!node_specific_cma_alloc) {
		/*
		 * If 3 GB area is requested on a machine with 4 numa nodes,
		 * let's allocate 1 GB on first three nodes and ignore the last one.
		 */
		per_node = DIV_ROUND_UP(hugetlb_cma_size, nr_online_nodes);
		pr_info("hugetlb_cma: reserve %lu MiB, up to %lu MiB per node\n",
			hugetlb_cma_size / SZ_1M, per_node / SZ_1M);
	}

	reserved = 0;
	for_each_node_state(nid, N_ONLINE) {
		int res;
		char name[CMA_MAX_NAME];

		if (node_specific_cma_alloc) {
			if (hugetlb_cma_size_in_node[nid] == 0)
				continue;

			size = hugetlb_cma_size_in_node[nid];
		} else {
			size = min(per_node, hugetlb_cma_size - reserved);
		}

		size = round_up(size, PAGE_SIZE << order);

		snprintf(name, sizeof(name), "hugetlb%d", nid);
		/*
		 * Note that 'order per bit' is based on smallest size that
		 * may be returned to CMA allocator in the case of
		 * huge page demotion.
		 */
		res = cma_declare_contiguous_nid(0, size, 0,
						PAGE_SIZE << HUGETLB_PAGE_ORDER,
						 0, false, name,
						 &hugetlb_cma[nid], nid);
		if (res) {
			pr_warn("hugetlb_cma: reservation failed: err %d, node %d",
				res, nid);
			continue;
		}

		reserved += size;
		pr_info("hugetlb_cma: reserved %lu MiB on node %d\n",
			size / SZ_1M, nid);

		if (reserved >= hugetlb_cma_size)
			break;
	}

	if (!reserved)
		/*
		 * hugetlb_cma_size is used to determine if allocations from
		 * cma are possible.  Set to zero if no cma regions are set up.
		 */
		hugetlb_cma_size = 0;
}

void __init hugetlb_cma_check(void)
{
	if (!hugetlb_cma_size || cma_reserve_called)
		return;

	pr_warn("hugetlb_cma: the option isn't supported by current arch\n");
}

#endif /* CONFIG_CMA */<|MERGE_RESOLUTION|>--- conflicted
+++ resolved
@@ -1455,17 +1455,12 @@
 	 *
 	 * This handles the case where more than one ref is held when and
 	 * after update_and_free_page is called.
-<<<<<<< HEAD
-	 */
-	set_page_refcounted(page);
-=======
 	 *
 	 * In the case of demote we do not ref count the page as it will soon
 	 * be turned into a page of smaller size.
 	 */
 	if (!demote)
 		set_page_refcounted(page);
->>>>>>> df0cc57e
 	if (hstate_is_gigantic(h))
 		set_compound_page_dtor(page, NULL_COMPOUND_DTOR);
 	else
@@ -1475,8 +1470,6 @@
 	h->nr_huge_pages_node[nid]--;
 }
 
-<<<<<<< HEAD
-=======
 static void remove_hugetlb_page(struct hstate *h, struct page *page,
 							bool adjust_surplus)
 {
@@ -1489,7 +1482,6 @@
 	__remove_hugetlb_page(h, page, adjust_surplus, true);
 }
 
->>>>>>> df0cc57e
 static void add_hugetlb_page(struct hstate *h, struct page *page,
 			     bool adjust_surplus)
 {
@@ -1753,12 +1745,8 @@
 	spin_unlock_irq(&hugetlb_lock);
 }
 
-<<<<<<< HEAD
-static bool prep_compound_gigantic_page(struct page *page, unsigned int order)
-=======
 static bool __prep_compound_gigantic_page(struct page *page, unsigned int order,
 								bool demote)
->>>>>>> df0cc57e
 {
 	int i, j;
 	int nr_pages = 1 << order;
@@ -1796,14 +1784,6 @@
 		 * the set of pages can not be converted to a gigantic page.
 		 * The caller who allocated the pages should then discard the
 		 * pages using the appropriate free interface.
-<<<<<<< HEAD
-		 */
-		if (!page_ref_freeze(p, 1)) {
-			pr_warn("HugeTLB page can not be used due to unexpected inflated ref count\n");
-			goto out_error;
-		}
-		set_page_count(p, 0);
-=======
 		 *
 		 * In the case of demote, the ref count will be zero.
 		 */
@@ -1815,7 +1795,6 @@
 		} else {
 			VM_BUG_ON_PAGE(page_count(p), p);
 		}
->>>>>>> df0cc57e
 		set_compound_head(p, page);
 	}
 	atomic_set(compound_mapcount_ptr(page), -1);
@@ -1836,8 +1815,6 @@
 	page[1].compound_nr = 0;
 	__ClearPageHead(page);
 	return false;
-<<<<<<< HEAD
-=======
 }
 
 static bool prep_compound_gigantic_page(struct page *page, unsigned int order)
@@ -1849,7 +1826,6 @@
 							unsigned int order)
 {
 	return __prep_compound_gigantic_page(page, order, true);
->>>>>>> df0cc57e
 }
 
 /*
@@ -2286,19 +2262,11 @@
 
 		gfp &=  ~(__GFP_DIRECT_RECLAIM | __GFP_NOFAIL);
 		page = alloc_surplus_huge_page(h, gfp, nid, nodemask, false);
-<<<<<<< HEAD
 
 		/* Fallback to all nodes if page==NULL */
 		nodemask = NULL;
 	}
 
-=======
-
-		/* Fallback to all nodes if page==NULL */
-		nodemask = NULL;
-	}
-
->>>>>>> df0cc57e
 	if (!page)
 		page = alloc_surplus_huge_page(h, gfp_mask, nid, nodemask, false);
 	mpol_cond_put(mpol);
@@ -3067,8 +3035,6 @@
 		 * other side-effects, like CommitLimit going negative.
 		 */
 		adjust_managed_page_count(page, pages_per_huge_page(h));
-<<<<<<< HEAD
-=======
 		cond_resched();
 	}
 }
@@ -3091,7 +3057,6 @@
 				break;
 			put_page(page); /* free it into the hugepage allocator */
 		}
->>>>>>> df0cc57e
 		cond_resched();
 	}
 	if (i == h->max_huge_pages_node[nid])
@@ -5786,11 +5751,7 @@
 	int ret = -ENOMEM;
 	struct page *page;
 	int writable;
-<<<<<<< HEAD
-	bool new_pagecache_page = false;
-=======
 	bool page_in_pagecache = false;
->>>>>>> df0cc57e
 
 	if (is_continue) {
 		ret = -EFAULT;
@@ -5857,11 +5818,7 @@
 			*pagep = NULL;
 			goto out;
 		}
-<<<<<<< HEAD
-		copy_huge_page(page, *pagep);
-=======
 		folio_copy(page_folio(page), page_folio(*pagep));
->>>>>>> df0cc57e
 		put_page(*pagep);
 		*pagep = NULL;
 	}
@@ -5889,11 +5846,7 @@
 		ret = huge_add_to_page_cache(page, mapping, idx);
 		if (ret)
 			goto out_release_nounlock;
-<<<<<<< HEAD
-		new_pagecache_page = true;
-=======
 		page_in_pagecache = true;
->>>>>>> df0cc57e
 	}
 
 	ptl = huge_pte_lockptr(h, dst_mm, dst_pte);
@@ -5957,11 +5910,7 @@
 	if (vm_shared || is_continue)
 		unlock_page(page);
 out_release_nounlock:
-<<<<<<< HEAD
-	if (!new_pagecache_page)
-=======
 	if (!page_in_pagecache)
->>>>>>> df0cc57e
 		restore_reserve_on_error(h, dst_vma, dst_addr, page);
 	put_page(page);
 	goto out;
