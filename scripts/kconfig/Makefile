# ===========================================================================
# Kernel configuration targets
# These targets are used from top-level makefile

PHONY += xconfig gconfig menuconfig config silentoldconfig update-po-config \
	localmodconfig localyesconfig

ifdef KBUILD_KCONFIG
Kconfig := $(KBUILD_KCONFIG)
else
Kconfig := Kconfig
endif

ifeq ($(quiet),silent_)
silent := -s
endif

# We need this, in case the user has it in its environment
unexport CONFIG_

xconfig: $(obj)/qconf
	$< $(silent) $(Kconfig)

gconfig: $(obj)/gconf
	$< $(silent) $(Kconfig)

menuconfig: $(obj)/mconf
	$< $(silent) $(Kconfig)

config: $(obj)/conf
	$< $(silent) --oldaskconfig $(Kconfig)

nconfig: $(obj)/nconf
	$< $(silent) $(Kconfig)

silentoldconfig: $(obj)/conf
	$(Q)mkdir -p include/config include/generated
	$< $(silent) --$@ $(Kconfig)

localyesconfig localmodconfig: $(obj)/streamline_config.pl $(obj)/conf
	$(Q)mkdir -p include/config include/generated
	$(Q)perl $< --$@ $(srctree) $(Kconfig) > .tmp.config
	$(Q)if [ -f .config ]; then 					\
			cmp -s .tmp.config .config ||			\
			(mv -f .config .config.old.1;			\
			 mv -f .tmp.config .config;			\
			 $(obj)/conf $(silent) --silentoldconfig $(Kconfig); \
			 mv -f .config.old.1 .config.old)		\
	else								\
			mv -f .tmp.config .config;			\
			$(obj)/conf $(silent) --silentoldconfig $(Kconfig); \
	fi
	$(Q)rm -f .tmp.config

# Create new linux.pot file
# Adjust charset to UTF-8 in .po file to accept UTF-8 in Kconfig files
update-po-config: $(obj)/kxgettext $(obj)/gconf.glade.h
	$(Q)$(kecho) "  GEN     config.pot"
	$(Q)xgettext --default-domain=linux                         \
	    --add-comments --keyword=_ --keyword=N_                 \
	    --from-code=UTF-8                                       \
	    --files-from=$(srctree)/scripts/kconfig/POTFILES.in     \
	    --directory=$(srctree) --directory=$(objtree)           \
	    --output $(obj)/config.pot
	$(Q)sed -i s/CHARSET/UTF-8/ $(obj)/config.pot
	$(Q)(for i in `ls $(srctree)/arch/*/Kconfig      \
	    $(srctree)/arch/*/um/Kconfig`;               \
	    do                                           \
		$(kecho) "  GEN     $$i";                    \
		$(obj)/kxgettext $$i                     \
		     >> $(obj)/config.pot;               \
	    done )
	$(Q)$(kecho) "  GEN     linux.pot"
	$(Q)msguniq --sort-by-file --to-code=UTF-8 $(obj)/config.pot \
	    --output $(obj)/linux.pot
	$(Q)rm -f $(obj)/config.pot

# These targets map 1:1 to the commandline options of 'conf'
simple-targets := oldconfig allnoconfig allyesconfig allmodconfig \
	alldefconfig randconfig listnewconfig olddefconfig
PHONY += $(simple-targets)

$(simple-targets): $(obj)/conf
	$< $(silent) --$@ $(Kconfig)

PHONY += oldnoconfig savedefconfig defconfig

# oldnoconfig is an alias of olddefconfig, because people already are dependent
# on its behavior (sets new symbols to their default value but not 'n') with the
# counter-intuitive name.
oldnoconfig: olddefconfig

savedefconfig: $(obj)/conf
	$< $(silent) --$@=defconfig $(Kconfig)

defconfig: $(obj)/conf
ifeq ($(KBUILD_DEFCONFIG),)
	$< $(silent) --defconfig $(Kconfig)
else
	@$(kecho) "*** Default configuration is based on '$(KBUILD_DEFCONFIG)'"
	$(Q)$< $(silent) --defconfig=arch/$(SRCARCH)/configs/$(KBUILD_DEFCONFIG) $(Kconfig)
endif

%_defconfig: $(obj)/conf
	$(Q)$< $(silent) --defconfig=arch/$(SRCARCH)/configs/$@ $(Kconfig)

configfiles=$(wildcard $(srctree)/kernel/configs/$@ $(srctree)/arch/$(SRCARCH)/configs/$@)

%.config: $(obj)/conf
	$(if $(call configfiles),, $(error No configuration exists for this target on this architecture))
	$(Q)$(CONFIG_SHELL) $(srctree)/scripts/kconfig/merge_config.sh -m .config $(configfiles)
	+$(Q)yes "" | $(MAKE) -f $(srctree)/Makefile oldconfig

PHONY += kvmconfig
kvmconfig: kvm_guest.config
	@:

PHONY += xenconfig
xenconfig: xen.config
	@:

PHONY += tinyconfig
tinyconfig:
	$(Q)$(MAKE) -f $(srctree)/Makefile allnoconfig tiny.config

# Help text used by make help
help:
	@echo  '  config	  - Update current config utilising a line-oriented program'
	@echo  '  nconfig         - Update current config utilising a ncurses menu based'
	@echo  '                    program'
	@echo  '  menuconfig	  - Update current config utilising a menu based program'
	@echo  '  xconfig	  - Update current config utilising a Qt based front-end'
	@echo  '  gconfig	  - Update current config utilising a GTK+ based front-end'
	@echo  '  oldconfig	  - Update current config utilising a provided .config as base'
	@echo  '  localmodconfig  - Update current config disabling modules not loaded'
	@echo  '  localyesconfig  - Update current config converting local mods to core'
	@echo  '  silentoldconfig - Same as oldconfig, but quietly, additionally update deps'
	@echo  '  defconfig	  - New config with default from ARCH supplied defconfig'
	@echo  '  savedefconfig   - Save current config as ./defconfig (minimal config)'
	@echo  '  allnoconfig	  - New config where all options are answered with no'
	@echo  '  allyesconfig	  - New config where all options are accepted with yes'
	@echo  '  allmodconfig	  - New config selecting modules when possible'
	@echo  '  alldefconfig    - New config with all symbols set to default'
	@echo  '  randconfig	  - New config with random answer to all options'
	@echo  '  listnewconfig   - List new options'
<<<<<<< HEAD
	@echo  '  olddefconfig	  - Same as silentoldconfig but sets new symbols to their default value'
	@echo  '  kvmconfig	  - Enable additional options for kvm guest kernel support'
	@echo  '  xenconfig       - Enable additional options for xen dom0 and guest kernel support'
=======
	@echo  '  olddefconfig	  - Same as silentoldconfig but sets new symbols to their'
	@echo  '                    default value'
	@echo  '  kvmconfig	  - Enable additional options for guest kernel support'
>>>>>>> 4a47f1eb
	@echo  '  tinyconfig	  - Configure the tiniest possible kernel'

# lxdialog stuff
check-lxdialog  := $(srctree)/$(src)/lxdialog/check-lxdialog.sh

# Use recursively expanded variables so we do not call gcc unless
# we really need to do so. (Do not call gcc as part of make mrproper)
HOST_EXTRACFLAGS += $(shell $(CONFIG_SHELL) $(check-lxdialog) -ccflags) \
                    -DLOCALE

# ===========================================================================
# Shared Makefile for the various kconfig executables:
# conf:	  Used for defconfig, oldconfig and related targets
# nconf:  Used for the nconfig target.
#         Utilizes ncurses
# mconf:  Used for the menuconfig target
#         Utilizes the lxdialog package
# qconf:  Used for the xconfig target
#         Based on Qt which needs to be installed to compile it
# gconf:  Used for the gconfig target
#         Based on GTK+ which needs to be installed to compile it
# object files used by all kconfig flavours

lxdialog := lxdialog/checklist.o lxdialog/util.o lxdialog/inputbox.o
lxdialog += lxdialog/textbox.o lxdialog/yesno.o lxdialog/menubox.o

conf-objs	:= conf.o  zconf.tab.o
mconf-objs     := mconf.o zconf.tab.o $(lxdialog)
nconf-objs     := nconf.o zconf.tab.o nconf.gui.o
kxgettext-objs	:= kxgettext.o zconf.tab.o
qconf-cxxobjs	:= qconf.o
qconf-objs	:= zconf.tab.o
gconf-objs	:= gconf.o zconf.tab.o

hostprogs-y := conf nconf mconf kxgettext qconf gconf

clean-files	:= qconf.moc .tmp_qtcheck .tmp_gtkcheck
clean-files	+= zconf.tab.c zconf.lex.c zconf.hash.c gconf.glade.h
clean-files     += config.pot linux.pot

# Check that we have the required ncurses stuff installed for lxdialog (menuconfig)
PHONY += $(obj)/dochecklxdialog
$(addprefix $(obj)/,$(lxdialog)): $(obj)/dochecklxdialog
$(obj)/dochecklxdialog:
	$(Q)$(CONFIG_SHELL) $(check-lxdialog) -check $(HOSTCC) $(HOST_EXTRACFLAGS) $(HOSTLOADLIBES_mconf)

always := dochecklxdialog

# Add environment specific flags
HOST_EXTRACFLAGS += $(shell $(CONFIG_SHELL) $(srctree)/$(src)/check.sh $(HOSTCC) $(HOSTCFLAGS))

# generated files seem to need this to find local include files
HOSTCFLAGS_zconf.lex.o	:= -I$(src)
HOSTCFLAGS_zconf.tab.o	:= -I$(src)

LEX_PREFIX_zconf	:= zconf
YACC_PREFIX_zconf	:= zconf

HOSTLOADLIBES_qconf	= $(KC_QT_LIBS)
HOSTCXXFLAGS_qconf.o	= $(KC_QT_CFLAGS)

HOSTLOADLIBES_gconf	= `pkg-config --libs gtk+-2.0 gmodule-2.0 libglade-2.0`
HOSTCFLAGS_gconf.o	= `pkg-config --cflags gtk+-2.0 gmodule-2.0 libglade-2.0` \
                          -Wno-missing-prototypes

HOSTLOADLIBES_mconf   = $(shell $(CONFIG_SHELL) $(check-lxdialog) -ldflags $(HOSTCC))

HOSTLOADLIBES_nconf	= $(shell \
				pkg-config --libs menuw panelw ncursesw 2>/dev/null \
				|| pkg-config --libs menu panel ncurses 2>/dev/null \
				|| echo "-lmenu -lpanel -lncurses"  )
$(obj)/qconf.o: $(obj)/.tmp_qtcheck

ifeq ($(MAKECMDGOALS),xconfig)
$(obj)/.tmp_qtcheck: $(src)/Makefile
-include $(obj)/.tmp_qtcheck

# Qt needs some extra effort...
$(obj)/.tmp_qtcheck:
	@set -e; $(kecho) "  CHECK   qt"; dir=""; pkg=""; \
	if ! pkg-config --exists QtCore 2> /dev/null; then \
	    echo "* Unable to find the Qt4 tool qmake. Trying to use Qt3"; \
	    pkg-config --exists qt 2> /dev/null && pkg=qt; \
	    pkg-config --exists qt-mt 2> /dev/null && pkg=qt-mt; \
	    if [ -n "$$pkg" ]; then \
	      cflags="\$$(shell pkg-config $$pkg --cflags)"; \
	      libs="\$$(shell pkg-config $$pkg --libs)"; \
	      moc="\$$(shell pkg-config $$pkg --variable=prefix)/bin/moc"; \
	      dir="$$(pkg-config $$pkg --variable=prefix)"; \
	    else \
	      for d in $$QTDIR /usr/share/qt* /usr/lib/qt*; do \
	        if [ -f $$d/include/qconfig.h ]; then dir=$$d; break; fi; \
	      done; \
	      if [ -z "$$dir" ]; then \
	        echo >&2 "*"; \
	        echo >&2 "* Unable to find any Qt installation. Please make sure that"; \
	        echo >&2 "* the Qt4 or Qt3 development package is correctly installed and"; \
	        echo >&2 "* either qmake can be found or install pkg-config or set"; \
	        echo >&2 "* the QTDIR environment variable to the correct location."; \
	        echo >&2 "*"; \
	        false; \
	      fi; \
	      libpath=$$dir/lib; lib=qt; osdir=""; \
	      $(HOSTCXX) -print-multi-os-directory > /dev/null 2>&1 && \
	        osdir=x$$($(HOSTCXX) -print-multi-os-directory); \
	      test -d $$libpath/$$osdir && libpath=$$libpath/$$osdir; \
	      test -f $$libpath/libqt-mt.so && lib=qt-mt; \
	      cflags="-I$$dir/include"; \
	      libs="-L$$libpath -Wl,-rpath,$$libpath -l$$lib"; \
	      moc="$$dir/bin/moc"; \
	    fi; \
	    if [ ! -x $$dir/bin/moc -a -x /usr/bin/moc ]; then \
	      echo "*"; \
	      echo "* Unable to find $$dir/bin/moc, using /usr/bin/moc instead."; \
	      echo "*"; \
	      moc="/usr/bin/moc"; \
	    fi; \
	else \
	  cflags="\$$(shell pkg-config QtCore QtGui Qt3Support --cflags)"; \
	  libs="\$$(shell pkg-config QtCore QtGui Qt3Support --libs)"; \
	  moc="\$$(shell pkg-config QtCore --variable=moc_location)"; \
	  [ -n "$$moc" ] || moc="\$$(shell pkg-config QtCore --variable=prefix)/bin/moc"; \
	fi; \
	echo "KC_QT_CFLAGS=$$cflags" > $@; \
	echo "KC_QT_LIBS=$$libs" >> $@; \
	echo "KC_QT_MOC=$$moc" >> $@
endif

$(obj)/gconf.o: $(obj)/.tmp_gtkcheck

ifeq ($(MAKECMDGOALS),gconfig)
-include $(obj)/.tmp_gtkcheck

# GTK+ needs some extra effort, too...
$(obj)/.tmp_gtkcheck:
	@if `pkg-config --exists gtk+-2.0 gmodule-2.0 libglade-2.0`; then		\
		if `pkg-config --atleast-version=2.0.0 gtk+-2.0`; then			\
			touch $@;								\
		else									\
			echo >&2 "*"; 							\
			echo >&2 "* GTK+ is present but version >= 2.0.0 is required.";	\
			echo >&2 "*";							\
			false;								\
		fi									\
	else										\
		echo >&2 "*"; 								\
		echo >&2 "* Unable to find the GTK+ installation. Please make sure that"; 	\
		echo >&2 "* the GTK+ 2.0 development package is correctly installed..."; 	\
		echo >&2 "* You need gtk+-2.0, glib-2.0 and libglade-2.0."; 		\
		echo >&2 "*"; 								\
		false;									\
	fi
endif

$(obj)/zconf.tab.o: $(obj)/zconf.lex.c $(obj)/zconf.hash.c

$(obj)/qconf.o: $(obj)/qconf.moc

quiet_cmd_moc = MOC     $@
      cmd_moc = $(KC_QT_MOC) -i $< -o $@

$(obj)/%.moc: $(src)/%.h $(obj)/.tmp_qtcheck
	$(call cmd,moc)

# Extract gconf menu items for i18n support
$(obj)/gconf.glade.h: $(obj)/gconf.glade
	$(Q)intltool-extract --type=gettext/glade --srcdir=$(srctree) \
	$(obj)/gconf.glade<|MERGE_RESOLUTION|>--- conflicted
+++ resolved
@@ -143,15 +143,10 @@
 	@echo  '  alldefconfig    - New config with all symbols set to default'
 	@echo  '  randconfig	  - New config with random answer to all options'
 	@echo  '  listnewconfig   - List new options'
-<<<<<<< HEAD
-	@echo  '  olddefconfig	  - Same as silentoldconfig but sets new symbols to their default value'
+	@echo  '  olddefconfig	  - Same as silentoldconfig but sets new symbols to their'
+	@echo  '                    default value'
 	@echo  '  kvmconfig	  - Enable additional options for kvm guest kernel support'
 	@echo  '  xenconfig       - Enable additional options for xen dom0 and guest kernel support'
-=======
-	@echo  '  olddefconfig	  - Same as silentoldconfig but sets new symbols to their'
-	@echo  '                    default value'
-	@echo  '  kvmconfig	  - Enable additional options for guest kernel support'
->>>>>>> 4a47f1eb
 	@echo  '  tinyconfig	  - Configure the tiniest possible kernel'
 
 # lxdialog stuff
