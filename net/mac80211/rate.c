/*
 * Copyright 2002-2005, Instant802 Networks, Inc.
 * Copyright 2005-2006, Devicescape Software, Inc.
 * Copyright (c) 2006 Jiri Benc <jbenc@suse.cz>
 *
 * This program is free software; you can redistribute it and/or modify
 * it under the terms of the GNU General Public License version 2 as
 * published by the Free Software Foundation.
 */

#include <linux/kernel.h>
#include <linux/rtnetlink.h>
#include <linux/slab.h>
#include <linux/module.h>
#include "rate.h"
#include "ieee80211_i.h"
#include "debugfs.h"

struct rate_control_alg {
	struct list_head list;
	struct rate_control_ops *ops;
};

static LIST_HEAD(rate_ctrl_algs);
static DEFINE_MUTEX(rate_ctrl_mutex);

static char *ieee80211_default_rc_algo = CONFIG_MAC80211_RC_DEFAULT;
module_param(ieee80211_default_rc_algo, charp, 0644);
MODULE_PARM_DESC(ieee80211_default_rc_algo,
		 "Default rate control algorithm for mac80211 to use");

int ieee80211_rate_control_register(struct rate_control_ops *ops)
{
	struct rate_control_alg *alg;

	if (!ops->name)
		return -EINVAL;

	mutex_lock(&rate_ctrl_mutex);
	list_for_each_entry(alg, &rate_ctrl_algs, list) {
		if (!strcmp(alg->ops->name, ops->name)) {
			/* don't register an algorithm twice */
			WARN_ON(1);
			mutex_unlock(&rate_ctrl_mutex);
			return -EALREADY;
		}
	}

	alg = kzalloc(sizeof(*alg), GFP_KERNEL);
	if (alg == NULL) {
		mutex_unlock(&rate_ctrl_mutex);
		return -ENOMEM;
	}
	alg->ops = ops;

	list_add_tail(&alg->list, &rate_ctrl_algs);
	mutex_unlock(&rate_ctrl_mutex);

	return 0;
}
EXPORT_SYMBOL(ieee80211_rate_control_register);

void ieee80211_rate_control_unregister(struct rate_control_ops *ops)
{
	struct rate_control_alg *alg;

	mutex_lock(&rate_ctrl_mutex);
	list_for_each_entry(alg, &rate_ctrl_algs, list) {
		if (alg->ops == ops) {
			list_del(&alg->list);
			kfree(alg);
			break;
		}
	}
	mutex_unlock(&rate_ctrl_mutex);
}
EXPORT_SYMBOL(ieee80211_rate_control_unregister);

static struct rate_control_ops *
ieee80211_try_rate_control_ops_get(const char *name)
{
	struct rate_control_alg *alg;
	struct rate_control_ops *ops = NULL;

	if (!name)
		return NULL;

	mutex_lock(&rate_ctrl_mutex);
	list_for_each_entry(alg, &rate_ctrl_algs, list) {
		if (!strcmp(alg->ops->name, name))
			if (try_module_get(alg->ops->module)) {
				ops = alg->ops;
				break;
			}
	}
	mutex_unlock(&rate_ctrl_mutex);
	return ops;
}

/* Get the rate control algorithm. */
static struct rate_control_ops *
ieee80211_rate_control_ops_get(const char *name)
{
	struct rate_control_ops *ops;
	const char *alg_name;

	kparam_block_sysfs_write(ieee80211_default_rc_algo);
	if (!name)
		alg_name = ieee80211_default_rc_algo;
	else
		alg_name = name;

	ops = ieee80211_try_rate_control_ops_get(alg_name);
	if (!ops) {
		request_module("rc80211_%s", alg_name);
		ops = ieee80211_try_rate_control_ops_get(alg_name);
	}
	if (!ops && name)
		/* try default if specific alg requested but not found */
		ops = ieee80211_try_rate_control_ops_get(ieee80211_default_rc_algo);

	/* try built-in one if specific alg requested but not found */
	if (!ops && strlen(CONFIG_MAC80211_RC_DEFAULT))
		ops = ieee80211_try_rate_control_ops_get(CONFIG_MAC80211_RC_DEFAULT);
	kparam_unblock_sysfs_write(ieee80211_default_rc_algo);

	return ops;
}

static void ieee80211_rate_control_ops_put(struct rate_control_ops *ops)
{
	module_put(ops->module);
}

#ifdef CONFIG_MAC80211_DEBUGFS
static ssize_t rcname_read(struct file *file, char __user *userbuf,
			   size_t count, loff_t *ppos)
{
	struct rate_control_ref *ref = file->private_data;
	int len = strlen(ref->ops->name);

	return simple_read_from_buffer(userbuf, count, ppos,
				       ref->ops->name, len);
}

static const struct file_operations rcname_ops = {
	.read = rcname_read,
	.open = simple_open,
	.llseek = default_llseek,
};
#endif

static struct rate_control_ref *rate_control_alloc(const char *name,
					    struct ieee80211_local *local)
{
	struct dentry *debugfsdir = NULL;
	struct rate_control_ref *ref;

	ref = kmalloc(sizeof(struct rate_control_ref), GFP_KERNEL);
	if (!ref)
		goto fail_ref;
	ref->local = local;
	ref->ops = ieee80211_rate_control_ops_get(name);
	if (!ref->ops)
		goto fail_ops;

#ifdef CONFIG_MAC80211_DEBUGFS
	debugfsdir = debugfs_create_dir("rc", local->hw.wiphy->debugfsdir);
	local->debugfs.rcdir = debugfsdir;
	debugfs_create_file("name", 0400, debugfsdir, ref, &rcname_ops);
#endif

	ref->priv = ref->ops->alloc(&local->hw, debugfsdir);
	if (!ref->priv)
		goto fail_priv;
	return ref;

fail_priv:
	ieee80211_rate_control_ops_put(ref->ops);
fail_ops:
	kfree(ref);
fail_ref:
	return NULL;
}

static void rate_control_free(struct rate_control_ref *ctrl_ref)
{
	ctrl_ref->ops->free(ctrl_ref->priv);

#ifdef CONFIG_MAC80211_DEBUGFS
	debugfs_remove_recursive(ctrl_ref->local->debugfs.rcdir);
	ctrl_ref->local->debugfs.rcdir = NULL;
#endif

	ieee80211_rate_control_ops_put(ctrl_ref->ops);
	kfree(ctrl_ref);
}

static bool rc_no_data_or_no_ack_use_min(struct ieee80211_tx_rate_control *txrc)
{
	struct sk_buff *skb = txrc->skb;
	struct ieee80211_hdr *hdr = (struct ieee80211_hdr *) skb->data;
	struct ieee80211_tx_info *info = IEEE80211_SKB_CB(skb);
	__le16 fc;

	fc = hdr->frame_control;

	return (info->flags & (IEEE80211_TX_CTL_NO_ACK |
			       IEEE80211_TX_CTL_USE_MINRATE)) ||
		!ieee80211_is_data(fc);
}

static void rc_send_low_basicrate(s8 *idx, u32 basic_rates,
				  struct ieee80211_supported_band *sband)
{
	u8 i;

	if (basic_rates == 0)
		return; /* assume basic rates unknown and accept rate */
	if (*idx < 0)
		return;
	if (basic_rates & (1 << *idx))
		return; /* selected rate is a basic rate */

	for (i = *idx + 1; i <= sband->n_bitrates; i++) {
		if (basic_rates & (1 << i)) {
			*idx = i;
			return;
		}
	}

	/* could not find a basic rate; use original selection */
}

static void __rate_control_send_low(struct ieee80211_hw *hw,
				    struct ieee80211_supported_band *sband,
				    struct ieee80211_sta *sta,
<<<<<<< HEAD
				    struct ieee80211_tx_info *info)
=======
				    struct ieee80211_tx_info *info,
				    u32 rate_mask)
>>>>>>> d8ec26d7
{
	int i;
	u32 rate_flags =
		ieee80211_chandef_rate_flags(&hw->conf.chandef);

	if ((sband->band == IEEE80211_BAND_2GHZ) &&
	    (info->flags & IEEE80211_TX_CTL_NO_CCK_RATE))
		rate_flags |= IEEE80211_RATE_ERP_G;

	info->control.rates[0].idx = 0;
	for (i = 0; i < sband->n_bitrates; i++) {
<<<<<<< HEAD
		if (!rate_supported(sta, sband->band, i))
			continue;

=======
		if (!(rate_mask & BIT(i)))
			continue;

		if ((rate_flags & sband->bitrates[i].flags) != rate_flags)
			continue;

		if (!rate_supported(sta, sband->band, i))
			continue;

>>>>>>> d8ec26d7
		info->control.rates[0].idx = i;
		break;
	}
	WARN_ON_ONCE(i == sband->n_bitrates);

	info->control.rates[0].count =
		(info->flags & IEEE80211_TX_CTL_NO_ACK) ?
		1 : hw->max_rate_tries;

	info->control.skip_table = 1;
}


bool rate_control_send_low(struct ieee80211_sta *pubsta,
			   void *priv_sta,
			   struct ieee80211_tx_rate_control *txrc)
{
	struct ieee80211_tx_info *info = IEEE80211_SKB_CB(txrc->skb);
	struct ieee80211_supported_band *sband = txrc->sband;
	struct sta_info *sta;
	int mcast_rate;
	bool use_basicrate = false;

	if (!pubsta || !priv_sta || rc_no_data_or_no_ack_use_min(txrc)) {
<<<<<<< HEAD
		__rate_control_send_low(txrc->hw, sband, pubsta, info);
=======
		__rate_control_send_low(txrc->hw, sband, pubsta, info,
					txrc->rate_idx_mask);
>>>>>>> d8ec26d7

		if (!pubsta && txrc->bss) {
			mcast_rate = txrc->bss_conf->mcast_rate[sband->band];
			if (mcast_rate > 0) {
				info->control.rates[0].idx = mcast_rate - 1;
				return true;
			}
			use_basicrate = true;
		} else if (pubsta) {
			sta = container_of(pubsta, struct sta_info, sta);
			if (ieee80211_vif_is_mesh(&sta->sdata->vif))
				use_basicrate = true;
		}

		if (use_basicrate)
			rc_send_low_basicrate(&info->control.rates[0].idx,
					      txrc->bss_conf->basic_rates,
					      sband);

		return true;
	}
	return false;
}
EXPORT_SYMBOL(rate_control_send_low);

static bool rate_idx_match_legacy_mask(struct ieee80211_tx_rate *rate,
				       int n_bitrates, u32 mask)
{
	int j;

	/* See whether the selected rate or anything below it is allowed. */
	for (j = rate->idx; j >= 0; j--) {
		if (mask & (1 << j)) {
			/* Okay, found a suitable rate. Use it. */
			rate->idx = j;
			return true;
		}
	}

	/* Try to find a higher rate that would be allowed */
	for (j = rate->idx + 1; j < n_bitrates; j++) {
		if (mask & (1 << j)) {
			/* Okay, found a suitable rate. Use it. */
			rate->idx = j;
			return true;
		}
	}
	return false;
}

static bool rate_idx_match_mcs_mask(struct ieee80211_tx_rate *rate,
				    u8 mcs_mask[IEEE80211_HT_MCS_MASK_LEN])
{
	int i, j;
	int ridx, rbit;

	ridx = rate->idx / 8;
	rbit = rate->idx % 8;

	/* sanity check */
	if (ridx < 0 || ridx >= IEEE80211_HT_MCS_MASK_LEN)
		return false;

	/* See whether the selected rate or anything below it is allowed. */
	for (i = ridx; i >= 0; i--) {
		for (j = rbit; j >= 0; j--)
			if (mcs_mask[i] & BIT(j)) {
				rate->idx = i * 8 + j;
				return true;
			}
		rbit = 7;
	}

	/* Try to find a higher rate that would be allowed */
	ridx = (rate->idx + 1) / 8;
	rbit = (rate->idx + 1) % 8;

	for (i = ridx; i < IEEE80211_HT_MCS_MASK_LEN; i++) {
		for (j = rbit; j < 8; j++)
			if (mcs_mask[i] & BIT(j)) {
				rate->idx = i * 8 + j;
				return true;
			}
		rbit = 0;
	}
	return false;
}



static void rate_idx_match_mask(struct ieee80211_tx_rate *rate,
				struct ieee80211_supported_band *sband,
				enum nl80211_chan_width chan_width,
				u32 mask,
				u8 mcs_mask[IEEE80211_HT_MCS_MASK_LEN])
{
	struct ieee80211_tx_rate alt_rate;

	/* handle HT rates */
	if (rate->flags & IEEE80211_TX_RC_MCS) {
		if (rate_idx_match_mcs_mask(rate, mcs_mask))
			return;

		/* also try the legacy rates. */
		alt_rate.idx = 0;
		/* keep protection flags */
		alt_rate.flags = rate->flags &
				 (IEEE80211_TX_RC_USE_RTS_CTS |
				  IEEE80211_TX_RC_USE_CTS_PROTECT |
				  IEEE80211_TX_RC_USE_SHORT_PREAMBLE);
		alt_rate.count = rate->count;
		if (rate_idx_match_legacy_mask(&alt_rate,
					       sband->n_bitrates, mask)) {
			*rate = alt_rate;
			return;
		}
	} else {
		/* handle legacy rates */
		if (rate_idx_match_legacy_mask(rate, sband->n_bitrates, mask))
			return;

		/* if HT BSS, and we handle a data frame, also try HT rates */
		switch (chan_width) {
		case NL80211_CHAN_WIDTH_20_NOHT:
		case NL80211_CHAN_WIDTH_5:
		case NL80211_CHAN_WIDTH_10:
			return;
		default:
			break;
		}

		alt_rate.idx = 0;
		/* keep protection flags */
		alt_rate.flags = rate->flags &
				 (IEEE80211_TX_RC_USE_RTS_CTS |
				  IEEE80211_TX_RC_USE_CTS_PROTECT |
				  IEEE80211_TX_RC_USE_SHORT_PREAMBLE);
		alt_rate.count = rate->count;

		alt_rate.flags |= IEEE80211_TX_RC_MCS;

		if (chan_width == NL80211_CHAN_WIDTH_40)
			alt_rate.flags |= IEEE80211_TX_RC_40_MHZ_WIDTH;

		if (rate_idx_match_mcs_mask(&alt_rate, mcs_mask)) {
			*rate = alt_rate;
			return;
		}
	}

	/*
	 * Uh.. No suitable rate exists. This should not really happen with
	 * sane TX rate mask configurations. However, should someone manage to
	 * configure supported rates and TX rate mask in incompatible way,
	 * allow the frame to be transmitted with whatever the rate control
	 * selected.
	 */
}

static void rate_fixup_ratelist(struct ieee80211_vif *vif,
				struct ieee80211_supported_band *sband,
				struct ieee80211_tx_info *info,
				struct ieee80211_tx_rate *rates,
				int max_rates)
{
	struct ieee80211_rate *rate;
	bool inval = false;
	int i;

	/*
	 * Set up the RTS/CTS rate as the fastest basic rate
	 * that is not faster than the data rate unless there
	 * is no basic rate slower than the data rate, in which
	 * case we pick the slowest basic rate
	 *
	 * XXX: Should this check all retry rates?
	 */
	if (!(rates[0].flags & IEEE80211_TX_RC_MCS)) {
		u32 basic_rates = vif->bss_conf.basic_rates;
		s8 baserate = basic_rates ? ffs(basic_rates - 1) : 0;

		rate = &sband->bitrates[rates[0].idx];

		for (i = 0; i < sband->n_bitrates; i++) {
			/* must be a basic rate */
			if (!(basic_rates & BIT(i)))
				continue;
			/* must not be faster than the data rate */
			if (sband->bitrates[i].bitrate > rate->bitrate)
				continue;
			/* maximum */
			if (sband->bitrates[baserate].bitrate <
			     sband->bitrates[i].bitrate)
				baserate = i;
		}

		info->control.rts_cts_rate_idx = baserate;
	}

	for (i = 0; i < max_rates; i++) {
		/*
		 * make sure there's no valid rate following
		 * an invalid one, just in case drivers don't
		 * take the API seriously to stop at -1.
		 */
		if (inval) {
			rates[i].idx = -1;
			continue;
		}
		if (rates[i].idx < 0) {
			inval = true;
			continue;
		}

		/*
		 * For now assume MCS is already set up correctly, this
		 * needs to be fixed.
		 */
		if (rates[i].flags & IEEE80211_TX_RC_MCS) {
			WARN_ON(rates[i].idx > 76);

			if (!(rates[i].flags & IEEE80211_TX_RC_USE_RTS_CTS) &&
			    info->control.use_cts_prot)
				rates[i].flags |=
					IEEE80211_TX_RC_USE_CTS_PROTECT;
			continue;
		}

		if (rates[i].flags & IEEE80211_TX_RC_VHT_MCS) {
			WARN_ON(ieee80211_rate_get_vht_mcs(&rates[i]) > 9);
			continue;
		}

		/* set up RTS protection if desired */
		if (info->control.use_rts) {
			rates[i].flags |= IEEE80211_TX_RC_USE_RTS_CTS;
			info->control.use_cts_prot = false;
		}

		/* RC is busted */
		if (WARN_ON_ONCE(rates[i].idx >= sband->n_bitrates)) {
			rates[i].idx = -1;
			continue;
		}

		rate = &sband->bitrates[rates[i].idx];

		/* set up short preamble */
		if (info->control.short_preamble &&
		    rate->flags & IEEE80211_RATE_SHORT_PREAMBLE)
			rates[i].flags |= IEEE80211_TX_RC_USE_SHORT_PREAMBLE;

		/* set up G protection */
		if (!(rates[i].flags & IEEE80211_TX_RC_USE_RTS_CTS) &&
		    info->control.use_cts_prot &&
		    rate->flags & IEEE80211_RATE_ERP_G)
			rates[i].flags |= IEEE80211_TX_RC_USE_CTS_PROTECT;
	}
}


static void rate_control_fill_sta_table(struct ieee80211_sta *sta,
					struct ieee80211_tx_info *info,
					struct ieee80211_tx_rate *rates,
					int max_rates)
{
	struct ieee80211_sta_rates *ratetbl = NULL;
	int i;

	if (sta && !info->control.skip_table)
		ratetbl = rcu_dereference(sta->rates);

	/* Fill remaining rate slots with data from the sta rate table. */
	max_rates = min_t(int, max_rates, IEEE80211_TX_RATE_TABLE_SIZE);
	for (i = 0; i < max_rates; i++) {
		if (i < ARRAY_SIZE(info->control.rates) &&
		    info->control.rates[i].idx >= 0 &&
		    info->control.rates[i].count) {
			if (rates != info->control.rates)
				rates[i] = info->control.rates[i];
		} else if (ratetbl) {
			rates[i].idx = ratetbl->rate[i].idx;
			rates[i].flags = ratetbl->rate[i].flags;
			if (info->control.use_rts)
				rates[i].count = ratetbl->rate[i].count_rts;
			else if (info->control.use_cts_prot)
				rates[i].count = ratetbl->rate[i].count_cts;
			else
				rates[i].count = ratetbl->rate[i].count;
		} else {
			rates[i].idx = -1;
			rates[i].count = 0;
		}

		if (rates[i].idx < 0 || !rates[i].count)
			break;
	}
}

static void rate_control_apply_mask(struct ieee80211_sub_if_data *sdata,
				    struct ieee80211_sta *sta,
				    struct ieee80211_supported_band *sband,
				    struct ieee80211_tx_info *info,
				    struct ieee80211_tx_rate *rates,
				    int max_rates)
{
	enum nl80211_chan_width chan_width;
	u8 mcs_mask[IEEE80211_HT_MCS_MASK_LEN];
	bool has_mcs_mask;
	u32 mask;
	u32 rate_flags;
	int i;

	/*
	 * Try to enforce the rateidx mask the user wanted. skip this if the
	 * default mask (allow all rates) is used to save some processing for
	 * the common case.
	 */
	mask = sdata->rc_rateidx_mask[info->band];
	has_mcs_mask = sdata->rc_has_mcs_mask[info->band];
	rate_flags =
		ieee80211_chandef_rate_flags(&sdata->vif.bss_conf.chandef);
	for (i = 0; i < sband->n_bitrates; i++)
		if ((rate_flags & sband->bitrates[i].flags) != rate_flags)
			mask &= ~BIT(i);

	if (mask == (1 << sband->n_bitrates) - 1 && !has_mcs_mask)
		return;

	if (has_mcs_mask)
		memcpy(mcs_mask, sdata->rc_rateidx_mcs_mask[info->band],
		       sizeof(mcs_mask));
	else
		memset(mcs_mask, 0xff, sizeof(mcs_mask));

	if (sta) {
		/* Filter out rates that the STA does not support */
		mask &= sta->supp_rates[info->band];
		for (i = 0; i < sizeof(mcs_mask); i++)
			mcs_mask[i] &= sta->ht_cap.mcs.rx_mask[i];
	}

	/*
	 * Make sure the rate index selected for each TX rate is
	 * included in the configured mask and change the rate indexes
	 * if needed.
	 */
	chan_width = sdata->vif.bss_conf.chandef.width;
	for (i = 0; i < max_rates; i++) {
		/* Skip invalid rates */
		if (rates[i].idx < 0)
			break;

		rate_idx_match_mask(&rates[i], sband, chan_width, mask,
				    mcs_mask);
	}
}

void ieee80211_get_tx_rates(struct ieee80211_vif *vif,
			    struct ieee80211_sta *sta,
			    struct sk_buff *skb,
			    struct ieee80211_tx_rate *dest,
			    int max_rates)
{
	struct ieee80211_sub_if_data *sdata;
	struct ieee80211_hdr *hdr = (struct ieee80211_hdr *) skb->data;
	struct ieee80211_tx_info *info = IEEE80211_SKB_CB(skb);
	struct ieee80211_supported_band *sband;

	rate_control_fill_sta_table(sta, info, dest, max_rates);

	if (!vif)
		return;

	sdata = vif_to_sdata(vif);
	sband = sdata->local->hw.wiphy->bands[info->band];

	if (ieee80211_is_data(hdr->frame_control))
		rate_control_apply_mask(sdata, sta, sband, info, dest, max_rates);

	if (dest[0].idx < 0)
		__rate_control_send_low(&sdata->local->hw, sband, sta, info,
					sdata->rc_rateidx_mask[info->band]);

	if (sta)
		rate_fixup_ratelist(vif, sband, info, dest, max_rates);
}
EXPORT_SYMBOL(ieee80211_get_tx_rates);

void rate_control_get_rate(struct ieee80211_sub_if_data *sdata,
			   struct sta_info *sta,
			   struct ieee80211_tx_rate_control *txrc)
{
	struct rate_control_ref *ref = sdata->local->rate_ctrl;
	void *priv_sta = NULL;
	struct ieee80211_sta *ista = NULL;
	struct ieee80211_tx_info *info = IEEE80211_SKB_CB(txrc->skb);
	int i;

	if (sta && test_sta_flag(sta, WLAN_STA_RATE_CONTROL)) {
		ista = &sta->sta;
		priv_sta = sta->rate_ctrl_priv;
	}

	for (i = 0; i < IEEE80211_TX_MAX_RATES; i++) {
		info->control.rates[i].idx = -1;
		info->control.rates[i].flags = 0;
		info->control.rates[i].count = 0;
	}

	if (sdata->local->hw.flags & IEEE80211_HW_HAS_RATE_CONTROL)
		return;

	ref->ops->get_rate(ref->priv, ista, priv_sta, txrc);

	if (sdata->local->hw.flags & IEEE80211_HW_SUPPORTS_RC_TABLE)
		return;

	ieee80211_get_tx_rates(&sdata->vif, ista, txrc->skb,
			       info->control.rates,
			       ARRAY_SIZE(info->control.rates));
}

int rate_control_set_rates(struct ieee80211_hw *hw,
			   struct ieee80211_sta *pubsta,
			   struct ieee80211_sta_rates *rates)
{
	struct ieee80211_sta_rates *old;

	/*
	 * mac80211 guarantees that this function will not be called
	 * concurrently, so the following RCU access is safe, even without
	 * extra locking. This can not be checked easily, so we just set
	 * the condition to true.
	 */
	old = rcu_dereference_protected(pubsta->rates, true);
	rcu_assign_pointer(pubsta->rates, rates);
	if (old)
		kfree_rcu(old, rcu_head);

	return 0;
}
EXPORT_SYMBOL(rate_control_set_rates);

int ieee80211_init_rate_ctrl_alg(struct ieee80211_local *local,
				 const char *name)
{
	struct rate_control_ref *ref;

	ASSERT_RTNL();

	if (local->open_count)
		return -EBUSY;

	if (local->hw.flags & IEEE80211_HW_HAS_RATE_CONTROL) {
		if (WARN_ON(!local->ops->set_rts_threshold))
			return -EINVAL;
		return 0;
	}

	ref = rate_control_alloc(name, local);
	if (!ref) {
		wiphy_warn(local->hw.wiphy,
			   "Failed to select rate control algorithm\n");
		return -ENOENT;
	}

	WARN_ON(local->rate_ctrl);
	local->rate_ctrl = ref;

	wiphy_debug(local->hw.wiphy, "Selected rate control algorithm '%s'\n",
		    ref->ops->name);

	return 0;
}

void rate_control_deinitialize(struct ieee80211_local *local)
{
	struct rate_control_ref *ref;

	ref = local->rate_ctrl;

	if (!ref)
		return;

	local->rate_ctrl = NULL;
	rate_control_free(ref);
}
<|MERGE_RESOLUTION|>--- conflicted
+++ resolved
@@ -235,12 +235,8 @@
 static void __rate_control_send_low(struct ieee80211_hw *hw,
 				    struct ieee80211_supported_band *sband,
 				    struct ieee80211_sta *sta,
-<<<<<<< HEAD
-				    struct ieee80211_tx_info *info)
-=======
 				    struct ieee80211_tx_info *info,
 				    u32 rate_mask)
->>>>>>> d8ec26d7
 {
 	int i;
 	u32 rate_flags =
@@ -252,21 +248,15 @@
 
 	info->control.rates[0].idx = 0;
 	for (i = 0; i < sband->n_bitrates; i++) {
-<<<<<<< HEAD
+		if (!(rate_mask & BIT(i)))
+			continue;
+
+		if ((rate_flags & sband->bitrates[i].flags) != rate_flags)
+			continue;
+
 		if (!rate_supported(sta, sband->band, i))
 			continue;
 
-=======
-		if (!(rate_mask & BIT(i)))
-			continue;
-
-		if ((rate_flags & sband->bitrates[i].flags) != rate_flags)
-			continue;
-
-		if (!rate_supported(sta, sband->band, i))
-			continue;
-
->>>>>>> d8ec26d7
 		info->control.rates[0].idx = i;
 		break;
 	}
@@ -291,12 +281,8 @@
 	bool use_basicrate = false;
 
 	if (!pubsta || !priv_sta || rc_no_data_or_no_ack_use_min(txrc)) {
-<<<<<<< HEAD
-		__rate_control_send_low(txrc->hw, sband, pubsta, info);
-=======
 		__rate_control_send_low(txrc->hw, sband, pubsta, info,
 					txrc->rate_idx_mask);
->>>>>>> d8ec26d7
 
 		if (!pubsta && txrc->bss) {
 			mcast_rate = txrc->bss_conf->mcast_rate[sband->band];
