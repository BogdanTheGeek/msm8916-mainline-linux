snd-soc-core-objs := soc-core.o soc-dapm.o soc-jack.o soc-cache.o

obj-$(CONFIG_SND_SOC)	+= snd-soc-core.o
obj-$(CONFIG_SND_SOC)	+= codecs/
obj-$(CONFIG_SND_SOC)	+= atmel/
obj-$(CONFIG_SND_SOC)	+= au1x/
obj-$(CONFIG_SND_SOC)	+= blackfin/
obj-$(CONFIG_SND_SOC)	+= davinci/
obj-$(CONFIG_SND_SOC)	+= fsl/
obj-$(CONFIG_SND_SOC)	+= omap/
obj-$(CONFIG_SND_SOC)	+= pxa/
obj-$(CONFIG_SND_SOC)	+= s3c24xx/
<<<<<<< HEAD
obj-$(CONFIG_SND_SOC)	+= sh/
obj-$(CONFIG_SND_SOC)   += imx/
=======
obj-$(CONFIG_SND_SOC)	+= s6000/
obj-$(CONFIG_SND_SOC)	+= sh/
obj-$(CONFIG_SND_SOC)	+= txx9/
>>>>>>> 2a708137
<|MERGE_RESOLUTION|>--- conflicted
+++ resolved
@@ -7,14 +7,10 @@
 obj-$(CONFIG_SND_SOC)	+= blackfin/
 obj-$(CONFIG_SND_SOC)	+= davinci/
 obj-$(CONFIG_SND_SOC)	+= fsl/
+obj-$(CONFIG_SND_SOC)   += imx/
 obj-$(CONFIG_SND_SOC)	+= omap/
 obj-$(CONFIG_SND_SOC)	+= pxa/
 obj-$(CONFIG_SND_SOC)	+= s3c24xx/
-<<<<<<< HEAD
-obj-$(CONFIG_SND_SOC)	+= sh/
-obj-$(CONFIG_SND_SOC)   += imx/
-=======
 obj-$(CONFIG_SND_SOC)	+= s6000/
 obj-$(CONFIG_SND_SOC)	+= sh/
-obj-$(CONFIG_SND_SOC)	+= txx9/
->>>>>>> 2a708137
+obj-$(CONFIG_SND_SOC)	+= txx9/